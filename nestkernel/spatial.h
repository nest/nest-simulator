/*
 *  spatial.h
 *
 *  This file is part of NEST.
 *
 *  Copyright (C) 2004 The NEST Initiative
 *
 *  NEST is free software: you can redistribute it and/or modify
 *  it under the terms of the GNU General Public License as published by
 *  the Free Software Foundation, either version 2 of the License, or
 *  (at your option) any later version.
 *
 *  NEST is distributed in the hope that it will be useful,
 *  but WITHOUT ANY WARRANTY; without even the implied warranty of
 *  MERCHANTABILITY or FITNESS FOR A PARTICULAR PURPOSE.  See the
 *  GNU General Public License for more details.
 *
 *  You should have received a copy of the GNU General Public License
 *  along with NEST.  If not, see <http://www.gnu.org/licenses/>.
 *
 */

#ifndef SPATIAL_H
#define SPATIAL_H

// C++ includes:
#include <vector>

// Includes from nestkernel:
#include "nest_types.h"
#include "node_collection.h"

// Includes from spatial:
#include "free_layer.h"
#include "layer.h"
#include "mask.h"


namespace nest
{

/**
 * Class containing spatial information to be used as metadata in a NodeCollection.
 */
class LayerMetadata : public NodeCollectionMetadata
{
public:
  LayerMetadata( AbstractLayerPTR );
  ~LayerMetadata() override
  {
  }

  void set_status( const dictionary&, bool ) override {};

  void
  get_status( dictionary& d ) const override
  {
    layer_->get_status( d );
  }

  //! Returns pointer to object with layer representation
  const AbstractLayerPTR
  get_layer() const
  {
    return layer_;
  }

  // Using string as enum would make stuff more complicated
  std::string
  get_type() const override
  {
    return "spatial";
  }

  void
  set_first_node_id( size_t node_id ) override
  {
    first_node_id_ = node_id;
  }

  size_t
  get_first_node_id() const override
  {
    return first_node_id_;
  }

  bool
  operator==( const NodeCollectionMetadataPTR rhs ) const override
  {
    const auto rhs_layer_metadata = dynamic_cast< LayerMetadata* >( rhs.get() );
    if ( not rhs_layer_metadata )
    {
      return false;
    }
    // Compare status dictionaries of this layer and rhs layer
    dictionary dict;
    dictionary rhs_dict;
    get_status( dict );
    rhs_layer_metadata->get_status( rhs_dict );
    return dict == rhs_dict;
  }

private:
  const AbstractLayerPTR layer_; //!< layer object
  size_t first_node_id_;
};

AbstractLayerPTR get_layer( NodeCollectionPTR layer_nc );
<<<<<<< HEAD
NodeCollectionPTR create_layer( const dictionary& layer_dict );
std::vector< std::vector< double > > get_position( NodeCollectionPTR layer_nc );
std::vector< double > get_position( const index node_id );
std::vector< std::vector< double > > displacement( NodeCollectionPTR layer_to_nc, NodeCollectionPTR layer_from_nc );
std::vector< std::vector< double > > displacement( NodeCollectionPTR layer_nc,
  const std::vector< std::vector< double > >& point );
=======
NodeCollectionPTR create_layer( const DictionaryDatum& layer_dict );
ArrayDatum get_position( NodeCollectionPTR layer_nc );
std::vector< double > get_position( const size_t node_id );
ArrayDatum displacement( NodeCollectionPTR layer_to_nc, NodeCollectionPTR layer_from_nc );
ArrayDatum displacement( NodeCollectionPTR layer_nc, const ArrayDatum point );
>>>>>>> 4cf76ceb
std::vector< double > distance( NodeCollectionPTR layer_to_nc, NodeCollectionPTR layer_from_nc );
std::vector< double > distance( NodeCollectionPTR layer_nc, const std::vector< std::vector< double > >& point );
std::vector< double > distance( const std::vector< ConnectionID >& conns );
MaskPTR create_mask( const dictionary& mask_dict );
NodeCollectionPTR
select_nodes_by_mask( const NodeCollectionPTR layer_nc, const std::vector< double >& anchor, const MaskPTR mask );
bool inside( const std::vector< double >& point, const MaskPTR mask );
MaskPTR intersect_mask( const MaskPTR mask1, const MaskPTR mask2 );
MaskPTR union_mask( const MaskPTR mask1, const MaskPTR mask2 );
MaskPTR minus_mask( const MaskPTR mask1, const MaskPTR mask2 );
void connect_layers( NodeCollectionPTR source_nc, NodeCollectionPTR target_nc, const dictionary& dict );
void dump_layer_nodes( NodeCollectionPTR layer_nc, const std::string& filename );
void dump_layer_connections( const NodeCollectionPTR source_layer,
  const NodeCollectionPTR target_layer,
  const std::string& synapse_model,
  const std::string& filename );
dictionary get_layer_status( NodeCollectionPTR layer_nc );
}

#endif /* SPATIAL_H */<|MERGE_RESOLUTION|>--- conflicted
+++ resolved
@@ -106,20 +106,12 @@
 };
 
 AbstractLayerPTR get_layer( NodeCollectionPTR layer_nc );
-<<<<<<< HEAD
 NodeCollectionPTR create_layer( const dictionary& layer_dict );
 std::vector< std::vector< double > > get_position( NodeCollectionPTR layer_nc );
-std::vector< double > get_position( const index node_id );
+std::vector< double > get_position( const size_t node_id );
 std::vector< std::vector< double > > displacement( NodeCollectionPTR layer_to_nc, NodeCollectionPTR layer_from_nc );
 std::vector< std::vector< double > > displacement( NodeCollectionPTR layer_nc,
   const std::vector< std::vector< double > >& point );
-=======
-NodeCollectionPTR create_layer( const DictionaryDatum& layer_dict );
-ArrayDatum get_position( NodeCollectionPTR layer_nc );
-std::vector< double > get_position( const size_t node_id );
-ArrayDatum displacement( NodeCollectionPTR layer_to_nc, NodeCollectionPTR layer_from_nc );
-ArrayDatum displacement( NodeCollectionPTR layer_nc, const ArrayDatum point );
->>>>>>> 4cf76ceb
 std::vector< double > distance( NodeCollectionPTR layer_to_nc, NodeCollectionPTR layer_from_nc );
 std::vector< double > distance( NodeCollectionPTR layer_nc, const std::vector< std::vector< double > >& point );
 std::vector< double > distance( const std::vector< ConnectionID >& conns );
