/*
 *  cont_delay_connection.h
 *
 *  This file is part of NEST.
 *
 *  Copyright (C) 2004 The NEST Initiative
 *
 *  NEST is free software: you can redistribute it and/or modify
 *  it under the terms of the GNU General Public License as published by
 *  the Free Software Foundation, either version 2 of the License, or
 *  (at your option) any later version.
 *
 *  NEST is distributed in the hope that it will be useful,
 *  but WITHOUT ANY WARRANTY; without even the implied warranty of
 *  MERCHANTABILITY or FITNESS FOR A PARTICULAR PURPOSE.  See the
 *  GNU General Public License for more details.
 *
 *  You should have received a copy of the GNU General Public License
 *  along with NEST.  If not, see <http://www.gnu.org/licenses/>.
 *
 */

#ifndef CONT_DELAY_CONNECTION_H
#define CONT_DELAY_CONNECTION_H


// C++ includes:
#include <cmath>

// Includes from nestkernel:
#include "connection.h"

namespace nest
{

/** @BeginDocumentation
@ingroup Synapses
@ingroup cont_delay

Name: cont_delay_synapse - Synapse type for continuous delays

Description:

cont_delay_synapse relaxes the condition that NEST only implements delays
which are an integer multiple of the time step h. A continuous delay is
decomposed into an integer part (delay_) and a double (delay_offset_) so
that the actual delay is given by  delay_*h - delay_offset_. This can be
combined with off-grid spike times.

Example:

    SLI

<<<<<<< HEAD
    0 << /resolution 1.0 >> SetStatus

    /sg /spike_generator <<
        /precise_times true
        /spike_times [ 2.0 5.5 ]
    >> Create def

    /n  /iaf_psc_delta_ps Create def
    /sd /spike_detector Create
=======
    << /resolution 1.0 >> SetKernelStatus

    /sg /spike_generator << /precise_times true /spike_times [ 2.0 5.5 ] >>
Create def
    /n  /iaf_psc_delta_ps Create def
    /sd /spike_detector << /precise_times true /record_to [ /memory ] >> Create
def
>>>>>>> a12db1c1

    /cont_delay_synapse << /weight 100. /delay 1.7 >> SetDefaults
    sg n /cont_delay_synapse Connect
    n sd Connect

    10 Simulate

    sd GetStatus /events/times :: ==   %  --> <. 3.7 7.2 .>

Remarks:

All delays set by the normal NEST Connect function will be rounded, even when
using cont_delay_connection. To set non-grid delays, you must either

1) set the delay as synapse default, as in the example above
2) set the delay for each synapse after the connections have been created,
   e.g.,

    sg n 100. 1.0 /cont_delay_synapse Connect
    << /source [ sg ] /synapse_model /cont_delay_synapse >> GetConnections
       { << /delay 1.7 >> SetStatus }
    forall

Alternative 1) is much more efficient, but all synapses then will have the
               same delay.
Alternative 2) is slower, but allows individual delay values.

Continuous delays cannot be shorter than the simulation resolution.

Transmits: SpikeEvent, RateEvent, CurrentEvent, ConductanceEvent,
           DoubleDataEvent

FirstVersion: June 2007

Author: Abigail Morrison

SeeAlso: synapsedict, static_synapse, iaf_psc_alpha_ps
*/
template < typename targetidentifierT >
class ContDelayConnection : public Connection< targetidentifierT >
{

public:
  typedef CommonSynapseProperties CommonPropertiesType;
  typedef Connection< targetidentifierT > ConnectionBase;

  /**
   * Default Constructor.
   * Sets default values for all parameters. Needed by GenericConnectorModel.
   */
  ContDelayConnection();

  /**
   * Copy constructor.
   * Needs to be defined properly in order for GenericConnector to work.
   */
  ContDelayConnection( const ContDelayConnection& );

  /**
   * Default Destructor.
   */
  ~ContDelayConnection()
  {
  }

  // Explicitly declare all methods inherited from the dependent base
  // ConnectionBase. This avoids explicit name prefixes in all places these
  // functions are used. Since ConnectionBase depends on the template parameter,
  // they are not automatically found in the base class.
  using ConnectionBase::get_delay_steps;
  using ConnectionBase::set_delay_steps;
  using ConnectionBase::get_rport;
  using ConnectionBase::get_target;

  //! Used by ConnectorModel::add_connection() for fast initialization
  void
  set_weight( double w )
  {
    weight_ = w;
  }

  /**
   * Get all properties of this connection and put them into a dictionary.
   */
  void get_status( DictionaryDatum& d ) const;

  /**
   * Set properties of this connection from the values given in dictionary.
   */
  void set_status( const DictionaryDatum& d, ConnectorModel& cm );

  /**
   * Issue warning if delay is given in syn_spec.
   */
  void check_synapse_params( const DictionaryDatum& d ) const;

  /**
   * Send an event to the receiver of this connection.
   * \param e The event to send
   * \param cp common properties of all synapses (empty).
   */
  void send( Event& e, thread t, const CommonSynapseProperties& cp );

  class ConnTestDummyNode : public ConnTestDummyNodeBase
  {
  public:
    // Ensure proper overriding of overloaded virtual functions.
    // Return values from functions are ignored.
    using ConnTestDummyNodeBase::handles_test_event;
    port
    handles_test_event( SpikeEvent&, rport )
    {
      return invalid_port_;
    }
    port
    handles_test_event( RateEvent&, rport )
    {
      return invalid_port_;
    }
    port
    handles_test_event( DataLoggingRequest&, rport )
    {
      return invalid_port_;
    }
    port
    handles_test_event( CurrentEvent&, rport )
    {
      return invalid_port_;
    }
    port
    handles_test_event( ConductanceEvent&, rport )
    {
      return invalid_port_;
    }
    port
    handles_test_event( DoubleDataEvent&, rport )
    {
      return invalid_port_;
    }
    port
    handles_test_event( DSSpikeEvent&, rport )
    {
      return invalid_port_;
    }
    port
    handles_test_event( DSCurrentEvent&, rport )
    {
      return invalid_port_;
    }
  };

  void
  check_connection( Node& s, Node& t, rport receptor_type, const CommonPropertiesType& )
  {
    ConnTestDummyNode dummy_target;
    ConnectionBase::check_connection_( dummy_target, s, t, receptor_type );
  }

private:
  double weight_;       //!< synaptic weight
  double delay_offset_; //!< fractional delay < h,
                        //!< total delay = delay_ - delay_offset_
};

/**
 * Send an event to the receiver of this connection.
 * \param e The event to send
 * \param p The port under which this connection is stored in the Connector.
 */
template < typename targetidentifierT >
inline void
ContDelayConnection< targetidentifierT >::send( Event& e, thread t, const CommonSynapseProperties& )
{
  e.set_receiver( *get_target( t ) );
  e.set_weight( weight_ );
  e.set_rport( get_rport() );
  double orig_event_offset = e.get_offset();
  double total_offset = orig_event_offset + delay_offset_;
  // As far as i have seen, offsets are outside of tics regime provided
  // by the Time-class to allow more precise spike-times, hence comparing
  // on the tics level here is not reasonable. Still, the double comparison
  // seems save.
  if ( total_offset < Time::get_resolution().get_ms() )
  {
    e.set_delay_steps( get_delay_steps() );
    e.set_offset( total_offset );
  }
  else
  {
    e.set_delay_steps( get_delay_steps() - 1 );
    e.set_offset( total_offset - Time::get_resolution().get_ms() );
  }
  e();
  // reset offset to original value
  e.set_offset( orig_event_offset );
}

} // of namespace nest

#endif // of #ifndef CONT_DELAY_CONNECTION_H<|MERGE_RESOLUTION|>--- conflicted
+++ resolved
@@ -51,25 +51,11 @@
 
     SLI
 
-<<<<<<< HEAD
-    0 << /resolution 1.0 >> SetStatus
-
-    /sg /spike_generator <<
-        /precise_times true
-        /spike_times [ 2.0 5.5 ]
-    >> Create def
-
+    << /resolution 1.0 >> SetKernelStatus
+
+    /sg /spike_generator << /precise_times true /spike_times [ 2.0 5.5 ] >> Create def
     /n  /iaf_psc_delta_ps Create def
-    /sd /spike_detector Create
-=======
-    << /resolution 1.0 >> SetKernelStatus
-
-    /sg /spike_generator << /precise_times true /spike_times [ 2.0 5.5 ] >>
-Create def
-    /n  /iaf_psc_delta_ps Create def
-    /sd /spike_detector << /precise_times true /record_to [ /memory ] >> Create
-def
->>>>>>> a12db1c1
+    /sd /spike_detector Create def
 
     /cont_delay_synapse << /weight 100. /delay 1.7 >> SetDefaults
     sg n /cont_delay_synapse Connect
