/*
 *  eprop_iaf_bsshslm_2020.cpp
 *
 *  This file is part of NEST.
 *
 *  Copyright (C) 2004 The NEST Initiative
 *
 *  NEST is free software: you can redistribute it and/or modify
 *  it under the terms of the GNU General Public License as published by
 *  the Free Software Foundation, either version 2 of the License, or
 *  (at your option) any later version.
 *
 *  NEST is distributed in the hope that it will be useful,
 *  but WITHOUT ANY WARRANTY; without even the implied warranty of
 *  MERCHANTABILITY or FITNESS FOR A PARTICULAR PURPOSE.  See the
 *  GNU General Public License for more details.
 *
 *  You should have received a copy of the GNU General Public License
 *  along with NEST.  If not, see <http://www.gnu.org/licenses/>.
 *
 */

// nest models
#include "eprop_iaf_bsshslm_2020.h"

// C++
#include <limits>

// libnestutil
#include "dict_util.h"
#include "numerics.h"

// nestkernel
#include "exceptions.h"
#include "kernel_manager.h"
#include "nest_impl.h"
#include "universal_data_logger_impl.h"

// sli
#include "dictutils.h"

namespace nest
{

void
register_eprop_iaf_bsshslm_2020( const std::string& name )
{
  register_node_model< eprop_iaf_bsshslm_2020 >( name );
}

/* ----------------------------------------------------------------
 * Recordables map
 * ---------------------------------------------------------------- */

RecordablesMap< eprop_iaf_bsshslm_2020 > eprop_iaf_bsshslm_2020::recordablesMap_;

template <>
void
RecordablesMap< eprop_iaf_bsshslm_2020 >::create()
{
  insert_( names::learning_signal, &eprop_iaf_bsshslm_2020::get_learning_signal_ );
  insert_( names::surrogate_gradient, &eprop_iaf_bsshslm_2020::get_surrogate_gradient_ );
  insert_( names::V_m, &eprop_iaf_bsshslm_2020::get_v_m_ );
}

/* ----------------------------------------------------------------
 * Default constructors for parameters, state, and buffers
 * ---------------------------------------------------------------- */

eprop_iaf_bsshslm_2020::Parameters_::Parameters_()
  : C_m_( 250.0 )
  , c_reg_( 0.0 )
  , E_L_( -70.0 )
  , f_target_( 0.01 )
  , beta_( 1.0 )
  , gamma_( 0.3 )
  , I_e_( 0.0 )
  , regular_spike_arrival_( true )
  , surrogate_gradient_function_( "piecewise_linear" )
  , t_ref_( 2.0 )
  , tau_m_( 10.0 )
  , V_min_( -std::numeric_limits< double >::max() )
  , V_th_( -55.0 - E_L_ )
{
}

eprop_iaf_bsshslm_2020::State_::State_()
  : learning_signal_( 0.0 )
  , r_( 0 )
  , surrogate_gradient_( 0.0 )
  , i_in_( 0.0 )
  , v_m_( 0.0 )
  , z_( 0.0 )
  , z_in_( 0.0 )
{
}

eprop_iaf_bsshslm_2020::Buffers_::Buffers_( eprop_iaf_bsshslm_2020& n )
  : logger_( n )
{
}

eprop_iaf_bsshslm_2020::Buffers_::Buffers_( const Buffers_&, eprop_iaf_bsshslm_2020& n )
  : logger_( n )
{
}

/* ----------------------------------------------------------------
 * Getter and setter functions for parameters and state
 * ---------------------------------------------------------------- */

void
eprop_iaf_bsshslm_2020::Parameters_::get( DictionaryDatum& d ) const
{
  def< double >( d, names::C_m, C_m_ );
  def< double >( d, names::c_reg, c_reg_ );
  def< double >( d, names::E_L, E_L_ );
  def< double >( d, names::f_target, f_target_ );
  def< double >( d, names::beta, beta_ );
  def< double >( d, names::gamma, gamma_ );
  def< double >( d, names::I_e, I_e_ );
  def< bool >( d, names::regular_spike_arrival, regular_spike_arrival_ );
  def< std::string >( d, names::surrogate_gradient_function, surrogate_gradient_function_ );
  def< double >( d, names::t_ref, t_ref_ );
  def< double >( d, names::tau_m, tau_m_ );
  def< double >( d, names::V_min, V_min_ + E_L_ );
  def< double >( d, names::V_th, V_th_ + E_L_ );
}

double
eprop_iaf_bsshslm_2020::Parameters_::set( const DictionaryDatum& d, Node* node )
{
  // if leak potential is changed, adjust all variables defined relative to it
  const double ELold = E_L_;
  updateValueParam< double >( d, names::E_L, E_L_, node );
  const double delta_EL = E_L_ - ELold;

  V_th_ -= updateValueParam< double >( d, names::V_th, V_th_, node ) ? E_L_ : delta_EL;
  V_min_ -= updateValueParam< double >( d, names::V_min, V_min_, node ) ? E_L_ : delta_EL;

  updateValueParam< double >( d, names::C_m, C_m_, node );
  updateValueParam< double >( d, names::c_reg, c_reg_, node );

  if ( updateValueParam< double >( d, names::f_target, f_target_, node ) )
  {
    f_target_ /= 1000.0; // convert from spikes/s to spikes/ms
  }

  updateValueParam< double >( d, names::beta, beta_, node );
  updateValueParam< double >( d, names::gamma, gamma_, node );
  updateValueParam< double >( d, names::I_e, I_e_, node );
  updateValueParam< bool >( d, names::regular_spike_arrival, regular_spike_arrival_, node );
  updateValueParam< std::string >( d, names::surrogate_gradient_function, surrogate_gradient_function_, node );
  updateValueParam< double >( d, names::t_ref, t_ref_, node );
  updateValueParam< double >( d, names::tau_m, tau_m_, node );

  if ( C_m_ <= 0 )
  {
    throw BadProperty( "Membrane capacitance C_m > 0 required." );
  }

  if ( c_reg_ < 0 )
  {
    throw BadProperty( "Firing rate regularization prefactor c_reg ≥ 0 required." );
  }

  if ( f_target_ < 0 )
  {
    throw BadProperty( "Firing rate regularization target rate f_target ≥ 0 required." );
  }

  if ( tau_m_ <= 0 )
  {
    throw BadProperty( "Membrane time constant tau_m > 0 required." );
  }

  if ( t_ref_ < 0 )
  {
    throw BadProperty( "Refractory time t_ref ≥ 0 required." );
  }

  if ( V_th_ < V_min_ )
  {
    throw BadProperty( "Spike threshold voltage V_th ≥ minimal voltage V_min required." );
  }

  return delta_EL;
}

void
eprop_iaf_bsshslm_2020::State_::get( DictionaryDatum& d, const Parameters_& p ) const
{
  def< double >( d, names::V_m, v_m_ + p.E_L_ );
  def< double >( d, names::surrogate_gradient, surrogate_gradient_ );
  def< double >( d, names::learning_signal, learning_signal_ );
}

void
eprop_iaf_bsshslm_2020::State_::set( const DictionaryDatum& d, const Parameters_& p, double delta_EL, Node* node )
{
  v_m_ -= updateValueParam< double >( d, names::V_m, v_m_, node ) ? p.E_L_ : delta_EL;
}

/* ----------------------------------------------------------------
 * Default and copy constructor for node
 * ---------------------------------------------------------------- */

eprop_iaf_bsshslm_2020::eprop_iaf_bsshslm_2020()
  : EpropArchivingNodeRecurrent()
  , P_()
  , S_()
  , B_( *this )
{
  recordablesMap_.create();
}

eprop_iaf_bsshslm_2020::eprop_iaf_bsshslm_2020( const eprop_iaf_bsshslm_2020& n )
  : EpropArchivingNodeRecurrent( n )
  , P_( n.P_ )
  , S_( n.S_ )
  , B_( n.B_, *this )
{
}

/* ----------------------------------------------------------------
 * Node initialization functions
 * ---------------------------------------------------------------- */

void
eprop_iaf_bsshslm_2020::init_buffers_()
{
  B_.spikes_.clear();   // includes resize
  B_.currents_.clear(); // includes resize
  B_.logger_.reset();   // includes resize
}

void
eprop_iaf_bsshslm_2020::pre_run_hook()
{
  B_.logger_.init(); // ensures initialization in case multimeter connected after Simulate

  V_.RefractoryCounts_ = Time( Time::ms( P_.t_ref_ ) ).get_steps();

  compute_surrogate_gradient_ = select_surrogate_gradient( P_.surrogate_gradient_function_ );

  // calculate the entries of the propagator matrix for the evolution of the state vector

  const double dt = Time::get_resolution().get_ms();

  V_.P_v_m_ = std::exp( -dt / P_.tau_m_ );
  V_.P_i_in_ = P_.tau_m_ / P_.C_m_ * ( 1.0 - V_.P_v_m_ );
  V_.P_z_in_ = P_.regular_spike_arrival_ ? 1.0 : 1.0 - V_.P_v_m_;
}

long
eprop_iaf_bsshslm_2020::get_shift() const
{
  return offset_gen_ + delay_in_rec_;
}

bool
eprop_iaf_bsshslm_2020::is_eprop_recurrent_node() const
{
  return true;
}

/* ----------------------------------------------------------------
 * Update function
 * ---------------------------------------------------------------- */

void
eprop_iaf_bsshslm_2020::update( Time const& origin, const long from, const long to )
{
  const long update_interval = kernel().simulation_manager.get_eprop_update_interval().get_steps();
  const bool with_reset = kernel().simulation_manager.get_eprop_reset_neurons_on_update();
  const long shift = get_shift();

  for ( long lag = from; lag < to; ++lag )
  {
    const long t = origin.get_steps() + lag;
    const long interval_step = ( t - shift ) % update_interval;

    if ( interval_step == 0 )
    {
      erase_used_firing_rate_reg_history();
      erase_used_eprop_history();

      if ( with_reset )
      {
        S_.v_m_ = 0.0;
        S_.r_ = 0;
        S_.z_ = 0.0;
      }
    }

    if ( S_.r_ > 0 )
    {
      --S_.r_;
    }

    S_.z_in_ = B_.spikes_.get_value( lag );

    S_.v_m_ = V_.P_i_in_ * S_.i_in_ + V_.P_z_in_ * S_.z_in_ + V_.P_v_m_ * S_.v_m_;
    S_.v_m_ -= P_.V_th_ * S_.z_;
    S_.v_m_ = std::max( S_.v_m_, P_.V_min_ );

    S_.z_ = 0.0;

<<<<<<< HEAD
    // P_.V_th_ is passed twice to handle models without an adaptive threshold, serving as both v_th_adapt and V_th
    S_.surrogate_gradient_ =
      ( this->*compute_surrogate_gradient_ )( S_.r_, S_.v_m_, P_.V_th_, P_.V_th_, P_.beta_, P_.gamma_ );

    emplace_new_eprop_history_entry( t );

    write_surrogate_gradient_to_history( t, S_.surrogate_gradient_ );
=======
    S_.surrogate_gradient_ = ( this->*compute_surrogate_gradient_ )( S_.r_, S_.v_m_, P_.V_th_, P_.beta_, P_.gamma_ );
>>>>>>> 757b0641

    if ( S_.v_m_ >= P_.V_th_ and S_.r_ == 0 )
    {
      count_spike();

      SpikeEvent se;
      kernel().event_delivery_manager.send( *this, se, lag );

      S_.z_ = 1.0;
      S_.r_ = V_.RefractoryCounts_;
    }

    append_new_eprop_history_entry( t );
    write_surrogate_gradient_to_history( t, S_.surrogate_gradient_ );

    if ( interval_step == update_interval - 1 )
    {
      write_firing_rate_reg_to_history( t, P_.f_target_, P_.c_reg_ );
      reset_spike_count();
    }

    S_.learning_signal_ = get_learning_signal_from_history( t );

    S_.i_in_ = B_.currents_.get_value( lag ) + P_.I_e_;

    B_.logger_.record_data( t );
  }
}

/* ----------------------------------------------------------------
 * Event handling functions
 * ---------------------------------------------------------------- */

void
eprop_iaf_bsshslm_2020::handle( SpikeEvent& e )
{
  assert( e.get_delay_steps() > 0 );

  B_.spikes_.add_value(
    e.get_rel_delivery_steps( kernel().simulation_manager.get_slice_origin() ), e.get_weight() * e.get_multiplicity() );
}

void
eprop_iaf_bsshslm_2020::handle( CurrentEvent& e )
{
  assert( e.get_delay_steps() > 0 );

  B_.currents_.add_value(
    e.get_rel_delivery_steps( kernel().simulation_manager.get_slice_origin() ), e.get_weight() * e.get_current() );
}

void
eprop_iaf_bsshslm_2020::handle( LearningSignalConnectionEvent& e )
{
  for ( auto it_event = e.begin(); it_event != e.end(); )
  {
    const long time_step = e.get_stamp().get_steps();
    const double weight = e.get_weight();
    const double error_signal = e.get_coeffvalue( it_event ); // get_coeffvalue advances iterator
    const double learning_signal = weight * error_signal;

    write_learning_signal_to_history( time_step, learning_signal );
  }
}

void
eprop_iaf_bsshslm_2020::handle( DataLoggingRequest& e )
{
  B_.logger_.handle( e );
}

double
eprop_iaf_bsshslm_2020::compute_gradient( std::vector< long >& presyn_isis,
  const long t_previous_update,
  const long t_previous_trigger_spike,
  const double kappa,
  const bool average_gradient )
{
  auto eprop_hist_it = get_eprop_history( t_previous_trigger_spike );

  double e = 0.0;     // eligibility trace
  double e_bar = 0.0; // low-pass filtered eligibility trace
  double grad = 0.0;  // gradient value to be calculated
  double L = 0.0;     // learning signal
  double psi = 0.0;   // surrogate gradient
  double sum_e = 0.0; // sum of eligibility traces
  double z = 0.0;     // spiking variable
  double z_bar = 0.0; // low-pass filtered spiking variable

  for ( long presyn_isi : presyn_isis )
  {
    z = 1.0; // set spiking variable to 1 for each incoming spike

    for ( long t = 0; t < presyn_isi; ++t )
    {
      assert( eprop_hist_it != eprop_history_.end() );

      psi = eprop_hist_it->surrogate_gradient_;
      L = eprop_hist_it->learning_signal_;

      z_bar = V_.P_v_m_ * z_bar + V_.P_z_in_ * z;
      e = psi * z_bar;
      e_bar = kappa * e_bar + ( 1.0 - kappa ) * e;
      grad += L * e_bar;
      sum_e += e;
      z = 0.0; // set spiking variable to 0 between spikes

      ++eprop_hist_it;
    }
  }
  presyn_isis.clear();

  const long update_interval = kernel().simulation_manager.get_eprop_update_interval().get_steps();
  const long learning_window = kernel().simulation_manager.get_eprop_learning_window().get_steps();
  const auto firing_rate_reg = get_firing_rate_reg_history( t_previous_update + get_shift() + update_interval );

  grad += firing_rate_reg * sum_e;

  if ( average_gradient )
  {
    grad /= learning_window;
  }

  return grad;
}

} // namespace nest<|MERGE_RESOLUTION|>--- conflicted
+++ resolved
@@ -306,17 +306,7 @@
 
     S_.z_ = 0.0;
 
-<<<<<<< HEAD
-    // P_.V_th_ is passed twice to handle models without an adaptive threshold, serving as both v_th_adapt and V_th
-    S_.surrogate_gradient_ =
-      ( this->*compute_surrogate_gradient_ )( S_.r_, S_.v_m_, P_.V_th_, P_.V_th_, P_.beta_, P_.gamma_ );
-
-    emplace_new_eprop_history_entry( t );
-
-    write_surrogate_gradient_to_history( t, S_.surrogate_gradient_ );
-=======
     S_.surrogate_gradient_ = ( this->*compute_surrogate_gradient_ )( S_.r_, S_.v_m_, P_.V_th_, P_.beta_, P_.gamma_ );
->>>>>>> 757b0641
 
     if ( S_.v_m_ >= P_.V_th_ and S_.r_ == 0 )
     {
