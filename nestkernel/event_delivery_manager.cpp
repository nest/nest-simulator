/*
 *  event_delivery_manager.cpp
 *
 *  This file is part of NEST.
 *
 *  Copyright (C) 2004 The NEST Initiative
 *
 *  NEST is free software: you can redistribute it and/or modify
 *  it under the terms of the GNU General Public License as published by
 *  the Free Software Foundation, either version 2 of the License, or
 *  (at your option) any later version.
 *
 *  NEST is distributed in the hope that it will be useful,
 *  but WITHOUT ANY WARRANTY; without even the implied warranty of
 *  MERCHANTABILITY or FITNESS FOR A PARTICULAR PURPOSE.  See the
 *  GNU General Public License for more details.
 *
 *  You should have received a copy of the GNU General Public License
 *  along with NEST.  If not, see <http://www.gnu.org/licenses/>.
 *
 */

#include "event_delivery_manager.h"

// C++ includes:
#include <algorithm> // rotate
#include <numeric>   // accumulate

// Includes from nestkernel:
#include "connection_manager.h"
#include "connection_manager_impl.h"
#include "event_delivery_manager_impl.h"
#include "kernel_manager.h"
#include "mpi_manager_impl.h"
#include "send_buffer_position.h"
#include "source.h"
#include "vp_manager.h"
#include "vp_manager_impl.h"


#include "compose.hpp"

namespace nest
{


EventDeliveryManager::EventDeliveryManager()
  : off_grid_spiking_( false )
  , moduli_()
  , slice_moduli_()
  , emitted_spikes_register_()
  , off_grid_emitted_spikes_register_()
  , send_buffer_secondary_events_()
  , recv_buffer_secondary_events_()
  , local_spike_counter_()
  , send_buffer_spike_data_()
  , recv_buffer_spike_data_()
  , send_buffer_off_grid_spike_data_()
  , recv_buffer_off_grid_spike_data_()
  , send_buffer_target_data_()
  , recv_buffer_target_data_()
  , buffer_size_target_data_has_changed_( false )
  , global_max_spikes_per_rank_( 0 )
  , send_recv_buffer_shrink_limit_( 0.0 )
  , send_recv_buffer_shrink_spare_( 0.1 )
  , send_recv_buffer_grow_extra_( 0.5 )
  , send_recv_buffer_resize_log_()
  , gather_completed_checker_()
{
}

EventDeliveryManager::~EventDeliveryManager()
{
}

void
EventDeliveryManager::initialize()
{
  const size_t num_threads = kernel().vp_manager.get_num_threads();

  init_moduli();
  local_spike_counter_.resize( num_threads, 0 );
  reset_counters();
  reset_timers_for_preparation();
  reset_timers_for_dynamics();
  emitted_spikes_register_.resize( num_threads );
  off_grid_emitted_spikes_register_.resize( num_threads );
  gather_completed_checker_.initialize( num_threads, false );
  // Ensures that ResetKernel resets off_grid_spiking_
  off_grid_spiking_ = false;
  buffer_size_target_data_has_changed_ = false;
  send_recv_buffer_shrink_limit_ = 0.0;
  send_recv_buffer_shrink_spare_ = 0.1;
  send_recv_buffer_grow_extra_ = 0.5;
  send_recv_buffer_resize_log_.clear();

#pragma omp parallel
  {
    const size_t tid = kernel().vp_manager.get_thread_id();

    if ( not emitted_spikes_register_[ tid ] )
    {
      emitted_spikes_register_[ tid ] = new std::vector< SpikeDataWithRank >();
    }

    if ( not off_grid_emitted_spikes_register_[ tid ] )
    {
      off_grid_emitted_spikes_register_[ tid ] = new std::vector< OffGridSpikeDataWithRank >();
    }
  } // of omp parallel
}

void
EventDeliveryManager::finalize()
{
  // clear the spike buffers
  for ( auto it = emitted_spikes_register_.begin(); it < emitted_spikes_register_.end(); ++it )
  {
    ( *it )->clear();
    delete ( *it );
  }
  emitted_spikes_register_.clear();

  for ( auto it = off_grid_emitted_spikes_register_.begin(); it < off_grid_emitted_spikes_register_.end(); ++it )
  {
    ( *it )->clear();
    delete ( *it );
  }
  off_grid_emitted_spikes_register_.clear();

  send_buffer_secondary_events_.clear();
  recv_buffer_secondary_events_.clear();
  send_buffer_spike_data_.clear();
  recv_buffer_spike_data_.clear();
  send_buffer_off_grid_spike_data_.clear();
  recv_buffer_off_grid_spike_data_.clear();
}

void
EventDeliveryManager::change_number_of_threads()
{
  finalize();
  initialize();
}

void
EventDeliveryManager::set_status( const dictionary& dict )
{
<<<<<<< HEAD
  dict.update_value( names::off_grid_spiking, off_grid_spiking_ );
=======
  updateValue< bool >( dict, names::off_grid_spiking, off_grid_spiking_ );

  double bsl = send_recv_buffer_shrink_limit_;
  if ( updateValue< double >( dict, names::spike_buffer_shrink_limit, bsl ) )
  {
    if ( bsl < 0 )
    {
      throw BadProperty( "buffer_shrink_limit >= 0 required." );
    }
    send_recv_buffer_shrink_limit_ = bsl;
  }

  double bss = send_recv_buffer_shrink_spare_;
  if ( updateValue< double >( dict, names::spike_buffer_shrink_spare, bss ) )
  {
    if ( bss < 0 or bss > 1 )
    {
      throw BadProperty( "0 <= buffer_shrink_spare <= 1 required." );
    }
    send_recv_buffer_shrink_spare_ = bss;
  }

  double bge = send_recv_buffer_grow_extra_;
  if ( updateValue< double >( dict, names::spike_buffer_grow_extra, bge ) )
  {
    if ( bge < 0 )
    {
      throw BadProperty( "buffer_grow_extra >= 0 required." );
    }
    send_recv_buffer_grow_extra_ = bge;
  }
>>>>>>> 85fc8c1c
}

void
EventDeliveryManager::get_status( dictionary& dict )
{
<<<<<<< HEAD
  dict[ names::off_grid_spiking ] = off_grid_spiking_;
  dict[ names::local_spike_counter ] = std::accumulate( local_spike_counter_.begin(), local_spike_counter_.end(), 0 );

#ifdef TIMER_DETAILED
  dict[ names::time_collocate_spike_data ] = sw_collocate_spike_data_.elapsed();
  dict[ names::time_communicate_spike_data ] = sw_communicate_spike_data_.elapsed();
  dict[ names::time_deliver_spike_data ] = sw_deliver_spike_data_.elapsed();
  dict[ names::time_communicate_target_data ] = sw_communicate_target_data_.elapsed();
=======
  def< bool >( dict, names::off_grid_spiking, off_grid_spiking_ );
  def< unsigned long >(
    dict, names::local_spike_counter, std::accumulate( local_spike_counter_.begin(), local_spike_counter_.end(), 0 ) );
  def< double >( dict, names::spike_buffer_shrink_limit, send_recv_buffer_shrink_limit_ );
  def< double >( dict, names::spike_buffer_shrink_spare, send_recv_buffer_shrink_spare_ );
  def< double >( dict, names::spike_buffer_grow_extra, send_recv_buffer_grow_extra_ );

  DictionaryDatum log_events = DictionaryDatum( new Dictionary );
  ( *dict )[ names::spike_buffer_resize_log ] = log_events;
  send_recv_buffer_resize_log_.to_dict( log_events );

#ifdef TIMER_DETAILED
  def< double >( dict, names::time_collocate_spike_data, sw_collocate_spike_data_.elapsed() );
  def< double >( dict, names::time_communicate_spike_data, sw_communicate_spike_data_.elapsed() );
  def< double >( dict, names::time_communicate_target_data, sw_communicate_target_data_.elapsed() );
>>>>>>> 85fc8c1c
#endif
}

void
EventDeliveryManager::resize_send_recv_buffers_target_data()
{
  // compute send receive counts and allocate memory for buffers
  send_buffer_target_data_.resize( kernel().mpi_manager.get_buffer_size_target_data() );
  recv_buffer_target_data_.resize( kernel().mpi_manager.get_buffer_size_target_data() );
}

void
EventDeliveryManager::resize_send_recv_buffers_spike_data_()
{
  if ( kernel().mpi_manager.get_buffer_size_spike_data() > send_buffer_spike_data_.size() )
  {
    send_buffer_spike_data_.resize( kernel().mpi_manager.get_buffer_size_spike_data() );
    recv_buffer_spike_data_.resize( kernel().mpi_manager.get_buffer_size_spike_data() );
    send_buffer_off_grid_spike_data_.resize( kernel().mpi_manager.get_buffer_size_spike_data() );
    recv_buffer_off_grid_spike_data_.resize( kernel().mpi_manager.get_buffer_size_spike_data() );
  }
}

void
EventDeliveryManager::configure_spike_data_buffers()
{
  assert( kernel().connection_manager.get_min_delay() != 0 );

  configure_spike_register();

  send_buffer_spike_data_.clear();
  send_buffer_off_grid_spike_data_.clear();

  resize_send_recv_buffers_spike_data_();
}

void
EventDeliveryManager::configure_spike_register()
{
#pragma omp parallel
  {
    const size_t tid = kernel().vp_manager.get_thread_id();
    reset_spike_register_( tid );
  }
}

void
EventDeliveryManager::configure_secondary_buffers()
{
  send_buffer_secondary_events_.clear();
  send_buffer_secondary_events_.resize( kernel().mpi_manager.get_send_buffer_size_secondary_events_in_int() );
  recv_buffer_secondary_events_.clear();
  recv_buffer_secondary_events_.resize( kernel().mpi_manager.get_recv_buffer_size_secondary_events_in_int() );
}

void
EventDeliveryManager::init_moduli()
{
  long min_delay = kernel().connection_manager.get_min_delay();
  long max_delay = kernel().connection_manager.get_max_delay();
  assert( min_delay != 0 );
  assert( max_delay != 0 );

  // Ring buffers use modulos to determine where to store incoming events
  // with given time stamps, relative to the beginning of the slice in which
  // the spikes are delivered from the queue, ie, the slice after the one
  // in which they were generated. The pertaining offsets are 0..max_delay-1.
  moduli_.resize( min_delay + max_delay );

  for ( long d = 0; d < min_delay + max_delay; ++d )
  {
    moduli_[ d ] = ( kernel().simulation_manager.get_clock().get_steps() + d ) % ( min_delay + max_delay );
  }

  // Slice-based ring-buffers have one bin per min_delay steps,
  // up to max_delay.  Time is counted as for normal ring buffers.
  // The slice_moduli_ table maps time steps to these bins
  const size_t nbuff = static_cast< size_t >( std::ceil( static_cast< double >( min_delay + max_delay ) / min_delay ) );
  slice_moduli_.resize( min_delay + max_delay );
  for ( long d = 0; d < min_delay + max_delay; ++d )
  {
    slice_moduli_[ d ] = ( ( kernel().simulation_manager.get_clock().get_steps() + d ) / min_delay ) % nbuff;
  }
}

void
EventDeliveryManager::update_moduli()
{
  long min_delay = kernel().connection_manager.get_min_delay();
  long max_delay = kernel().connection_manager.get_max_delay();
  assert( min_delay != 0 );
  assert( max_delay != 0 );

  /*
   * Note that for updating the modulos, it is sufficient
   * to rotate the buffer to the left.
   */
  assert( moduli_.size() == ( size_t ) ( min_delay + max_delay ) );
  std::rotate( moduli_.begin(), moduli_.begin() + min_delay, moduli_.end() );

  // For the slice-based ring buffer, we cannot rotate the table, but
  // have to re-compute it, since max_delay_ may not be a multiple of
  // min_delay_.  Reference time is the time at the beginning of the slice.
  const size_t nbuff = static_cast< size_t >( std::ceil( static_cast< double >( min_delay + max_delay ) / min_delay ) );
  for ( long d = 0; d < min_delay + max_delay; ++d )
  {
    slice_moduli_[ d ] = ( ( kernel().simulation_manager.get_clock().get_steps() + d ) / min_delay ) % nbuff;
  }
}

void
EventDeliveryManager::reset_counters()
{
  for ( auto& spike_counter : local_spike_counter_ )
  {
    spike_counter = 0;
  }
}

void
EventDeliveryManager::reset_timers_for_preparation()
{
#ifdef TIMER_DETAILED
  sw_communicate_target_data_.reset();
#endif
}

void
EventDeliveryManager::reset_timers_for_dynamics()
{
#ifdef TIMER_DETAILED
  sw_collocate_spike_data_.reset();
  sw_communicate_spike_data_.reset();
#endif
}

void
EventDeliveryManager::write_done_marker_secondary_events_( const bool done )
{
  // write done marker at last position in every chunk
  for ( size_t rank = 0; rank < kernel().mpi_manager.get_num_processes(); ++rank )
  {
    send_buffer_secondary_events_[ kernel().mpi_manager.get_done_marker_position_in_secondary_events_send_buffer(
      rank ) ] = done;
  }
}

void
EventDeliveryManager::gather_secondary_events( const bool done )
{
  write_done_marker_secondary_events_( done );
  kernel().mpi_manager.communicate_secondary_events_Alltoallv(
    send_buffer_secondary_events_, recv_buffer_secondary_events_ );
}

bool
EventDeliveryManager::deliver_secondary_events( const size_t tid, const bool called_from_wfr_update )
{
  return kernel().connection_manager.deliver_secondary_events(
    tid, called_from_wfr_update, recv_buffer_secondary_events_ );
}

void
EventDeliveryManager::gather_spike_data()
{
  if ( off_grid_spiking_ )
  {
    gather_spike_data_( send_buffer_off_grid_spike_data_, recv_buffer_off_grid_spike_data_ );
  }
  else
  {
    gather_spike_data_( send_buffer_spike_data_, recv_buffer_spike_data_ );
  }
}

template < typename SpikeDataT >
void
EventDeliveryManager::gather_spike_data_( std::vector< SpikeDataT >& send_buffer,
  std::vector< SpikeDataT >& recv_buffer )
{
  // NOTE: For meaning and logic of SpikeData flags for detecting complete transmission
  //       and information for shrink/grow, see comment in spike_data.h.

  const size_t old_buff_size_per_rank = kernel().mpi_manager.get_send_recv_count_spike_data_per_rank();

  if ( global_max_spikes_per_rank_ < send_recv_buffer_shrink_limit_ * old_buff_size_per_rank )
  {
    const size_t new_buff_size_per_rank =
      std::max( 2UL, static_cast< size_t >( ( 1 + send_recv_buffer_shrink_spare_ ) * global_max_spikes_per_rank_ ) );
    kernel().mpi_manager.set_buffer_size_spike_data(
      kernel().mpi_manager.get_num_processes() * new_buff_size_per_rank );
    resize_send_recv_buffers_spike_data_();
    send_recv_buffer_resize_log_.add_entry( global_max_spikes_per_rank_, new_buff_size_per_rank );
  }

  /* The following do-while loop is executed
   * - once if all spikes fit into current send buffers on all ranks
   * - twice if send buffer size needs to be increased to fit in all spikes
   */
  bool all_spikes_transmitted = false;
  do
  {
    // Need to get new positions in case buffer size has changed
    SendBufferPosition send_buffer_position;

#ifdef TIMER_DETAILED
    {
      sw_collocate_spike_data_.start();
    }
#endif

    // Set marker at end of each chunk to DEFAULT
    reset_complete_marker_spike_data_( send_buffer_position, send_buffer );
    std::vector< size_t > num_spikes_per_rank( kernel().mpi_manager.get_num_processes(), 0 );

    // Collocate spikes to send buffer
    collocate_spike_data_buffers_( send_buffer_position, emitted_spikes_register_, send_buffer, num_spikes_per_rank );

    if ( off_grid_spiking_ )
    {
      collocate_spike_data_buffers_(
        send_buffer_position, off_grid_emitted_spikes_register_, send_buffer, num_spikes_per_rank );
    }

    // Largest number of spikes sent from this rank to any other rank.
    const auto local_max_spikes_per_rank = *std::max_element( num_spikes_per_rank.begin(), num_spikes_per_rank.end() );

    // At this point, all send_buffer entries with spikes to be transmitted, as well
    // as all chunk-end entries, have marker DEFAULT.
    set_end_marker_( send_buffer_position, send_buffer, local_max_spikes_per_rank );

#ifdef TIMER_DETAILED
    {
      sw_collocate_spike_data_.stop();
      sw_communicate_spike_data_.start();
    }
#endif

    // Given that we templatize by plain vs offgrid, this if should not be necessary, but ...
    if ( off_grid_spiking_ )
    {
      kernel().mpi_manager.communicate_off_grid_spike_data_Alltoall( send_buffer, recv_buffer );
    }
    else
    {
      kernel().mpi_manager.communicate_spike_data_Alltoall( send_buffer, recv_buffer );
    }

#ifdef TIMER_DETAILED
    {
      sw_communicate_spike_data_.stop();
    }
#endif

    global_max_spikes_per_rank_ = get_global_max_spikes_per_rank_( send_buffer_position, recv_buffer );

    all_spikes_transmitted =
      global_max_spikes_per_rank_ <= kernel().mpi_manager.get_send_recv_count_spike_data_per_rank();

    if ( not all_spikes_transmitted )
    {
      const size_t new_buff_size_per_rank =
        static_cast< size_t >( ( 1 + send_recv_buffer_grow_extra_ ) * global_max_spikes_per_rank_ );

      kernel().mpi_manager.set_buffer_size_spike_data(
        kernel().mpi_manager.get_num_processes() * new_buff_size_per_rank );
      resize_send_recv_buffers_spike_data_();
      send_recv_buffer_resize_log_.add_entry( global_max_spikes_per_rank_, new_buff_size_per_rank );
    }

  } while ( not all_spikes_transmitted );

  // We cannot shrink buffers here, because they first need to be read out by
  // deliver events. Shrinking will happen at beginning of next gather.

  /* emitted_spike_register is cleared by deliver_events in a thread-parallel context.
     We could in principle clear it here, but since it can conveniently be done thread-parallel,
     it is best to postpone.
   */
}

template < typename SpikeDataWithRankT, typename SpikeDataT >
void
EventDeliveryManager::collocate_spike_data_buffers_( SendBufferPosition& send_buffer_position,
  std::vector< std::vector< SpikeDataWithRankT >* >& emitted_spikes_register,
  std::vector< SpikeDataT >& send_buffer,
  std::vector< size_t >& num_spikes_per_rank )
{
  // First dimension: loop over writing thread
  for ( auto& emitted_spikes_per_thread : emitted_spikes_register )
  {
    // Second dimension: loop over entries
    for ( auto& emitted_spike : *emitted_spikes_per_thread )
    {
      const size_t rank = emitted_spike.rank;

      // We need to count here even though send_buffer_position also counts,
      // but send_buffer_position will only count spikes actually written,
      // we need all spikes to have information for buffer resizing.
      ++num_spikes_per_rank[ rank ];

      // We do not break if condition is false, because there may be spikes that
      // can be send to other ranks than the one that is full.
      if ( not send_buffer_position.is_chunk_filled( rank ) )
      {
        send_buffer[ send_buffer_position.idx( rank ) ] = emitted_spike.spike_data;
        send_buffer_position.increase( rank );
      }
    }
  }
}

template < typename SpikeDataT >
void
EventDeliveryManager::set_end_marker_( const SendBufferPosition& send_buffer_position,
  std::vector< SpikeDataT >& send_buffer,
  size_t local_max_spikes_per_rank )
{
  // See comment in spike_data.h for logic.
  const bool collocate_complete = local_max_spikes_per_rank
    <= static_cast< size_t >( kernel().mpi_manager.get_send_recv_count_spike_data_per_rank() );

  for ( size_t rank = 0; rank < kernel().mpi_manager.get_num_processes(); ++rank )
  {
    const size_t end_idx = send_buffer_position.end( rank ) - 1;
    if ( not collocate_complete )
    {
      SpikeDataT dummy;
      dummy.set_lcid( local_max_spikes_per_rank );
      dummy.set_invalid_marker();
      send_buffer[ end_idx ] = dummy;
      continue;
    }

    const size_t next_write_idx = send_buffer_position.idx( rank );
    if ( next_write_idx == send_buffer_position.begin( rank ) )
    {
      // No spikes for this rank, mark by INVALID in begin
      send_buffer[ send_buffer_position.begin( rank ) ].set_invalid_marker();
    }
    else
    {
      // At least one spike, set END on last position written to
      send_buffer[ next_write_idx - 1 ].set_end_marker();
    }

    if ( next_write_idx < end_idx + 1 )
    {
      // at least one spike written, but none to end_idx, thus we need complete marker
      // and size information
      SpikeDataT dummy;
      dummy.set_lcid( local_max_spikes_per_rank );
      dummy.set_complete_marker();
      send_buffer[ end_idx ] = dummy;
    }
  }
}

template < typename SpikeDataT >
void
EventDeliveryManager::reset_complete_marker_spike_data_( const SendBufferPosition& send_buffer_position,
  std::vector< SpikeDataT >& send_buffer ) const
{
  for ( size_t rank = 0; rank < kernel().mpi_manager.get_num_processes(); ++rank )
  {
    const size_t idx = send_buffer_position.end( rank ) - 1;
    send_buffer[ idx ].reset_marker();
  }
}

template < typename SpikeDataT >
size_t
EventDeliveryManager::get_global_max_spikes_per_rank_( const SendBufferPosition& send_buffer_position,
  std::vector< SpikeDataT >& recv_buffer ) const
{
  // TODO: send_buffer_position not needed here, only used to get endpoint of each per-rank section of buffer

  size_t maximum = 0;
  for ( size_t target_rank = 0; target_rank < kernel().mpi_manager.get_num_processes(); ++target_rank )
  {
    const auto& end_entry = recv_buffer[ send_buffer_position.end( target_rank ) - 1 ];
    size_t max_per_thread_max_spikes_per_rank = 0;
    if ( end_entry.is_complete_marker() or end_entry.is_invalid_marker() )
    {
      max_per_thread_max_spikes_per_rank = end_entry.get_lcid();
    }
    else
    {
      assert( end_entry.is_end_marker() );
      max_per_thread_max_spikes_per_rank = kernel().mpi_manager.get_send_recv_count_spike_data_per_rank();
    }
    maximum = std::max( max_per_thread_max_spikes_per_rank, maximum );
  }
  return maximum;
}

void
EventDeliveryManager::deliver_events( const size_t tid )
{
  if ( off_grid_spiking_ )
  {
    deliver_events_( tid, recv_buffer_off_grid_spike_data_ );
  }
  else
  {
    deliver_events_( tid, recv_buffer_spike_data_ );
  }
  reset_spike_register_( tid );
}

template < typename SpikeDataT >
void
EventDeliveryManager::deliver_events_( const size_t tid, const std::vector< SpikeDataT >& recv_buffer )
{
  // deliver only at beginning of time slice
  if ( kernel().simulation_manager.get_from_step() > 0 )
  {
    return;
  }

  const size_t spike_buffer_size_per_rank = kernel().mpi_manager.get_send_recv_count_spike_data_per_rank();
  const std::vector< ConnectorModel* >& cm = kernel().model_manager.get_connection_models( tid );

  // prepare Time objects for every possible time stamp within min_delay_
  std::vector< Time > prepared_timestamps( kernel().connection_manager.get_min_delay() );
  for ( size_t lag = 0; lag < static_cast< size_t >( kernel().connection_manager.get_min_delay() ); ++lag )
  {
    // Subtract min_delay because spikes were emitted in previous time slice and we use current clock.
    prepared_timestamps[ lag ] =
      kernel().simulation_manager.get_clock() + Time::step( lag + 1 - kernel().connection_manager.get_min_delay() );
  }

  // Deliver spikes sent by each rank in order
  for ( size_t rank = 0; rank < kernel().mpi_manager.get_num_processes(); ++rank )
  {
    // Continue with next rank if no spikes were sent by current rank
    if ( recv_buffer[ rank * spike_buffer_size_per_rank ].is_invalid_marker() )
    {
      continue;
    }

    // Find number of spikes received from current rank
    size_t num_spikes_received = 0;
    for ( size_t i = 0; i < spike_buffer_size_per_rank; ++i )
    {
      const SpikeDataT& spike_data = recv_buffer[ rank * spike_buffer_size_per_rank + i ];

      // break if this was the last valid entry from this rank
      if ( spike_data.is_end_marker() )
      {
        num_spikes_received = i + 1;
        break;
      }
    }

    // For each batch, extract data first from receive buffer into value-specific arrays, then deliver from these arrays
    constexpr size_t SPIKES_PER_BATCH = 8;
    const size_t num_batches = num_spikes_received / SPIKES_PER_BATCH;
    const size_t num_remaining_entries = num_spikes_received - num_batches * SPIKES_PER_BATCH;

    SpikeEvent se_batch[ SPIKES_PER_BATCH ];
    size_t tid_batch[ SPIKES_PER_BATCH ];
    size_t syn_id_batch[ SPIKES_PER_BATCH ];
    size_t lcid_batch[ SPIKES_PER_BATCH ];

    if ( not kernel().connection_manager.use_compressed_spikes() )
    {
      for ( size_t i = 0; i < num_batches; ++i )
      {
        for ( size_t j = 0; j < SPIKES_PER_BATCH; ++j )
        {
          const SpikeDataT& spike_data = recv_buffer[ rank * spike_buffer_size_per_rank + i * SPIKES_PER_BATCH + j ];
          se_batch[ j ].set_stamp( prepared_timestamps[ spike_data.get_lag() ] );
          se_batch[ j ].set_offset( spike_data.get_offset() );
          tid_batch[ j ] = spike_data.get_tid();
          syn_id_batch[ j ] = spike_data.get_syn_id();
          lcid_batch[ j ] = spike_data.get_lcid();
          se_batch[ j ].set_sender_node_id_info( tid_batch[ j ], syn_id_batch[ j ], lcid_batch[ j ] );
        }
        for ( size_t j = 0; j < SPIKES_PER_BATCH; ++j )
        {
          if ( tid_batch[ j ] == tid )
          {
            kernel().connection_manager.send( tid_batch[ j ], syn_id_batch[ j ], lcid_batch[ j ], cm, se_batch[ j ] );
          }
        }
      }

      // Processed all regular-sized batches, now do remainder
      for ( size_t j = 0; j < num_remaining_entries; ++j )
      {
        const SpikeDataT& spike_data =
          recv_buffer[ rank * spike_buffer_size_per_rank + num_batches * SPIKES_PER_BATCH + j ];
        se_batch[ j ].set_stamp( prepared_timestamps[ spike_data.get_lag() ] );
        se_batch[ j ].set_offset( spike_data.get_offset() );
        tid_batch[ j ] = spike_data.get_tid();
        syn_id_batch[ j ] = spike_data.get_syn_id();
        lcid_batch[ j ] = spike_data.get_lcid();
        se_batch[ j ].set_sender_node_id_info( tid_batch[ j ], syn_id_batch[ j ], lcid_batch[ j ] );
      }
      for ( size_t j = 0; j < num_remaining_entries; ++j )
      {
        if ( tid_batch[ j ] == tid )
        {
          kernel().connection_manager.send( tid_batch[ j ], syn_id_batch[ j ], lcid_batch[ j ], cm, se_batch[ j ] );
        }
      }
    }
    else // compressed spikes
    {
      for ( size_t i = 0; i < num_batches; ++i )
      {
        for ( size_t j = 0; j < SPIKES_PER_BATCH; ++j )
        {
          const SpikeDataT& spike_data = recv_buffer[ rank * spike_buffer_size_per_rank + i * SPIKES_PER_BATCH + j ];

          se_batch[ j ].set_stamp( prepared_timestamps[ spike_data.get_lag() ] );
          se_batch[ j ].set_offset( spike_data.get_offset() );

          syn_id_batch[ j ] = spike_data.get_syn_id();
          // for compressed spikes lcid holds the index in the
          // compressed_spike_data structure
          lcid_batch[ j ] = spike_data.get_lcid();
        }
        for ( size_t j = 0; j < SPIKES_PER_BATCH; ++j )
        {
          // find the spike-data entry for this thread
          const std::vector< SpikeData >& compressed_spike_data =
            kernel().connection_manager.get_compressed_spike_data( syn_id_batch[ j ], lcid_batch[ j ] );
          lcid_batch[ j ] = compressed_spike_data[ tid ].get_lcid();
        }
        for ( size_t j = 0; j < SPIKES_PER_BATCH; ++j )
        {
          if ( lcid_batch[ j ] != invalid_lcid )
          {
            // non-local sender -> receiver retrieves ID of sender Node from SourceTable based on tid, syn_id, lcid
            // only if needed, as this is computationally costly
            se_batch[ j ].set_sender_node_id_info( tid, syn_id_batch[ j ], lcid_batch[ j ] );
          }
        }
        for ( size_t j = 0; j < SPIKES_PER_BATCH; ++j )
        {
          if ( lcid_batch[ j ] != invalid_lcid )
          {
            kernel().connection_manager.send( tid, syn_id_batch[ j ], lcid_batch[ j ], cm, se_batch[ j ] );
          }
        }
      }

      // Processed all regular-sized batches, now do remainder
      for ( size_t j = 0; j < num_remaining_entries; ++j )
      {
        const SpikeDataT& spike_data =
          recv_buffer[ rank * spike_buffer_size_per_rank + num_batches * SPIKES_PER_BATCH + j ];
        se_batch[ j ].set_stamp( prepared_timestamps[ spike_data.get_lag() ] );
        se_batch[ j ].set_offset( spike_data.get_offset() );
        syn_id_batch[ j ] = spike_data.get_syn_id();
        // for compressed spikes lcid holds the index in the
        // compressed_spike_data structure
        lcid_batch[ j ] = spike_data.get_lcid();
      }
      for ( size_t j = 0; j < num_remaining_entries; ++j )
      {
        // find the spike-data entry for this thread
        const std::vector< SpikeData >& compressed_spike_data =
          kernel().connection_manager.get_compressed_spike_data( syn_id_batch[ j ], lcid_batch[ j ] );
        lcid_batch[ j ] = compressed_spike_data[ tid ].get_lcid();
      }
      for ( size_t j = 0; j < num_remaining_entries; ++j )
      {
        if ( lcid_batch[ j ] != invalid_lcid )
        {
          // non-local sender -> receiver retrieves ID of sender Node from SourceTable based on tid, syn_id, lcid
          // only if needed, as this is computationally costly
          se_batch[ j ].set_sender_node_id_info( tid, syn_id_batch[ j ], lcid_batch[ j ] );
        }
      }
      for ( size_t j = 0; j < num_remaining_entries; ++j )
      {
        if ( lcid_batch[ j ] != invalid_lcid )
        {
          kernel().connection_manager.send( tid, syn_id_batch[ j ], lcid_batch[ j ], cm, se_batch[ j ] );
        }
      }
    } // if-else not compressed
  }   // for rank
}


void
EventDeliveryManager::gather_target_data( const size_t tid )
{
  assert( not kernel().connection_manager.is_source_table_cleared() );

  // assume all threads have some work to do
  gather_completed_checker_[ tid ].set_false();
  assert( gather_completed_checker_.all_false() );

  const AssignedRanks assigned_ranks = kernel().vp_manager.get_assigned_ranks( tid );

  kernel().connection_manager.prepare_target_table( tid );
  kernel().connection_manager.reset_source_table_entry_point( tid );

  while ( gather_completed_checker_.any_false() )
  {
    // assume this is the last gather round and change to false
    // otherwise
    gather_completed_checker_[ tid ].set_true();

#pragma omp single
    {
      if ( kernel().mpi_manager.adaptive_target_buffers() and buffer_size_target_data_has_changed_ )
      {
        resize_send_recv_buffers_target_data();
      }
    } // of omp single; implicit barrier

    kernel().connection_manager.restore_source_table_entry_point( tid );

    TargetSendBufferPosition send_buffer_position(
      assigned_ranks, kernel().mpi_manager.get_send_recv_count_target_data_per_rank() );

    const bool gather_completed = collocate_target_data_buffers_( tid, assigned_ranks, send_buffer_position );
    gather_completed_checker_[ tid ].logical_and( gather_completed );

    if ( gather_completed_checker_.all_true() )
    {
      set_complete_marker_target_data_( assigned_ranks, send_buffer_position );
    }
    kernel().connection_manager.save_source_table_entry_point( tid );
#pragma omp barrier
    kernel().connection_manager.clean_source_table( tid );

#pragma omp single
    {
#ifdef TIMER_DETAILED
      sw_communicate_target_data_.start();
#endif
      kernel().mpi_manager.communicate_target_data_Alltoall( send_buffer_target_data_, recv_buffer_target_data_ );
#ifdef TIMER_DETAILED
      sw_communicate_target_data_.stop();
#endif
    } // of omp single (implicit barrier)


    const bool distribute_completed = distribute_target_data_buffers_( tid );
    gather_completed_checker_[ tid ].logical_and( distribute_completed );

    // resize mpi buffers, if necessary and allowed
    if ( gather_completed_checker_.any_false() and kernel().mpi_manager.adaptive_target_buffers() )
    {
#pragma omp single
      {
        buffer_size_target_data_has_changed_ = kernel().mpi_manager.increase_buffer_size_target_data();
      }
    }
  } // of while

  kernel().connection_manager.clear_source_table( tid );
}

void
EventDeliveryManager::gather_target_data_compressed( const size_t tid )
{
  assert( not kernel().connection_manager.is_source_table_cleared() );

  // assume all threads have some work to do
  gather_completed_checker_[ tid ].set_false();
  assert( gather_completed_checker_.all_false() );

  const AssignedRanks assigned_ranks = kernel().vp_manager.get_assigned_ranks( tid );

  kernel().connection_manager.prepare_target_table( tid );

  while ( gather_completed_checker_.any_false() )
  {
    // assume this is the last gather round and change to false otherwise
    gather_completed_checker_[ tid ].set_true();

#pragma omp single
    {
      if ( kernel().mpi_manager.adaptive_target_buffers() and buffer_size_target_data_has_changed_ )
      {
        resize_send_recv_buffers_target_data();
      }
    } // of omp single; implicit barrier

    TargetSendBufferPosition send_buffer_position(
      assigned_ranks, kernel().mpi_manager.get_send_recv_count_target_data_per_rank() );

    const bool gather_completed =
      collocate_target_data_buffers_compressed_( tid, assigned_ranks, send_buffer_position );

    gather_completed_checker_[ tid ].logical_and( gather_completed );

    if ( gather_completed_checker_.all_true() )
    {
      set_complete_marker_target_data_( assigned_ranks, send_buffer_position );
    }

#pragma omp barrier

#pragma omp single
    {
#ifdef TIMER_DETAILED
      sw_communicate_target_data_.start();
#endif
      kernel().mpi_manager.communicate_target_data_Alltoall( send_buffer_target_data_, recv_buffer_target_data_ );
#ifdef TIMER_DETAILED
      sw_communicate_target_data_.stop();
#endif
    } // of omp single (implicit barrier)

    // Up to here, gather_completed_checker_ just has local info: has this thread been able to write
    // all data it is responsible for to buffers. Now combine with information on whether other ranks
    // have sent all their data. Note: All threads will return the same value for distribute_completed.
    const bool distribute_completed = distribute_target_data_buffers_( tid );
    gather_completed_checker_[ tid ].logical_and( distribute_completed );

    // resize mpi buffers, if necessary and allowed
    if ( gather_completed_checker_.any_false() and kernel().mpi_manager.adaptive_target_buffers() )
    {
#pragma omp single
      {
        buffer_size_target_data_has_changed_ = kernel().mpi_manager.increase_buffer_size_target_data();
      }
    }

  } // of while

  kernel().connection_manager.clear_source_table( tid );
}

bool
EventDeliveryManager::collocate_target_data_buffers_( const size_t tid,
  const AssignedRanks& assigned_ranks,
  TargetSendBufferPosition& send_buffer_position )
{
  size_t source_rank;
  TargetData next_target_data;
  bool valid_next_target_data;
  bool is_source_table_read = true;

  // no ranks to process for this thread
  if ( assigned_ranks.begin == assigned_ranks.end )
  {
    kernel().connection_manager.no_targets_to_process( tid );
    return is_source_table_read;
  }

  // reset markers
  for ( size_t rank = assigned_ranks.begin; rank < assigned_ranks.end; ++rank )
  {
    // reset last entry to avoid accidentally communicating done
    // marker
    send_buffer_target_data_[ send_buffer_position.end( rank ) - 1 ].reset_marker();
    // set first entry to invalid to avoid accidentally reading
    // uninitialized parts of the receive buffer
    send_buffer_target_data_[ send_buffer_position.begin( rank ) ].set_invalid_marker();
  }

  while ( true )
  {
    valid_next_target_data = kernel().connection_manager.get_next_target_data(
      tid, assigned_ranks.begin, assigned_ranks.end, source_rank, next_target_data );
    if ( valid_next_target_data ) // add valid entry to MPI buffer
    {
      if ( send_buffer_position.is_chunk_filled( source_rank ) )
      {
        // entry does not fit in this part of the MPI buffer any more,
        // so we need to reject it
        kernel().connection_manager.reject_last_target_data( tid );
        // after rejecting the last target, we need to save the
        // position to start at this point again next communication
        // round
        kernel().connection_manager.save_source_table_entry_point( tid );
        // we have just rejected an entry, so source table can not be
        // fully read
        is_source_table_read = false;
        if ( send_buffer_position.are_all_chunks_filled() ) // buffer is full
        {
          return is_source_table_read;
        }
        else
        {
          continue;
        }
      }
      else
      {
        send_buffer_target_data_[ send_buffer_position.idx( source_rank ) ] = next_target_data;
        send_buffer_position.increase( source_rank );
      }
    }
    else // all connections have been processed
    {
      // mark end of valid data for each rank
      for ( size_t rank = assigned_ranks.begin; rank < assigned_ranks.end; ++rank )
      {
        if ( send_buffer_position.idx( rank ) > send_buffer_position.begin( rank ) )
        {
          send_buffer_target_data_[ send_buffer_position.idx( rank ) - 1 ].set_end_marker();
        }
        else
        {
          send_buffer_target_data_[ send_buffer_position.begin( rank ) ].set_invalid_marker();
        }
      }
      return is_source_table_read;
    } // of else
  }   // of while(true)
}

bool
EventDeliveryManager::collocate_target_data_buffers_compressed_( const size_t tid,
  const AssignedRanks& assigned_ranks,
  TargetSendBufferPosition& send_buffer_position )
{
  // no ranks to process for this thread
  if ( assigned_ranks.begin == assigned_ranks.end )
  {
    return true;
  }

  // reset markers
  for ( size_t rank = assigned_ranks.begin; rank < assigned_ranks.end; ++rank )
  {
    // reset last entry to avoid accidentally communicating done
    // marker
    send_buffer_target_data_[ send_buffer_position.end( rank ) - 1 ].reset_marker();
    // set first entry to invalid to avoid accidentally reading
    // uninitialized parts of the receive buffer
    send_buffer_target_data_[ send_buffer_position.begin( rank ) ].set_invalid_marker();
  }

  const bool is_source_table_read = kernel().connection_manager.fill_target_buffer(
    tid, assigned_ranks.begin, assigned_ranks.end, send_buffer_target_data_, send_buffer_position );

  return is_source_table_read;
}


void
nest::EventDeliveryManager::set_complete_marker_target_data_( const AssignedRanks& assigned_ranks,
  const TargetSendBufferPosition& send_buffer_position )
{
  for ( size_t rank = assigned_ranks.begin; rank < assigned_ranks.end; ++rank )
  {
    const size_t idx = send_buffer_position.end( rank ) - 1;
    send_buffer_target_data_[ idx ].set_complete_marker();
  }
}

bool
nest::EventDeliveryManager::distribute_target_data_buffers_( const size_t tid )
{
  bool are_others_completed = true;
  const unsigned int send_recv_count_target_data_per_rank =
    kernel().mpi_manager.get_send_recv_count_target_data_per_rank();

  for ( size_t rank = 0; rank < kernel().mpi_manager.get_num_processes(); ++rank )
  {
    // Check last entry for completed marker
    if ( not recv_buffer_target_data_[ ( rank + 1 ) * send_recv_count_target_data_per_rank - 1 ].is_complete_marker() )
    {
      are_others_completed = false;
    }

    // Were any targets sent by this rank?
    if ( recv_buffer_target_data_[ rank * send_recv_count_target_data_per_rank ].is_invalid_marker() )
    {
      continue;
    }

    for ( unsigned int i = 0; i < send_recv_count_target_data_per_rank; ++i )
    {
      const TargetData& target_data = recv_buffer_target_data_[ rank * send_recv_count_target_data_per_rank + i ];
      if ( target_data.get_source_tid() == tid )
      {
        kernel().connection_manager.add_target( tid, rank, target_data );
      }

      // Is this the last target from this rank?
      if ( target_data.is_end_marker() )
      {
        break;
      }
    }
  }

  return are_others_completed;
}

} // of namespace nest<|MERGE_RESOLUTION|>--- conflicted
+++ resolved
@@ -146,13 +146,10 @@
 void
 EventDeliveryManager::set_status( const dictionary& dict )
 {
-<<<<<<< HEAD
   dict.update_value( names::off_grid_spiking, off_grid_spiking_ );
-=======
-  updateValue< bool >( dict, names::off_grid_spiking, off_grid_spiking_ );
 
   double bsl = send_recv_buffer_shrink_limit_;
-  if ( updateValue< double >( dict, names::spike_buffer_shrink_limit, bsl ) )
+  if ( dict.update_value( names::spike_buffer_shrink_limit, bsl ) )
   {
     if ( bsl < 0 )
     {
@@ -162,7 +159,7 @@
   }
 
   double bss = send_recv_buffer_shrink_spare_;
-  if ( updateValue< double >( dict, names::spike_buffer_shrink_spare, bss ) )
+  if ( dict.update_value( names::spike_buffer_shrink_spare, bss ) )
   {
     if ( bss < 0 or bss > 1 )
     {
@@ -172,7 +169,7 @@
   }
 
   double bge = send_recv_buffer_grow_extra_;
-  if ( updateValue< double >( dict, names::spike_buffer_grow_extra, bge ) )
+  if ( dict.update_value( names::spike_buffer_grow_extra, bge ) )
   {
     if ( bge < 0 )
     {
@@ -180,38 +177,25 @@
     }
     send_recv_buffer_grow_extra_ = bge;
   }
->>>>>>> 85fc8c1c
 }
 
 void
 EventDeliveryManager::get_status( dictionary& dict )
 {
-<<<<<<< HEAD
   dict[ names::off_grid_spiking ] = off_grid_spiking_;
   dict[ names::local_spike_counter ] = std::accumulate( local_spike_counter_.begin(), local_spike_counter_.end(), 0 );
-
+  dict[ names::spike_buffer_shrink_limit ] = send_recv_buffer_shrink_limit_;
+  dict[ names::spike_buffer_shrink_spare ] = send_recv_buffer_shrink_spare_;
+  dict[ names::spike_buffer_grow_extra ] = send_recv_buffer_grow_extra_;
+
+  dictionary log_events;
+  dict[ names::spike_buffer_resize_log ] = log_events;
+  send_recv_buffer_resize_log_.to_dict( log_events );
+  
 #ifdef TIMER_DETAILED
   dict[ names::time_collocate_spike_data ] = sw_collocate_spike_data_.elapsed();
   dict[ names::time_communicate_spike_data ] = sw_communicate_spike_data_.elapsed();
-  dict[ names::time_deliver_spike_data ] = sw_deliver_spike_data_.elapsed();
   dict[ names::time_communicate_target_data ] = sw_communicate_target_data_.elapsed();
-=======
-  def< bool >( dict, names::off_grid_spiking, off_grid_spiking_ );
-  def< unsigned long >(
-    dict, names::local_spike_counter, std::accumulate( local_spike_counter_.begin(), local_spike_counter_.end(), 0 ) );
-  def< double >( dict, names::spike_buffer_shrink_limit, send_recv_buffer_shrink_limit_ );
-  def< double >( dict, names::spike_buffer_shrink_spare, send_recv_buffer_shrink_spare_ );
-  def< double >( dict, names::spike_buffer_grow_extra, send_recv_buffer_grow_extra_ );
-
-  DictionaryDatum log_events = DictionaryDatum( new Dictionary );
-  ( *dict )[ names::spike_buffer_resize_log ] = log_events;
-  send_recv_buffer_resize_log_.to_dict( log_events );
-
-#ifdef TIMER_DETAILED
-  def< double >( dict, names::time_collocate_spike_data, sw_collocate_spike_data_.elapsed() );
-  def< double >( dict, names::time_communicate_spike_data, sw_communicate_spike_data_.elapsed() );
-  def< double >( dict, names::time_communicate_target_data, sw_communicate_target_data_.elapsed() );
->>>>>>> 85fc8c1c
 #endif
 }
 
