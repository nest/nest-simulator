--- conflicted
+++ resolved
@@ -27,14 +27,10 @@
     message( FATAL_ERROR "Building PyNEST requires Cython." )
   endif ()
 
-<<<<<<< HEAD
+  # TODO PYNEST NG: Add models, once the refacoring of the module system is done.
   target_link_libraries( nestkernel_api
       nestutil nestkernel
-      ${SLI_MODULES} ${EXTERNAL_MODULE_LIBRARIES}
-=======
-  target_link_libraries( pynestkernel
-      nest_lib nestutil nestkernel sli_lib models ${EXTERNAL_MODULE_LIBRARIES}
->>>>>>> 4cf76ceb
+      ${EXTERNAL_MODULE_LIBRARIES}
       )
 
   target_include_directories( nestkernel_api PRIVATE
@@ -56,25 +52,7 @@
       DESTINATION ${CMAKE_INSTALL_PREFIX}/${PYEXECDIR}/nest
       PATTERN "versionchecker.py.in" EXCLUDE
   )
-<<<<<<< HEAD
+
   install( TARGETS nestkernel_api DESTINATION ${PYEXECDIR}/nest/ )
-  install( CODE "
-      execute_process(
-          COMMAND ${PYTHON} ${CMAKE_CURRENT_BINARY_DIR}/setup.py install_egg_info
-            --install-dir=${CMAKE_INSTALL_PREFIX}/${PYEXECDIR}
-          WORKING_DIRECTORY \"${CMAKE_INSTALL_PREFIX}/${PYEXECDIR}\"
-      )
-      # Use Python's standard library `pkg_resources` module to find
-      # the install requirements of `nest` as specified in `setup.py`.
-      # Then feed them into the stdin pipe of `pip install`.
-      execute_process(
-          COMMAND ${PYTHON} -c \"import pkg_resources as pkg; print('\\\\n'.join(str(r) for r in pkg.get_distribution('nest-simulator').requires()))\"
-          COMMAND ${PYTHON} -m pip install -r /dev/stdin
-      )
-      "
-  )
-=======
-  install( TARGETS pynestkernel DESTINATION ${PYEXECDIR}/nest/ )
->>>>>>> 4cf76ceb
 
 endif ()