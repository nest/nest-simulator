--- conflicted
+++ resolved
@@ -221,17 +221,10 @@
   {
 
     double y0_; //!< Constant current
-<<<<<<< HEAD
-    double y1_ex_;
-    double y2_ex_;
-    double y1_in_;
-    double y2_in_;
-=======
     double dI_ex_;
     double I_ex_;
     double dI_in_;
     double I_in_;
->>>>>>> 1fd378f8
     //! This is the membrane potential RELATIVE TO RESTING POTENTIAL.
     double y3_;
 
@@ -300,54 +293,32 @@
   // Access functions for UniversalDataLogger -------------------------------
 
   //! Read out the real membrane potential
-<<<<<<< HEAD
-  double
-=======
   inline double
->>>>>>> 1fd378f8
   get_V_m_() const
   {
     return S_.y3_ + P_.E_L_;
   }
 
-<<<<<<< HEAD
-  double
-=======
   inline double
->>>>>>> 1fd378f8
   get_weighted_spikes_ex_() const
   {
     return V_.weighted_spikes_ex_;
   }
-<<<<<<< HEAD
-  double
-=======
 
   inline double
->>>>>>> 1fd378f8
   get_weighted_spikes_in_() const
   {
     return V_.weighted_spikes_in_;
   }
-<<<<<<< HEAD
-  double
-  get_input_currents_ex_() const
-=======
 
   inline double
   get_I_syn_ex_() const
->>>>>>> 1fd378f8
   {
     return S_.I_ex_;
   }
-<<<<<<< HEAD
-  double
-  get_input_currents_in_() const
-=======
 
   inline double
   get_I_syn_in_() const
->>>>>>> 1fd378f8
   {
     return S_.I_in_;
   }
