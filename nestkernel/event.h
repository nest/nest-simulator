--- conflicted
+++ resolved
@@ -179,22 +179,11 @@
   Time const& get_stamp() const;
 
   /**
-<<<<<<< HEAD
    * Set the time stamp of the event.
    * The time stamp refers to the time when the event
    * was created.
    */
   void set_stamp( Time const& );
-=======
-   * Set the transmission delay of the event.
-   *
-   * The delay refers to the time until the event is
-   * expected to arrive at the receiver.
-   * @param t delay.
-   */
-
-  void set_delay_steps( long );
->>>>>>> b32a3a35
 
   /**
    * Return transmission delay of the event.
@@ -237,8 +226,6 @@
   size_t get_port() const;
 
   /**
-<<<<<<< HEAD
-=======
    * Return the receiver port number of the event.
    *
    * This function returns the number of the r-port over which the
@@ -248,7 +235,6 @@
   size_t get_rport() const;
 
   /**
->>>>>>> b32a3a35
    * Set the port number.
    *
    * Each event carries the number of the port over which the event
@@ -257,15 +243,8 @@
    * object.
    * @param p Port number of the connection, or -1 if unknown.
    */
+
   void set_port( size_t p );
-
-  /**
-   * Return the receiver port number of the event.
-   * This function returns the number of the r-port over which the
-   * Event was sent.
-   * @note A return value of 0 indicates that the r-port is not used.
-   */
-  rport get_rport() const;
 
   /**
    * Set the receiver port number (r-port).
@@ -279,30 +258,8 @@
   void set_rport( size_t p );
 
   /**
-<<<<<<< HEAD
-=======
-   * Return the creation time offset of the Event.
-   *
-   * Each Event carries the exact time of creation. This
-   * time need not coincide with an integral multiple of the
-   * temporal resolution. Rather, Events may be created at any point
-   * in time.
-   */
-  double get_offset() const;
-
-  /**
-   * Set the creation time of the Event.
-   *
-   * Each Event carries the exact time of creation in realtime. This
-   * time need not coincide with an integral multiple of the
-   * temporal resolution. Rather, Events may be created at any point
-   * in time.
-   * @param t Creation time in realtime. t has to be in [0, h).
-   */
-  void set_offset( double t );
-
-  /**
->>>>>>> b32a3a35
+   *
+   *
    * Return the weight.
    */
   double get_weight() const;
@@ -340,17 +297,7 @@
    */
   bool is_valid() const;
 
-<<<<<<< HEAD
-=======
-  /**
-   * Set the time stamp of the event.
-   *
-   * The time stamp refers to the time when the event
-   * was created.
-   */
-  void set_stamp( Time const& );
-
->>>>>>> b32a3a35
+   *
 protected:
   size_t sender_node_id_;       //!< node ID of sender or 0
   SpikeData sender_spike_data_; //!< spike data of sender node, in some cases required to retrieve node ID
@@ -413,19 +360,7 @@
   mutable long stamp_steps_;
 
   /**
-<<<<<<< HEAD
-=======
-   * Offset for precise spike times.
-   *
-   * offset_ specifies a correction to the creation time.
-   * If the resolution of stamp is not sufficiently precise,
-   * this attribute can be used to correct the creation time.
-   * offset_ has to be in [0, h).
-   */
-  double offset_;
-
-  /**
->>>>>>> b32a3a35
+   *
    * Weight of the connection.
    */
   double w_;
@@ -1028,23 +963,7 @@
   d_ = d;
 }
 
-<<<<<<< HEAD
-inline port
-=======
-inline double
-Event::get_offset() const
-{
-  return offset_;
-}
-
-inline void
-Event::set_offset( double t )
-{
-  offset_ = t;
-}
-
 inline size_t
->>>>>>> b32a3a35
 Event::get_port() const
 {
   return p_;
