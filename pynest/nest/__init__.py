# -*- coding: utf-8 -*-
#
# __init__.py
#
# This file is part of NEST.
#
# Copyright (C) 2004 The NEST Initiative
#
# NEST is free software: you can redistribute it and/or modify
# it under the terms of the GNU General Public License as published by
# the Free Software Foundation, either version 2 of the License, or
# (at your option) any later version.
#
# NEST is distributed in the hope that it will be useful,
# but WITHOUT ANY WARRANTY; without even the implied warranty of
# MERCHANTABILITY or FITNESS FOR A PARTICULAR PURPOSE.  See the
# GNU General Public License for more details.
#
# You should have received a copy of the GNU General Public License
# along with NEST.  If not, see <http://www.gnu.org/licenses/>.

"""
Initializer of PyNEST.
"""

from . import ll_api                  # noqa
from .ll_api import set_communicator  # noqa

<<<<<<< HEAD
# Import kernel in __init__ after initializing low-level APIs.
from . import pynestkernel as kernel      # noqa
from .hl_api import *      # noqa
=======
from . import pynestkernel as kernel  # noqa
from .hl_api import *                 # noqa

from . import random                  # noqa
from . import math                    # noqa
from . import spatial_distributions   # noqa
from . import logic                   # noqa
from . import spatial                 # noqa needs to be imported last because of documentation generation


def test():
    """Runs all PyNEST unit tests."""
    from . import tests
    import unittest

    debug = ll_api.get_debug()
    ll_api.set_debug(True)

    runner = unittest.TextTestRunner(verbosity=2)
    runner.run(tests.suite())

    ll_api.set_debug(debug)
>>>>>>> 45d249b7
<|MERGE_RESOLUTION|>--- conflicted
+++ resolved
@@ -26,11 +26,6 @@
 from . import ll_api                  # noqa
 from .ll_api import set_communicator  # noqa
 
-<<<<<<< HEAD
-# Import kernel in __init__ after initializing low-level APIs.
-from . import pynestkernel as kernel      # noqa
-from .hl_api import *      # noqa
-=======
 from . import pynestkernel as kernel  # noqa
 from .hl_api import *                 # noqa
 
@@ -38,19 +33,4 @@
 from . import math                    # noqa
 from . import spatial_distributions   # noqa
 from . import logic                   # noqa
-from . import spatial                 # noqa needs to be imported last because of documentation generation
-
-
-def test():
-    """Runs all PyNEST unit tests."""
-    from . import tests
-    import unittest
-
-    debug = ll_api.get_debug()
-    ll_api.set_debug(True)
-
-    runner = unittest.TextTestRunner(verbosity=2)
-    runner.run(tests.suite())
-
-    ll_api.set_debug(debug)
->>>>>>> 45d249b7
+from . import spatial                 # noqa needs to be imported last because of documentation generation