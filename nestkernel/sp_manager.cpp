--- conflicted
+++ resolved
@@ -540,11 +540,8 @@
   const int tid = kernel().vp_manager.get_thread_id();
   if ( kernel().node_manager.is_local_node_id( snode_id ) )
   {
-<<<<<<< HEAD
-    StructuralPlasticityNode* const source = static_cast< StructuralPlasticityNode* const >( kernel().node_manager.get_node_or_proxy( snode_id ) );
-=======
-    StructuralPlasticityNode* const source = static_cast<StructuralPlasticityNode* const>(kernel().node_manager.get_node_or_proxy( snode_id ));
->>>>>>> 22fd7c3a
+    StructuralPlasticityNode* const source =
+      static_cast< StructuralPlasticityNode* const >( kernel().node_manager.get_node_or_proxy( snode_id ) );
     const thread source_thread = source->get_thread();
     if ( tid == source_thread )
     {
@@ -554,11 +551,8 @@
 
   if ( kernel().node_manager.is_local_node_id( tnode_id ) )
   {
-<<<<<<< HEAD
-    StructuralPlasticityNode* const target = static_cast< StructuralPlasticityNode* const >( kernel().node_manager.get_node_or_proxy( tnode_id ) );
-=======
-    StructuralPlasticityNode* const target = static_cast<StructuralPlasticityNode* const>(kernel().node_manager.get_node_or_proxy( tnode_id ));
->>>>>>> 22fd7c3a
+    StructuralPlasticityNode* const target =
+      static_cast< StructuralPlasticityNode* const >( kernel().node_manager.get_node_or_proxy( tnode_id ) );
     const thread target_thread = target->get_thread();
     if ( tid == target_thread )
     {
@@ -664,11 +658,7 @@
     for ( node_it = local_nodes.begin(); node_it < local_nodes.end(); node_it++ )
     {
       node_id = node_it->get_node_id();
-<<<<<<< HEAD
       StructuralPlasticityNode* node = static_cast< StructuralPlasticityNode* >( node_it->get_node() );
-=======
-      StructuralPlasticityNode* node = static_cast<StructuralPlasticityNode*>(node_it->get_node());
->>>>>>> 22fd7c3a
       n = node->get_synaptic_elements_vacant( se_name );
       if ( n > 0 )
       {
