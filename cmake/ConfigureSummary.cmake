--- conflicted
+++ resolved
@@ -81,16 +81,9 @@
   endif ()
 
   message( "" )
-<<<<<<< HEAD
-  if ( OpenMP_FOUND )
-    message( "Use threading       : Yes (OpenMP ${OpenMP_VERSION})" )
-    message( "    Compile flags   : ${OpenMP_CXX_FLAGS}" )
-    message( "    Link flags      : ${OpenMP_CXX_LIBRARIES} ${OpenMP_CXX_LIBRARY}" )
-=======
   if ( OPENMP_FOUND )
     message( "Use threading       : Yes (OpenMP: ${OpenMP_CXX_FLAGS})" )
     message( "    Libraries       : ${OpenMP_CXX_LIBRARIES}" )
->>>>>>> c201d671
   else ()
     message( "Use threading       : No" )
   endif ()
