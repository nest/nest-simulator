--- conflicted
+++ resolved
@@ -103,17 +103,11 @@
 const std::string
 NestModule::commandstring( void ) const
 {
-<<<<<<< HEAD
-  return std::string(R"
-(nest-init) run
-" );
-=======
   // clang-format off
   return std::string( R"(
     (nest-init) run
     )" );
   // clang-format on
->>>>>>> 01013c0b
 }
 
 ParameterDatum
