# -*- coding: utf-8 -*-
#
# test_rate_neuron.py
#
# This file is part of NEST.
#
# Copyright (C) 2004 The NEST Initiative
#
# NEST is free software: you can redistribute it and/or modify
# it under the terms of the GNU General Public License as published by
# the Free Software Foundation, either version 2 of the License, or
# (at your option) any later version.
#
# NEST is distributed in the hope that it will be useful,
# but WITHOUT ANY WARRANTY; without even the implied warranty of
# MERCHANTABILITY or FITNESS FOR A PARTICULAR PURPOSE.  See the
# GNU General Public License for more details.
#
# You should have received a copy of the GNU General Public License
# along with NEST.  If not, see <http://www.gnu.org/licenses/>.

# This script tests the rate_neuron in NEST. For input noise we test
# the mean and variance of the rate as well as the standard deviation of
# the input noise. For output noise we test the mean of the rate and the
# standard deviation of the output noise, which already determines the variance
# of the rate.

import nest
import unittest
import numpy as np


class RateNeuronTestCase(unittest.TestCase):
    """Check rate_neuron"""

    def setUp(self):
        # test parameter
        self.rtol = 0.05

        # neuron parameters
        self.neuron_params = {"mu": 1.5, "sigma": 0.5, "tau": 5.0}

        # simulation parameters
        self.simtime = 10000.0
        self.dt = 0.1
        self.tstart = 10.0 * self.neuron_params["tau"]

<<<<<<< HEAD
        nest.set_verbosity(nest.verbosity.M_WARNING)
=======
        nest.set_verbosity("M_WARNING")
>>>>>>> 4cf76ceb
        nest.ResetKernel()
        nest.resolution = self.dt
        nest.use_wfr = False

        # set up rate neuron and devices
<<<<<<< HEAD
        self.rate_neuron_ipn = nest.Create('lin_rate_ipn', params=self.neuron_params)
        self.rate_neuron_opn = nest.Create('lin_rate_opn', params=self.neuron_params)
        mm_params = {'record_from': ['rate', 'noise'], 'interval': self.dt, 'start': self.tstart}
        self.multimeter = nest.Create("multimeter", params=mm_params)
=======
        self.rate_neuron_ipn = nest.Create("lin_rate_ipn", params=self.neuron_params)
        self.rate_neuron_opn = nest.Create("lin_rate_opn", params=self.neuron_params)
        self.multimeter = nest.Create(
            "multimeter", params={"record_from": ["rate", "noise"], "interval": self.dt, "start": self.tstart}
        )
>>>>>>> 4cf76ceb

        # record rates and noise
        nest.Connect(self.multimeter, self.rate_neuron_ipn + self.rate_neuron_opn)

    def test_RateNeuronMean(self):
        """Check the mean value of the rate_neurons"""

        nest.Simulate(self.simtime)

        # get noise from rate neurons
<<<<<<< HEAD
        events = self.multimeter.events
        senders = np.array(events['senders'])
        senders_ipn = np.where(senders == self.rate_neuron_ipn.global_id)[0]
        senders_opn = np.where(senders == self.rate_neuron_opn.global_id)[0]

        rate = np.array(events['rate'])
        mean_rate_ipn = np.mean(rate[senders_ipn])
        mean_rate_opn = np.mean(rate[senders_opn])

        self.assertTrue(np.isclose(mean_rate_ipn, self.neuron_params['mu'], rtol=self.rtol))
        self.assertTrue(np.isclose(mean_rate_opn, self.neuron_params['mu'], rtol=self.rtol))
=======
        events = nest.GetStatus(self.multimeter)[0]["events"]
        senders = events["senders"]
        senders_ipn = np.where(senders == self.rate_neuron_ipn.get("global_id"))[0]
        senders_opn = np.where(senders == self.rate_neuron_opn.get("global_id"))[0]

        mean_rate_ipn = np.mean(events["rate"][senders_ipn])
        mean_rate_opn = np.mean(events["rate"][senders_opn])

        self.assertTrue(np.isclose(mean_rate_ipn, self.neuron_params["mu"], rtol=self.rtol))
        self.assertTrue(np.isclose(mean_rate_opn, self.neuron_params["mu"], rtol=self.rtol))
>>>>>>> 4cf76ceb

    def test_RateNeuronNoise(self):
        """Check noise of the rate_neurons"""

        nest.Simulate(self.simtime)

        # get noise from rate neurons
<<<<<<< HEAD
        events = self.multimeter.events
        senders = np.array(events['senders'])
        senders_ipn = np.where(senders == self.rate_neuron_ipn.global_id)[0]
        senders_opn = np.where(senders == self.rate_neuron_opn.global_id)[0]

        noise = np.array(events['noise'])
        noise_ipn = noise[senders_ipn]
        std_noise_ipn = np.std(noise_ipn)
        noise_opn = noise[senders_opn]
        std_noise_opn = np.std(noise_opn)

        self.assertTrue(np.isclose(std_noise_ipn, self.neuron_params['sigma'], rtol=self.rtol))
        self.assertTrue(np.isclose(std_noise_opn, self.neuron_params['sigma'], rtol=self.rtol))
=======
        events = nest.GetStatus(self.multimeter)[0]["events"]
        senders = events["senders"]
        senders_ipn = np.where(senders == self.rate_neuron_ipn.get("global_id"))[0]
        senders_opn = np.where(senders == self.rate_neuron_opn.get("global_id"))[0]

        noise_ipn = events["noise"][senders_ipn]
        std_noise_ipn = np.std(noise_ipn)
        noise_opn = events["noise"][senders_opn]
        std_noise_opn = np.std(noise_opn)

        self.assertTrue(np.isclose(std_noise_ipn, self.neuron_params["sigma"], rtol=self.rtol))
        self.assertTrue(np.isclose(std_noise_opn, self.neuron_params["sigma"], rtol=self.rtol))
>>>>>>> 4cf76ceb

    def test_RateNeuronVariance(self):
        """Check the variance of the rate of the rate_neuron for input noise"""

        nest.Simulate(self.simtime)

        # get variance of the rate
<<<<<<< HEAD
        events = self.multimeter.events
        senders = np.array(events['senders'])
        senders_ipn = np.where(senders == self.rate_neuron_ipn.global_id)[0]

        rate = np.array(events['rate'])[senders_ipn]
=======
        events = nest.GetStatus(self.multimeter)[0]["events"]
        senders = events["senders"]
        senders_ipn = np.where(senders == self.rate_neuron_ipn.get("global_id"))[0]

        rate = events["rate"][senders_ipn]
>>>>>>> 4cf76ceb
        var_rate = np.var(rate)

        # expected variance
        var_test = self.neuron_params["sigma"] ** 2 / 2.0

<<<<<<< HEAD
=======
        # assert
>>>>>>> 4cf76ceb
        self.assertTrue(np.isclose(var_rate, var_test, rtol=self.rtol))


def suite():
    # makeSuite is sort of obsolete http://bugs.python.org/issue2721
    # using loadTestsFromTestCase instead.
    suite1 = unittest.TestLoader().loadTestsFromTestCase(RateNeuronTestCase)
    return unittest.TestSuite([suite1])


def run():
    runner = unittest.TextTestRunner(verbosity=2)
    runner.run(suite())


if __name__ == "__main__":
    run()<|MERGE_RESOLUTION|>--- conflicted
+++ resolved
@@ -45,28 +45,16 @@
         self.dt = 0.1
         self.tstart = 10.0 * self.neuron_params["tau"]
 
-<<<<<<< HEAD
         nest.set_verbosity(nest.verbosity.M_WARNING)
-=======
-        nest.set_verbosity("M_WARNING")
->>>>>>> 4cf76ceb
         nest.ResetKernel()
         nest.resolution = self.dt
         nest.use_wfr = False
 
         # set up rate neuron and devices
-<<<<<<< HEAD
-        self.rate_neuron_ipn = nest.Create('lin_rate_ipn', params=self.neuron_params)
-        self.rate_neuron_opn = nest.Create('lin_rate_opn', params=self.neuron_params)
-        mm_params = {'record_from': ['rate', 'noise'], 'interval': self.dt, 'start': self.tstart}
-        self.multimeter = nest.Create("multimeter", params=mm_params)
-=======
         self.rate_neuron_ipn = nest.Create("lin_rate_ipn", params=self.neuron_params)
         self.rate_neuron_opn = nest.Create("lin_rate_opn", params=self.neuron_params)
-        self.multimeter = nest.Create(
-            "multimeter", params={"record_from": ["rate", "noise"], "interval": self.dt, "start": self.tstart}
-        )
->>>>>>> 4cf76ceb
+        mm_params = {"record_from": ["rate", "noise"], "interval": self.dt, "start": self.tstart}
+        self.multimeter = nest.Create("multimeter", params=mm_params)
 
         # record rates and noise
         nest.Connect(self.multimeter, self.rate_neuron_ipn + self.rate_neuron_opn)
@@ -77,30 +65,17 @@
         nest.Simulate(self.simtime)
 
         # get noise from rate neurons
-<<<<<<< HEAD
         events = self.multimeter.events
-        senders = np.array(events['senders'])
+        senders = np.array(events["senders"])
         senders_ipn = np.where(senders == self.rate_neuron_ipn.global_id)[0]
         senders_opn = np.where(senders == self.rate_neuron_opn.global_id)[0]
 
-        rate = np.array(events['rate'])
+        rate = np.array(events["rate"])
         mean_rate_ipn = np.mean(rate[senders_ipn])
         mean_rate_opn = np.mean(rate[senders_opn])
 
-        self.assertTrue(np.isclose(mean_rate_ipn, self.neuron_params['mu'], rtol=self.rtol))
-        self.assertTrue(np.isclose(mean_rate_opn, self.neuron_params['mu'], rtol=self.rtol))
-=======
-        events = nest.GetStatus(self.multimeter)[0]["events"]
-        senders = events["senders"]
-        senders_ipn = np.where(senders == self.rate_neuron_ipn.get("global_id"))[0]
-        senders_opn = np.where(senders == self.rate_neuron_opn.get("global_id"))[0]
-
-        mean_rate_ipn = np.mean(events["rate"][senders_ipn])
-        mean_rate_opn = np.mean(events["rate"][senders_opn])
-
         self.assertTrue(np.isclose(mean_rate_ipn, self.neuron_params["mu"], rtol=self.rtol))
         self.assertTrue(np.isclose(mean_rate_opn, self.neuron_params["mu"], rtol=self.rtol))
->>>>>>> 4cf76ceb
 
     def test_RateNeuronNoise(self):
         """Check noise of the rate_neurons"""
@@ -108,34 +83,19 @@
         nest.Simulate(self.simtime)
 
         # get noise from rate neurons
-<<<<<<< HEAD
         events = self.multimeter.events
-        senders = np.array(events['senders'])
+        senders = np.array(events["senders"])
         senders_ipn = np.where(senders == self.rate_neuron_ipn.global_id)[0]
         senders_opn = np.where(senders == self.rate_neuron_opn.global_id)[0]
 
-        noise = np.array(events['noise'])
+        noise = np.array(events["noise"])
         noise_ipn = noise[senders_ipn]
         std_noise_ipn = np.std(noise_ipn)
         noise_opn = noise[senders_opn]
         std_noise_opn = np.std(noise_opn)
 
-        self.assertTrue(np.isclose(std_noise_ipn, self.neuron_params['sigma'], rtol=self.rtol))
-        self.assertTrue(np.isclose(std_noise_opn, self.neuron_params['sigma'], rtol=self.rtol))
-=======
-        events = nest.GetStatus(self.multimeter)[0]["events"]
-        senders = events["senders"]
-        senders_ipn = np.where(senders == self.rate_neuron_ipn.get("global_id"))[0]
-        senders_opn = np.where(senders == self.rate_neuron_opn.get("global_id"))[0]
-
-        noise_ipn = events["noise"][senders_ipn]
-        std_noise_ipn = np.std(noise_ipn)
-        noise_opn = events["noise"][senders_opn]
-        std_noise_opn = np.std(noise_opn)
-
         self.assertTrue(np.isclose(std_noise_ipn, self.neuron_params["sigma"], rtol=self.rtol))
         self.assertTrue(np.isclose(std_noise_opn, self.neuron_params["sigma"], rtol=self.rtol))
->>>>>>> 4cf76ceb
 
     def test_RateNeuronVariance(self):
         """Check the variance of the rate of the rate_neuron for input noise"""
@@ -143,28 +103,16 @@
         nest.Simulate(self.simtime)
 
         # get variance of the rate
-<<<<<<< HEAD
         events = self.multimeter.events
-        senders = np.array(events['senders'])
+        senders = np.array(events["senders"])
         senders_ipn = np.where(senders == self.rate_neuron_ipn.global_id)[0]
 
-        rate = np.array(events['rate'])[senders_ipn]
-=======
-        events = nest.GetStatus(self.multimeter)[0]["events"]
-        senders = events["senders"]
-        senders_ipn = np.where(senders == self.rate_neuron_ipn.get("global_id"))[0]
-
-        rate = events["rate"][senders_ipn]
->>>>>>> 4cf76ceb
+        rate = np.array(events["rate"])[senders_ipn]
         var_rate = np.var(rate)
 
         # expected variance
         var_test = self.neuron_params["sigma"] ** 2 / 2.0
 
-<<<<<<< HEAD
-=======
-        # assert
->>>>>>> 4cf76ceb
         self.assertTrue(np.isclose(var_rate, var_test, rtol=self.rtol))
 
 
