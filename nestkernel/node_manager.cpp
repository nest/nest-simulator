--- conflicted
+++ resolved
@@ -202,7 +202,6 @@
 
       std::shared_ptr< VectorizedNode > t_container;
       model.reserve_additional( t, max_new_per_thread );
-<<<<<<< HEAD
       if ( model.get_uses_vectors() )
       {
         if ( model.has_thread_assigned( t ) )
@@ -221,8 +220,6 @@
         }
       }
 
-=======
->>>>>>> 01f6e5a7
       // Need to find smallest node ID with:
       //   - node ID local to this vp
       //   - node_id >= min_node_id
@@ -233,15 +230,12 @@
 
       while ( node_id <= max_node_id )
       {
-<<<<<<< HEAD
-        Node* node = model.allocate( t );
+        Node* node = model.create( t );
+        // Node* node = model.allocate( t );
 
         node->set_container( t_container );
 
 
-=======
-        Node* node = model.create( t );
->>>>>>> 01f6e5a7
         node->set_node_id_( node_id );
         node->set_nc_( nc_ptr );
         node->set_model_id( model.get_model_id() );
@@ -617,12 +611,8 @@
     }
 
     local_nodes_[ t ].clear();
-<<<<<<< HEAD
     vectorized_nodes[ t ].clear();
-  }
-=======
   } // omp parallel
->>>>>>> 01f6e5a7
 }
 
 void
@@ -667,157 +657,143 @@
 #pragma omp parallel reduction( + : num_active_nodes, num_active_wfr_nodes )
   {
     size_t t = kernel().vp_manager.get_thread_id();
-<<<<<<< HEAD
-#else
-  for ( thread t = 0; t < kernel().vp_manager.get_num_threads(); ++t )
-  {
-#endif
-=======
->>>>>>> 01f6e5a7
-
-    // We prepare nodes in a parallel region. Therefore, we need to catch
-    // exceptions here and then handle them after the parallel region.
-    try
-    {
-      for ( SparseNodeArray::const_iterator it = local_nodes_[ t ].begin(); it != local_nodes_[ t ].end(); ++it )
-      {
-        prepare_node_( ( it )->get_node() );
-        if ( not( it->get_node() )->is_frozen() )
-        {
-          ++num_active_nodes;
-          if ( ( it->get_node() )->node_uses_wfr() )
+
+      // We prepare nodes in a parallel region. Therefore, we need to catch
+      // exceptions here and then handle them after the parallel region.
+      try
+      {
+        for ( SparseNodeArray::const_iterator it = local_nodes_[ t ].begin(); it != local_nodes_[ t ].end(); ++it )
+        {
+          prepare_node_( ( it )->get_node() );
+          if ( not( it->get_node() )->is_frozen() )
           {
-            ++num_active_wfr_nodes;
+            ++num_active_nodes;
+            if ( ( it->get_node() )->node_uses_wfr() )
+            {
+              ++num_active_wfr_nodes;
+            }
           }
         }
       }
-    }
-    catch ( std::exception& e )
-    {
-      // so throw the exception after parallel region
-      exceptions_raised.at( t ) = std::shared_ptr< WrappedThreadException >( new WrappedThreadException( e ) );
-    }
-  } // omp parallel
-
-  // check if any exceptions have been raised
-  for ( thread tid = 0; tid < kernel().vp_manager.get_num_threads(); ++tid )
-  {
-    if ( exceptions_raised.at( tid ).get() )
-    {
-      throw WrappedThreadException( *( exceptions_raised.at( tid ) ) );
-    }
-  }
-
-  std::ostringstream os;
-  std::string tmp_str = num_active_nodes == 1 ? " node" : " nodes";
-  os << "Preparing " << num_active_nodes << tmp_str << " for simulation.";
-
-  if ( num_active_wfr_nodes != 0 )
-  {
-    tmp_str = num_active_wfr_nodes == 1 ? " uses " : " use ";
-    os << " " << num_active_wfr_nodes << " of them" << tmp_str << "iterative solution techniques.";
-  }
-
-  num_active_nodes_ = num_active_nodes;
-  LOG( M_INFO, "NodeManager::prepare_nodes", os.str() );
-}
-
-void
-NodeManager::post_run_cleanup()
-{
+      catch ( std::exception& e )
+      {
+        // so throw the exception after parallel region
+        exceptions_raised.at( t ) = std::shared_ptr< WrappedThreadException >( new WrappedThreadException( e ) );
+      }
+    } // omp parallel
+
+    // check if any exceptions have been raised
+    for ( thread tid = 0; tid < kernel().vp_manager.get_num_threads(); ++tid )
+    {
+      if ( exceptions_raised.at( tid ).get() )
+      {
+        throw WrappedThreadException( *( exceptions_raised.at( tid ) ) );
+      }
+    }
+
+    std::ostringstream os;
+    std::string tmp_str = num_active_nodes == 1 ? " node" : " nodes";
+    os << "Preparing " << num_active_nodes << tmp_str << " for simulation.";
+
+    if ( num_active_wfr_nodes != 0 )
+    {
+      tmp_str = num_active_wfr_nodes == 1 ? " uses " : " use ";
+      os << " " << num_active_wfr_nodes << " of them" << tmp_str << "iterative solution techniques.";
+    }
+
+    num_active_nodes_ = num_active_nodes;
+    LOG( M_INFO, "NodeManager::prepare_nodes", os.str() );
+  }
+
+  void NodeManager::post_run_cleanup()
+  {
 #pragma omp parallel
-  {
-    index t = kernel().vp_manager.get_thread_id();
-    SparseNodeArray::const_iterator n;
-    for ( n = local_nodes_[ t ].begin(); n != local_nodes_[ t ].end(); ++n )
-    {
-      n->get_node()->post_run_cleanup();
-    }
-  } // omp parallel
-}
-
-/**
- * This function is called only if the thread data structures are properly set
- * up.
- */
-void
-NodeManager::finalize_nodes()
-{
+    {
+      index t = kernel().vp_manager.get_thread_id();
+      SparseNodeArray::const_iterator n;
+      for ( n = local_nodes_[ t ].begin(); n != local_nodes_[ t ].end(); ++n )
+      {
+        n->get_node()->post_run_cleanup();
+      }
+    } // omp parallel
+  }
+
+  /**
+   * This function is called only if the thread data structures are properly set
+   * up.
+   */
+  void NodeManager::finalize_nodes()
+  {
 #pragma omp parallel
-  {
-    thread tid = kernel().vp_manager.get_thread_id();
-    SparseNodeArray::const_iterator n;
-    for ( n = local_nodes_[ tid ].begin(); n != local_nodes_[ tid ].end(); ++n )
-    {
-      n->get_node()->finalize();
-    }
-  } // omp parallel
-}
-
-void
-NodeManager::check_wfr_use()
-{
-  wfr_is_used_ = kernel().mpi_manager.any_true( wfr_is_used_ );
-
-  GapJunctionEvent::set_coeff_length(
-    kernel().connection_manager.get_min_delay() * ( kernel().simulation_manager.get_wfr_interpolation_order() + 1 ) );
-  InstantaneousRateConnectionEvent::set_coeff_length( kernel().connection_manager.get_min_delay() );
-  DelayedRateConnectionEvent::set_coeff_length( kernel().connection_manager.get_min_delay() );
-  DiffusionConnectionEvent::set_coeff_length( kernel().connection_manager.get_min_delay() );
-}
-
-void
-NodeManager::print( std::ostream& out ) const
-{
-  const index max_node_id = size();
-  const double max_node_id_width = std::floor( std::log10( max_node_id ) );
-  const double node_id_range_width = 6 + 2 * max_node_id_width;
-
-  for ( std::vector< modelrange >::const_iterator it = kernel().modelrange_manager.begin();
-        it != kernel().modelrange_manager.end();
-        ++it )
-  {
-    const index first_node_id = it->get_first_node_id();
-    const index last_node_id = it->get_last_node_id();
-    const Model* mod = kernel().model_manager.get_node_model( it->get_model_id() );
-
-    std::stringstream node_id_range_strs;
-    node_id_range_strs << std::setw( max_node_id_width + 1 ) << first_node_id;
-    if ( last_node_id != first_node_id )
-    {
-      node_id_range_strs << " .. " << std::setw( max_node_id_width + 1 ) << last_node_id;
-    }
-    out << std::setw( node_id_range_width ) << std::left << node_id_range_strs.str() << " " << mod->get_name();
-
-    if ( it + 1 != kernel().modelrange_manager.end() )
-    {
-      out << std::endl;
-    }
-  }
-}
-
-void
-NodeManager::set_status( index node_id, const DictionaryDatum& d )
-{
-  for ( thread t = 0; t < kernel().vp_manager.get_num_threads(); ++t )
-  {
-    Node* node = local_nodes_[ t ].get_node_by_node_id( node_id );
-    if ( node != 0 )
-    {
-      set_status_single_node_( *node, d );
-    }
-  }
-}
-
-void
-NodeManager::get_status( DictionaryDatum& d )
-{
-  def< long >( d, names::network_size, size() );
-  def< double >( d, names::time_construction_create, sw_construction_create_.elapsed() );
-}
-
-void
-NodeManager::set_status( const DictionaryDatum& )
-{
-}
+    {
+      thread tid = kernel().vp_manager.get_thread_id();
+      SparseNodeArray::const_iterator n;
+      for ( n = local_nodes_[ tid ].begin(); n != local_nodes_[ tid ].end(); ++n )
+      {
+        n->get_node()->finalize();
+      }
+    } // omp parallel
+  }
+
+  void NodeManager::check_wfr_use()
+  {
+    wfr_is_used_ = kernel().mpi_manager.any_true( wfr_is_used_ );
+
+    GapJunctionEvent::set_coeff_length(
+      kernel().connection_manager.get_min_delay() * ( kernel().simulation_manager.get_wfr_interpolation_order() + 1 ) );
+    InstantaneousRateConnectionEvent::set_coeff_length( kernel().connection_manager.get_min_delay() );
+    DelayedRateConnectionEvent::set_coeff_length( kernel().connection_manager.get_min_delay() );
+    DiffusionConnectionEvent::set_coeff_length( kernel().connection_manager.get_min_delay() );
+  }
+
+  void NodeManager::print( std::ostream & out ) const
+  {
+    const index max_node_id = size();
+    const double max_node_id_width = std::floor( std::log10( max_node_id ) );
+    const double node_id_range_width = 6 + 2 * max_node_id_width;
+
+    for ( std::vector< modelrange >::const_iterator it = kernel().modelrange_manager.begin();
+          it != kernel().modelrange_manager.end();
+          ++it )
+    {
+      const index first_node_id = it->get_first_node_id();
+      const index last_node_id = it->get_last_node_id();
+      const Model* mod = kernel().model_manager.get_node_model( it->get_model_id() );
+
+      std::stringstream node_id_range_strs;
+      node_id_range_strs << std::setw( max_node_id_width + 1 ) << first_node_id;
+      if ( last_node_id != first_node_id )
+      {
+        node_id_range_strs << " .. " << std::setw( max_node_id_width + 1 ) << last_node_id;
+      }
+      out << std::setw( node_id_range_width ) << std::left << node_id_range_strs.str() << " " << mod->get_name();
+
+      if ( it + 1 != kernel().modelrange_manager.end() )
+      {
+        out << std::endl;
+      }
+    }
+  }
+
+  void NodeManager::set_status( index node_id, const DictionaryDatum& d )
+  {
+    for ( thread t = 0; t < kernel().vp_manager.get_num_threads(); ++t )
+    {
+      Node* node = local_nodes_[ t ].get_node_by_node_id( node_id );
+      if ( node != 0 )
+      {
+        set_status_single_node_( *node, d );
+      }
+    }
+  }
+
+  void NodeManager::get_status( DictionaryDatum & d )
+  {
+    def< long >( d, names::network_size, size() );
+    def< double >( d, names::time_construction_create, sw_construction_create_.elapsed() );
+  }
+
+  void NodeManager::set_status( const DictionaryDatum& )
+  {
+  }
 }