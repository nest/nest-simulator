# -*- coding: utf-8 -*-
#
# test_vogels_sprekeler_synapse.py
#
# This file is part of NEST.
#
# Copyright (C) 2004 The NEST Initiative
#
# NEST is free software: you can redistribute it and/or modify
# it under the terms of the GNU General Public License as published by
# the Free Software Foundation, either version 2 of the License, or
# (at your option) any later version.
#
# NEST is distributed in the hope that it will be useful,
# but WITHOUT ANY WARRANTY; without even the implied warranty of
# MERCHANTABILITY or FITNESS FOR A PARTICULAR PURPOSE.  See the
# GNU General Public License for more details.
#
# You should have received a copy of the GNU General Public License
# along with NEST.  If not, see <http://www.gnu.org/licenses/>.

# This script tests the vogels_sprekeler_synapse in NEST.

import nest
import unittest
from math import exp


@nest.ll_api.check_stack
class VogelsSprekelerConnectionTestCase(unittest.TestCase):

    """Check vogels_sprekeler_synapse model properties."""

    def setUp(self):
        """Set up the test."""
        nest.set_verbosity("M_WARNING")
        nest.ResetKernel()

        # settings
        self.dendritic_delay = 1.0
        self.decay_duration = 5.0
        self.synapse_model = "vogels_sprekeler_synapse"
<<<<<<< HEAD
        self.syn_spec = nest.synapsemodels.vogels_sprekeler(
            delay=self.dendritic_delay,
            weight=5.0,
            eta=0.001,
            alpha=0.1,
            tau=20.,
            Kplus=0.0,
            Wmax=15.,
        )
=======
        self.syn_spec = {
            "synapse_model": self.synapse_model,
            "delay": self.dendritic_delay,
            "weight": 5.0,
            "eta": 0.001,
            "alpha": 0.1,
            "tau": 20.0,
            "Kplus": 0.0,
            "Wmax": 15.0,
        }
>>>>>>> 4d8d3bf9

        # setup basic circuit
        self.pre_neuron = nest.Create("parrot_neuron")
        self.post_neuron = nest.Create("parrot_neuron")
<<<<<<< HEAD
        nest.Connect(nest.AllToAll(self.pre_neuron, self.post_neuron, syn_spec=self.syn_spec))
=======
        nest.Connect(self.pre_neuron, self.post_neuron, syn_spec=self.syn_spec)
>>>>>>> 4d8d3bf9

    def generateSpikes(self, neuron, times):
        """Trigger spike to given neuron at specified times."""
        delay = self.dendritic_delay
<<<<<<< HEAD
        gen = nest.Create("spike_generator", 1,
                          {"spike_times": [t-delay for t in times]})
        nest.Connect(nest.AllToAll(gen, neuron, syn_spec=nest.synapsemodels.static(delay=delay)))
=======
        gen = nest.Create("spike_generator", 1, {"spike_times": [t - delay for t in times]})
        nest.Connect(gen, neuron, syn_spec={"delay": delay})
>>>>>>> 4d8d3bf9

    def status(self, which):
        """Get synapse parameter status."""
        stats = nest.GetConnections(self.pre_neuron, synapse_model=self.synapse_model)
        return stats.get(which)

    def decay(self, time, Kvalue):
        """Decay variables."""
<<<<<<< HEAD
        Kvalue *= exp(- time / self.syn_spec.specs["tau"])
=======
        Kvalue *= exp(-time / self.syn_spec["tau"])
>>>>>>> 4d8d3bf9
        return Kvalue

    def facilitate(self, w, Kplus):
        """Facilitate weight."""
<<<<<<< HEAD
        new_w = w + (self.syn_spec.specs['eta'] * Kplus)
        return new_w if (new_w / self.status('Wmax') < 1.0) else \
            self.syn_spec['Wmax']

    def depress(self, w):
        """Depress weight."""
        new_w = w - (self.syn_spec.specs['alpha'] * self.syn_spec.specs['eta'])
        return new_w if (new_w / self.status('Wmax') > 0.0) else 0
=======
        new_w = w + (self.syn_spec["eta"] * Kplus)
        return new_w if (new_w / self.status("Wmax") < 1.0) else self.syn_spec["Wmax"]

    def depress(self, w):
        """Depress weight."""
        new_w = w - (self.syn_spec["alpha"] * self.syn_spec["eta"])
        return new_w if (new_w / self.status("Wmax") > 0.0) else 0
>>>>>>> 4d8d3bf9

    def assertAlmostEqualDetailed(self, expected, given, message):
        """Improve assetAlmostEqual with detailed message."""
        messageWithValues = "%s (expected: `%s` was: `%s`" % (message, str(expected), str(given))
        self.assertAlmostEqual(given, expected, msg=messageWithValues)

    def test_badPropertiesSetupsThrowExceptions(self):
        """Check that exceptions are thrown when setting bad parameters."""

        def setupProperty(property):
            nest.reset_projection_collection()
            bad_syn_spec = self.syn_spec.clone()
            bad_syn_spec.specs.update(property)
            nest.Connect(nest.AllToAll(self.pre_neuron, self.post_neuron, syn_spec=bad_syn_spec))
            nest.BuildNetwork()

        def badPropertyWith(content, parameters):
            msg = "BadProperty(.+)" + content
            self.assertRaisesRegex(nest.kernel.NESTError, msg, setupProperty, parameters)

        badPropertyWith("Kplus", {"Kplus": -1.0})

    def test_varsZeroAtStart(self):
        """Check that pre- and postsynaptic variables are zero at start."""
        self.assertAlmostEqualDetailed(0.0, self.status("Kplus"), "Kplus should be zero")

    def test_preVarsIncreaseWithPreSpike(self):
        """
        Check that pre-synaptic variable, Kplus increase after each
        pre-synaptic spike.
        """
        self.generateSpikes(self.pre_neuron, [2.0])

        Kplus = self.status("Kplus")

        nest.Simulate(20.0)
        self.assertAlmostEqualDetailed(Kplus + 1.0, self.status("Kplus"), "Kplus should have increased by 1")

    def test_preVarsDecayAfterPreSpike(self):
        """
        Check that pre-synaptic variables Kplus decay after each
        pre-synaptic spike.
        """
        self.generateSpikes(self.pre_neuron, [2.0])
        self.generateSpikes(self.pre_neuron, [2.0 + self.decay_duration])  # trigger computation

        Kplus = self.decay(self.decay_duration, 1.0)
        Kplus += 1.0

        nest.Simulate(20.0)
        self.assertAlmostEqualDetailed(Kplus, self.status("Kplus"), "Kplus should have decay")

    def test_preVarsDecayAfterPostSpike(self):
        """
        Check that pre-synaptic variables Kplus decay after each postsynaptic
        spike.
        """
        self.generateSpikes(self.pre_neuron, [2.0])
        self.generateSpikes(self.post_neuron, [3.0, 4.0])
        self.generateSpikes(self.pre_neuron, [2.0 + self.decay_duration])  # trigger computation

        Kplus = self.decay(self.decay_duration, 1.0)
        Kplus += 1.0

        nest.Simulate(20.0)
        self.assertAlmostEqualDetailed(Kplus, self.status("Kplus"), "Kplus should have decay")

    def test_weightChangeWhenPrePostSpikes(self):
        """Check that weight changes whenever a pre-post spike pair happen."""
        self.generateSpikes(self.pre_neuron, [2.0])
        self.generateSpikes(self.post_neuron, [4.0])
        self.generateSpikes(self.pre_neuron, [6.0])  # trigger computation

        print("")
        weight = self.status("weight")
        Kplus = self.status("Kplus")
        Kminus = 0.0

        Kplus = self.decay(2.0, Kplus)
        # first pre-synaptic spike
        weight = self.facilitate(weight, Kminus)
        weight = self.depress(weight)
        Kplus += 1.0

        # Resultant postspike at 3.0ms (because we're using parrot neurons, the
        # prespike causes a postspike too
        Kminus += 1.0

        # Planned postspike at 4.0ms
        Kminus = self.decay(1.0, Kminus)
        Kminus += 1.0

        # next pre-synaptic spike
        # first postspike in history
        Kplus_temp1 = self.decay(2.0, Kplus)
        weight = self.facilitate(weight, Kplus_temp1)

        # second postspike in history
        Kplus_temp2 = self.decay(3.0, Kplus)
        weight = self.facilitate(weight, Kplus_temp2)

        Kminus = self.decay(1.0, Kminus)
        weight = self.facilitate(weight, Kminus)
        weight = self.depress(weight)

        Kplus = self.decay(4.0, Kplus)

        # The simulation using Nest
        nest.Simulate(20.0)
        self.assertAlmostEqualDetailed(weight, self.status("weight"), "weight should have increased")

    def test_maxWeightStaturatesWeight(self):
        """Check that setting maximum weight property keep weight limited."""
        limited_weight = self.status("weight") + 1e-10
        conn = nest.GetConnections(target=self.post_neuron, source=self.pre_neuron)
        # disable depression to make it get to max weight
        # increase eta to cause enough facilitation
        conn.set(Wmax=limited_weight)
        conn.set(eta=5.0)
        conn.set(alpha=0.0)

        self.generateSpikes(self.pre_neuron, [2.0])
        self.generateSpikes(self.post_neuron, [3.0])
        self.generateSpikes(self.pre_neuron, [4.0])  # trigger computation

        self.assertAlmostEqualDetailed(limited_weight, self.status("weight"), "weight should have been limited")


def suite():
    return unittest.makeSuite(VogelsSprekelerConnectionTestCase, "test")


def run():
    runner = unittest.TextTestRunner(verbosity=2)
    runner.run(suite())


if __name__ == "__main__":
    run()<|MERGE_RESOLUTION|>--- conflicted
+++ resolved
@@ -40,49 +40,26 @@
         self.dendritic_delay = 1.0
         self.decay_duration = 5.0
         self.synapse_model = "vogels_sprekeler_synapse"
-<<<<<<< HEAD
         self.syn_spec = nest.synapsemodels.vogels_sprekeler(
             delay=self.dendritic_delay,
             weight=5.0,
             eta=0.001,
             alpha=0.1,
-            tau=20.,
+            tau=20.0,
             Kplus=0.0,
-            Wmax=15.,
+            Wmax=15.0,
         )
-=======
-        self.syn_spec = {
-            "synapse_model": self.synapse_model,
-            "delay": self.dendritic_delay,
-            "weight": 5.0,
-            "eta": 0.001,
-            "alpha": 0.1,
-            "tau": 20.0,
-            "Kplus": 0.0,
-            "Wmax": 15.0,
-        }
->>>>>>> 4d8d3bf9
 
         # setup basic circuit
         self.pre_neuron = nest.Create("parrot_neuron")
         self.post_neuron = nest.Create("parrot_neuron")
-<<<<<<< HEAD
         nest.Connect(nest.AllToAll(self.pre_neuron, self.post_neuron, syn_spec=self.syn_spec))
-=======
-        nest.Connect(self.pre_neuron, self.post_neuron, syn_spec=self.syn_spec)
->>>>>>> 4d8d3bf9
 
     def generateSpikes(self, neuron, times):
         """Trigger spike to given neuron at specified times."""
         delay = self.dendritic_delay
-<<<<<<< HEAD
-        gen = nest.Create("spike_generator", 1,
-                          {"spike_times": [t-delay for t in times]})
+        gen = nest.Create("spike_generator", 1, {"spike_times": [t - delay for t in times]})
         nest.Connect(nest.AllToAll(gen, neuron, syn_spec=nest.synapsemodels.static(delay=delay)))
-=======
-        gen = nest.Create("spike_generator", 1, {"spike_times": [t - delay for t in times]})
-        nest.Connect(gen, neuron, syn_spec={"delay": delay})
->>>>>>> 4d8d3bf9
 
     def status(self, which):
         """Get synapse parameter status."""
@@ -91,33 +68,18 @@
 
     def decay(self, time, Kvalue):
         """Decay variables."""
-<<<<<<< HEAD
-        Kvalue *= exp(- time / self.syn_spec.specs["tau"])
-=======
-        Kvalue *= exp(-time / self.syn_spec["tau"])
->>>>>>> 4d8d3bf9
+        Kvalue *= exp(-time / self.syn_spec.specs["tau"])
         return Kvalue
 
     def facilitate(self, w, Kplus):
         """Facilitate weight."""
-<<<<<<< HEAD
-        new_w = w + (self.syn_spec.specs['eta'] * Kplus)
-        return new_w if (new_w / self.status('Wmax') < 1.0) else \
-            self.syn_spec['Wmax']
+        new_w = w + (self.syn_spec.specs["eta"] * Kplus)
+        return new_w if (new_w / self.status("Wmax") < 1.0) else self.syn_spec["Wmax"]
 
     def depress(self, w):
         """Depress weight."""
-        new_w = w - (self.syn_spec.specs['alpha'] * self.syn_spec.specs['eta'])
-        return new_w if (new_w / self.status('Wmax') > 0.0) else 0
-=======
-        new_w = w + (self.syn_spec["eta"] * Kplus)
-        return new_w if (new_w / self.status("Wmax") < 1.0) else self.syn_spec["Wmax"]
-
-    def depress(self, w):
-        """Depress weight."""
-        new_w = w - (self.syn_spec["alpha"] * self.syn_spec["eta"])
+        new_w = w - (self.syn_spec.specs["alpha"] * self.syn_spec.specs["eta"])
         return new_w if (new_w / self.status("Wmax") > 0.0) else 0
->>>>>>> 4d8d3bf9
 
     def assertAlmostEqualDetailed(self, expected, given, message):
         """Improve assetAlmostEqual with detailed message."""
