--- conflicted
+++ resolved
@@ -32,7 +32,7 @@
     # specify connection pattern and specific params
     rule = 'pairwise_bernoulli'
     p = 0.5
-    conn_dict = hf.nest.PairwiseBernoulli(None, None, p=p)
+    conn_dict = nest.PairwiseBernoulli(None, None, p=p)
     # sizes of source-, target-population and connection probability for
     # statistical test
     N_s = 50
@@ -47,19 +47,12 @@
 
             pvalues = []
             for i in range(self.stat_dict['n_runs']):
-<<<<<<< HEAD
-                hf.reset_seed(i+1, self.nr_threads)
-                projection = hf.nest.PairwiseBernoulli(None, None, p=self.p)
+                connect_test_base.reset_seed(i+1, self.nr_threads)
+                projection = nest.PairwiseBernoulli(None, None, p=self.p)
                 self.setUpNetwork(projections=projection, N1=self.N_s, N2=self.N_t)
-                degrees = hf.get_degrees(fan, self.pop1, self.pop2)
-                degrees = hf.gather_data(degrees)
-=======
-                connect_test_base.reset_seed(i+1, self.nr_threads)
-                self.setUpNetwork(conn_dict=self.conn_dict,
-                                  N1=self.N_s, N2=self.N_t)
                 degrees = connect_test_base.get_degrees(fan, self.pop1, self.pop2)
                 degrees = connect_test_base.gather_data(degrees)
->>>>>>> 98b2fb4d
+
                 # degrees = self.comm.gather(degrees, root=0)
                 # if self.rank == 0:
                 if degrees is not None:
@@ -72,36 +65,22 @@
 
     def testAutapsesTrue(self):
         # test that autapses exist
-<<<<<<< HEAD
         N = 10
-        pop = hf.nest.Create('iaf_psc_alpha', N)
-        conn_params = hf.nest.PairwiseBernoulli(pop, pop, p=1., allow_multapses=False, allow_autapses=True)
-        hf.nest.Connect(conn_params)
+        pop = nest.Create('iaf_psc_alpha', N)
+        conn_params = nest.PairwiseBernoulli(pop, pop, p=1., allow_multapses=False, allow_autapses=True)
+        nest.Connect(conn_params)
 
-=======
-        conn_params['p'] = 1.
-        conn_params['allow_autapses'] = True
-        pop = nest.Create('iaf_psc_alpha', N)
-        nest.Connect(pop, pop, conn_params)
->>>>>>> 98b2fb4d
         # make sure all connections do exist
         M = connect_test_base.get_connectivity_matrix(pop, pop)
         connect_test_base.mpi_assert(np.diag(M), np.ones(N), self)
 
     def testAutapsesFalse(self):
         # test that autapses were excluded
-<<<<<<< HEAD
         N = 10
-        pop = hf.nest.Create('iaf_psc_alpha', N)
-        conn_params = hf.nest.PairwiseBernoulli(pop, pop, p=1., allow_multapses=False, allow_autapses=False)
-        hf.nest.Connect(conn_params)
+        pop = nest.Create('iaf_psc_alpha', N)
+        conn_params = nest.PairwiseBernoulli(pop, pop, p=1., allow_multapses=False, allow_autapses=False)
+        nest.Connect(conn_params)
 
-=======
-        conn_params['p'] = 1.
-        conn_params['allow_autapses'] = False
-        pop = nest.Create('iaf_psc_alpha', N)
-        nest.Connect(pop, pop, conn_params)
->>>>>>> 98b2fb4d
         # make sure all connections do exist
         M = connect_test_base.get_connectivity_matrix(pop, pop)
         connect_test_base.mpi_assert(np.diag(M), np.zeros(N), self)
