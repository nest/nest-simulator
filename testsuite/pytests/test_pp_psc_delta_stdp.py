--- conflicted
+++ resolved
@@ -44,26 +44,15 @@
         nrn_post1 = nest.Create("iaf_psc_delta")
         nrn_post2 = nest.Create("pp_psc_delta")
 
-<<<<<<< HEAD
         nest.Connect(nest.AllToAll(nrn_pre, nrn_post1 + nrn_post2, syn_spec=nest.synapsemodels.stdp(weight=w_0)))
-=======
-        nest.Connect(nrn_pre, nrn_post1 + nrn_post2, syn_spec={"synapse_model": "stdp_synapse", "weight": w_0})
->>>>>>> 4d8d3bf9
 
         conn1 = nest.GetConnections(nrn_pre, nrn_post1)
         conn2 = nest.GetConnections(nrn_pre, nrn_post2)
 
-<<<<<<< HEAD
-        sg_pre = nest.Create('spike_generator')
-        nest.SetStatus(sg_pre,
-                       {'spike_times': np.arange(Dt, nsteps * Dt, 10. * Dt)})
+        sg_pre = nest.Create("spike_generator")
+        nest.SetStatus(sg_pre, {"spike_times": np.arange(Dt, nsteps * Dt, 10.0 * Dt)})
         nest.Connect(nest.AllToAll(sg_pre, nrn_pre))
         nest.BuildNetwork()
-=======
-        sg_pre = nest.Create("spike_generator")
-        nest.SetStatus(sg_pre, {"spike_times": np.arange(Dt, nsteps * Dt, 10.0 * Dt)})
-        nest.Connect(sg_pre, nrn_pre)
->>>>>>> 4d8d3bf9
 
         w1 = np.zeros(nsteps + 1)
         w2 = np.zeros(nsteps + 1)
@@ -77,16 +66,9 @@
 
         self.assertEqual(list(w1), list(w2))
 
-<<<<<<< HEAD
-        archiver_length1 = nrn_post1.get('archiver_length')
-        archiver_length2 = nrn_post2.get('archiver_length')
-
-=======
         archiver_length1 = nrn_post1.get("archiver_length")
         archiver_length2 = nrn_post2.get("archiver_length")
-        print(archiver_length1)
-        print(archiver_length2)
->>>>>>> 4d8d3bf9
+
         self.assertEqual(archiver_length1, archiver_length2)
 
 
