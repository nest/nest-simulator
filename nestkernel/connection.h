--- conflicted
+++ resolved
@@ -290,13 +290,8 @@
 
 protected:
   /**
-<<<<<<< HEAD
-   * This function calls check_connection() on the sender to check if the receiver
-   * accepts the event type and receptor type requested by the sender.
-=======
    * This function calls check_connection() on the sender to check if the
    * receiver accepts the event type and receptor type requested by the sender.
->>>>>>> ec287593
    * \param s The source node
    * \param r The target node
    * \param receptor The ID of the requested receptor type
