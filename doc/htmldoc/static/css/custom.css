/*
 * Customize css to define NEST specific colors, style and format
 *
   primary styles, for custom index.html and layout.html pages (see templates/ folder)
   Author: www.prowebdesign.ro
   Simple Responsive Template v 1.2
   Add your own styles to customize the project.

   Sphinx theme: sphinx-material
   https://bashtage.github.io/sphinx-material/index.html
   Sphinx material theme properties use 'md' in variable names
   Extesion for grid / cards in reStructured Text see sphinx-design
   https://sphinx-design.readthedocs.io/
   Sphinx design properties use the sd in variable names
 */
/* Define colors*/
:root {
    --nest-orange: #ff6633;
    --nest-blue: #0E6A93;
    --nest-dkblue: #072f42;
    --nest-brown: #4b210c;
    --sd-color-primary: var(--nest-orange);
    --sd-color-secondary: #666;
    --sd-color-warning: #f22;
    --sd-color-success: var(--nest-brown);
    --sd-color-dark: var(--nest-dkblue);
    --sd-color-primary-highlight: #e05a2d;
    --sd-color-muted: #adadad;
    --sd-color-info: var(--nest-blue);
    --sd-color-card-border-hover: var(--nest-orange);
}
/* Define base font color and style */
body{
	background:#fff;
	color:#666;
	font-family: 'Droid Sans', Arial, Helvetica, sans-serif;
}

h1, h2, h3, h4, h5, h6{
	font-weight:600;
	font-family: 'Open Sans', Arial, Helvetica, sans-serif;
}

/* Box sizing. Awesome thing. Read about it here: http://www.w3schools.com/cssref/css3_pr_box-sizing.asp */
*{	box-sizing:border-box;
	-moz-box-sizing:border-box;}

/* links */
a {color: var(--nest-orange);}
a:visited,
a:active {color:var(--nest-orange);}
a:hover{color:var(--nest-orange); text-decoration:underline;}

/* set api function and class names style */

.sig-prename.descclassname {
 display:None;
}
.sig.sig-object.py {
   font-weight: bold;
	 background-color: #ffd1c1;
   font-family: "Roboto Mono","Courier New",Courier,monospace;
 }
section#kernel-attributes-nest-nestmodule em.property{
  display: none;
}
dt:target {
	margin-top: -0.55rem;
	padding-top: 0.45rem;
}
section#kernel-attributes-nest-nestmodule dl.field-list.simple dt.field-odd{
  position:absolute;
  padding-left: 0.1rem;
}

section#kernel-attributes-nest-nestmodule dl.field-list.simple dd.field-odd{
  padding-left: 4rem;
}

dt#nest\.NestModule {
 display: none;
}
section#kernel-attributes-nest-nestmodule dd {
  margin-left: 0em;
}
.sphx-glr-download-link-note {

 display: none;
}


.autosummary tr {
        border: none;
        border-bottom: 1px solid #ddd;
}
.imgbutton {

  background-color: white;
	outline-color: lightgray !important;
	outline-style: solid !important;
	outline-width: 1px !important;
	padding-right: 1px !important;
	padding-right: 1px !important;
	padding-top: 20px !important;
	padding-bottom: 20px !important;
  box-shadow: 3px 3px lightgray !important;
}
.imgbutton:hover {

<<<<<<< HEAD
.md-typeset table:not([class]) th {
   background-color: rgba(0, 0, 0, 0.0);
   color: #666;
}

.md-typeset table:not([class]) tr{
  border-bottom-color: #e3e3e3;
  border-bottom-width: 1px;
}

=======
  background-color: white;
	outline-color: var(--nest-orange) !important;
	outline-style: solid !important;
	outline-width: 1px !important;
	padding-top: 20px !important;
	padding-bottom: 20px !important;
  box-shadow: 3px 3px var(--nest-orange) !important;
}
>>>>>>> 27127861
/*************************************************************
 * Rules for  mermaid diagrams
 *************************************************************/

section#user-level-documentation-workflow .mermaid .cluster rect {
	fill: #47555B21 !important;
	stroke: None !important;
	stroke-width: None !important;
}

rect.basic.label-container {
	fill: #e2e2e200; !important
	stroke: #ff6633;
	stroke-width: 1px;
}

figure.align-default {
	text-align: center;
}
.mermaid svg {
	/* outline: auto; */
	outline-color: #f0f0f069;
	outline-width: medium;
	outline-style: groove;
}

/**************************************************************************************
<<<<<<< HEAD
=======
 * Rules for carousel
 * ***********************************************************************************/
.scbs-carousel-dark .scbs-carousel-caption {
   color: #666;
   background-color: #fff9;
   position: initial;
}
/**************************************************************************************
>>>>>>> 27127861
 Settings for overriding material design theme
 Setting nest colors to override sphinx material "orange" and other default colors

**************************************************************************************/
/* To ensure the headings in the theme have same weight as custom index page*/

.md-typeset h1,
.md-typeset h2,
.md-typeset h3,
.md-typeset h4,
.md-typeset h5,
.md-typeset h6 {
   font-weight: 600;
}
.md-typeset h1[id]:before,
.md-typeset h2[id]:before,
.md-typeset h3[id]:before,
.md-typeset h4[id]:before {
   margin-top: -3.4rem;
  padding-top: 3.4rem;
}

[data-md-color-primary=orange] .md-tabs {
  background-color: var(--nest-orange);
 }

/* To add matching styling for the header in index.html */
div[role="main"] .md-header {
  background-color: var(--nest-orange);
  scale: 140%;
  padding-top: 0.3rem;
  height: 2.6rem;
	transition: background-color .25s,color .25s,box-shadow .25s;
	box-shadow: 0 0 .2rem rgba(0,0,0,.1),0 .2rem .4rem rgba(0,0,0,.2);
}

div[role="main"] .md-source {
    display: none;
}

.md-typeset blockquote {
	border-left: none;
}

[data-md-color-primary="orange"] .md-header, [data-md-color-primary="orange"] .md-hero {
  background-color: var(--nest-orange);
}
[data-md-color-primary="orange"] .md-nav__link--active, [data-md-color-primary="orange"] .md-nav__link:active {
	color: var(--nest-orange);
}
[data-md-color-primary="orange"] .md-typeset a {
  color: var(--nest-orange);
	background-color: #ffffff8a;
	border-radius: 5px;
	padding: 6px;
}
.md-typeset details {
   background-color: white;
}
.md-typeset summary::after {
  display: none;
}
.md-typeset details > summary::before {
  display: none;
}

#learn-and-explore-nest .sd-mb-4 {
  margin-bottom: 0px !important;
}
/* settings for icons */
.md-typeset .sd-card-title img, .md-typeset .sd-card-header img{
  border: none;
  opacity: 0.9;
  height: 60px;
  margin-right: 1.2em;
  margin-bottom: 0.5em;

}
.md-typeset .sd-summary-title img {
  border: none;
  opacity: 0.9;
  width: auto;
  height: 64px;
 margin-right: 2em;
 margin-bottom: 0.5em;
<<<<<<< HEAD

=======
>>>>>>> 27127861
}

.md-typeset .admonition, .md-typeset .admonition.tip {
  border-left: .2rem solid var(--nest-blue);
  border-radius: 5px;
}

.md-typeset .admonition > .admonition-title::before, .md-typeset .admonition.important > .admonition-title::before, .md-typeset .admonition.tip > .admonition-title::before {
  color: #fff;
}
.md-typeset .admonition > .admonition-title, .md-typeset .admonition.tip > .admonition-title {
  background-color: var(--nest-blue);
  color: #fff;
}
.md-typeset .admonition {
   background-color: #fff;
   box-shadow: 0 .125rem .25rem var(--sd-color-shadow);
   margin-left: 17px;
   margin-right: 15px;
}
.md-typeset .admonition.seealso > .admonition-title, .md-typeset .admonition.important > .admonition-title {
   background-color: var(--nest-dkblue);
}
.md-typeset .admonition.seealso, .md-typeset .admonition.important {
  border-left: .2rem solid var(--nest-dkblue);
}
.md-typeset .admonition.warning {
   border-left-color: #be1717;
}
.md-typeset .admonition.warning > .admonition-title {
   background-color: #be1717;
}
.md-typeset .admonition.danger > .admonition-title {
   background-color: black;
}
/* add admonition warning / info (?) */
.md-nav__extra_link{
  color: var(--nest-orange);
}
div.admonition .md-typeset a > code {
	color: white;
}
.md-nav__link, .md-nav__link:focus, .md-nav__link:hover {
	color: var(--nest-orange);
}

ul.md-tabs__list li.md-tabs__item a.md-tabs__link {
 color: #fff;
 opacity:0.9;
}
a.md-tabs__link, a.md-source {
  color: #fff;
}
div.md-header-nav__source a.md-source div.md-source__repository, div.md-source__icon{
  color: #fff;
}

span.md-nav__link.caption {

  padding-top: 0.6rem;
  padding-bottom: 0.1rem;
}

/*remove logo from header */
.md-header-nav__button {
  display: none;
}
/* remove space between the md_tabs bar and the header section */
.md-container {
 padding-top: 0px;
}

/* dropdowns */
.md-typeset details > summary {
   background-color: #ff663310;
}

.md-typeset details {
  border-left: none;
}

nav.md-nav.md-nav--secondary label.md-nav__title{
    visibility: hidden;
}
nav.md-nav.md-nav--secondary label.md-nav__title:after{

  content: "Page Contents";
  visibility: visible;
  display: block;
  position: static;
}


/***********************************
 * Adjust settings for sphinx design
 * *********************************/
.sd-card-header .sd-card-text {
  color: white;
  text-align: center;
  font-weight: bold;
  display: flex;
  align-items: center;
}

#pynest-examples img.sd-card-img-top {
  width: auto;
  height: max-content;
}
.sd-card-body {
   padding: 0.6rem;
}
#welcome .sd-btn {
	font-size: 1em;
	padding: .75em .75em;
}
.sd-container-fluid {
  padding-left: 0;
  padding-right: 0;
}
.sd-container, .sd-container-fluid, .sd-container-lg, .sd-container-md, .sd-container-sm, .sd-container-xl {
	padding-left: 0;
	padding-right: 0;
}
.scbs-carousel-control-next-icon{
  background-image: url('../img/arrow_right.svg')
}
.scbs-carousel-control-prev-icon{
  background-image: url('../img/arrow_left.svg')
}

/* ************************************
 * Define styles for custom index.html
 * ***********************************/
/* structure */
.wrapper{
	width: 100%;
	margin: 0 auto;
	padding: 0 50px;
}
#logo img {
 max-width: 70%;
 height: auto;
 padding-top: 20px;

}

#pulse span{
	width: 31px;
	border-radius: 50%;
	background: #000;
	color: #fff;
  text-align: center;
  width: 31px;
  padding: 5px 0px;
 }
header.wrapper{
	padding: 0;
}

.wrapper-92{
	width: 92%;
	margin: 0 auto;
}

header{
  background-color: var(--nest-orange);
  padding:15px 0;
}

#banner{
    text-align:center;
    position: absolute;
}
#hero,
#page-header{
	background:#f3f3f3;
	border-top:1px solid #e2e2e2;
	border-bottom:1px solid #e2e2e2;
	padding:20px 0;
}
#page-header h1{
	margin:0;
}
.flexslider{
	display:none;
}

p{ margin:0 0 1.5em;}

#particles{
   width: 100%;
   margin: 0;

}

/*MAIN MENU not displayed with sphinx material*/
.menu-toggle{
	display:none;
	padding:10px;
	margin:20px 0 0;
	background:#666;
	color:#fff;
	cursor:pointer;
	text-transform:uppercase;
	font-size:20px;
}
.menu-toggle.toggled-on{
	background:var(--nest-orange);
}
.srt-menu{
	display:none;
}
.srt-menu.toggled-on{
	display:block;
	position:relative;
	z-index:10;
}

.srt-menu{
	clear:both;
	margin-bottom:60px;

}
.srt-menu li a {
	color:#666;
	background:#dadada;
	display:block;
	margin:1px 0;
	padding:10px;
	text-decoration:none;
	font-size: medium;
}
.srt-menu li a:hover{
	background:var(--nest-orange);
	color:#fff;
}
.srt-menu li li a {
	background:#e8e8e8;
	padding-left:40px;
}
.srt-menu li li li a {
	background:#efefef;
	padding-left:80px;
}

/*SPACE GRID ELEMENTS VERTICALLY, SINCE THEY ARE ONE UNDER ANOTHER SO FAR*/
.grid_1,
.grid_2,
.grid_3,
.grid_4,
.grid_5,
.grid_6,
.grid_7,
.grid_8,
.grid_9,
.grid_10,
.grid_11,
.grid_12 {
	margin-bottom:5px;
	/*positioning and padding*/
	position: relative;
    min-height: 1px;
    padding-left: 15px;
    padding-right: 15px;
}
.grid_3, .grid_6{

  margin-top: auto;
}

/*Some more colored elements*/
a.buttonlink{
	background:var(--nest-orange);
	border-radius:7px;
	color:#fff;
	display:block;
	float:left;
	margin:10px 15px 10px 0;
	padding:20px;
	text-decoration:none;
}
a.buttonlink:hover{
	background:#36B34F;
  color: #fff;
  text-decoration: underline;
}
.orangeelement{
	background:var(--nest-orange);
	color:#fff;
}
.blueelement{
	background:var(--nest-blue);
	color:#fff;
  padding-bottom: 30px;
}

.greenelement{
    background: var(--nest-brown);
    color:#fff;
}

/* Contain floats*/
.clearfix:before,
.clearfix:after,
.row:before,
.row:after {
  content: " ";
  display: table;
}
.clearfix:after,
.container:after,
.row:after{
  clear: both;
}

.green {
   color: #007f00;
}

.darkgreen {
   color: #15471F;
}

.button-container {
    width: 520px;
    overflow-y: auto;
}

.icon {
    margin: 0 auto;
    height: 95px;
    display: block;
}

hr {
    margin: 25px auto;
}

#topics {
    width: 80%;
    margin: 0 auto;
}

html {
  scroll-behavior: smooth;
}

#gototop {
    display: none;
}

#gototop img {
    position: fixed;
    width: 75px;
    height: 75px;
    bottom: 25px;
    right: 25px;
    z-index: 100;
    opacity: 0.6;
}

.narrow {
    text-align: justify;
    padding: 0 5%;
}

#intro .accordion pre {
    width: 65%;
    margin: 0 auto;
    background-color: #eee;
    border-left: 1px solid #ccc;
    border-right: 1px solid #ccc;
    border-bottom: 1px solid #ccc;
    padding: 0;
    color: #666;
    cursor: pointer;
}


#intro .accordion pre:first-of-type {
    background: #ccc;
    border-top: 1px solid #ccc;
    border-radius: 10px 10px 0 0;
}

#intro .accordion pre:first-of-type code {
    border-radius: 10px 10px 0 0;
}

#intro .accordion pre:last-of-type {
    background: #ccc;
    border-radius: 0 0 10px 10px;
}

#intro .accordion pre:last-of-type code {
    border-radius: 0 0 10px 10px;
}

#intro.vertical-padding div#main.blueelement.wrapper.clearfix ul li a {
  color: #fff;

}
#backmatter.greenelement.vertical-padding div.wrapper.clearfix p a {
	color: #fff;
	background-color: none;
	font-weight: bold;
}

#intro .accordion div {
    display: none;
    background-color: #f63;
    border-left: 1px solid #ccc;
    border-right: 1px solid #ccc;
    border-bottom: 1px solid #ccc;
    width: 65%;
    margin: 0 auto;
    padding: 1em;
    box-shadow: inset 0 15px 15px -15px #444;
}

.flexslider {
    border: 1px solid #ccc;
    border-radius: 10px;
}

.flexslider img {
    border-radius: 10px;
}

.flex-control-nav {
    bottom: -40px;
}

.flexslider li span {
    bottom: 0;
    left: 0;
    right: 0;
    color: white;
    padding: 15px;
    position:absolute;
    z-index:1;
    border-radius: 0 0 10px 10px;
    transition: all 0.5s ease;
}

.flexslider li span h3 {
    font-weight: bold;
    background-size: 26px;
}
/****************************************
*****************************************
MEDIAQUERIES
*****************************************
****************************************/

@media only screen and (min-width: 2048px) {

.md-typeset .sd-card-title img {
 width: auto;
 height: 60px;
  }
}
@media only screen and (min-width: 1024px) {

.particle-img
 {
  background-image: linear-gradient(to bottom, rgba(255, 102, 51, 0.63), rgba(255, 102, 51, 0.1), rgba(255, 102, 51, 0.73)), url('../img/background-particles-flattened.png');
  background-color: #ff6633;
  height: 180px;
 }

header{
  background-color: var(--nest-orange);
  padding:15px 0;
  height: 180px;
 }
.tsparticles-canvas-el {
    margin-top: -275px;
}

}

@media only screen and (max-width: 1023px) {
 .particle-img
 {
  background-image: linear-gradient(to bottom, rgba(255, 102, 51, 0.63), rgba(255, 102, 51, 0.1), rgba(255, 102, 51, 0.3)), url('../img/background-particles-flattened.png');
  background-color: #ff6633;
  height: 180px;

 }
header{
  background-color: var(--nest-orange);
  padding:0 0;
  height: 180px;
}
 #banner{
   padding-top: 50px;
 }
}




/*
LARGER MOBILE DEVICES
This is for mobile devices with a bit larger screens.
*/
@media only screen and (min-width: 481px) {
#banner{
	float:left;
	text-align:left;
	margin: px 0 0 50px;
}

.menu-toggle{/*make menu float right, instead of sitting under the logo*/
	margin-top:10px; /*this depends on the height of the logo*/
	float:right;
  display: None;

}

}

/*
TABLET & SMALLER LAPTOPS
The average viewing window and preferred media query for those is 768px.
But I think that some more breathing space is good:)
*/
@media only screen and (min-width: 920px) {


header{
	padding:0;
}
#banner{
	float:left;
	text-align:left;
	margin: 55px 0 0 50px;
}
#hero{
	padding:13px 0;
}

#content {
	float:left;
	width:65%;
}
#content.wide-content{
	float:none;
	width:100%;
}

.flexslider{
	display:block;
/*demo 1 slider theme*/
margin: 0;
}
.flex-control-nav {bottom: 5px;}


/*** MAIN MENU - ESSENTIAL STYLES ***/
.menu-toggle{display:none;}
#menu-main-navigation{display:block;}

.srt-menu, .srt-menu * {
	margin:			0;
	padding:		0;
	list-style:		none;
}
.srt-menu ul {
	position:		absolute;
	display:none;
	width:			12em; /* left offset of submenus need to match (see below) */
}
.srt-menu ul li {
	width:			100%;
}
.srt-menu li:hover {
	visibility:		inherit; /* fixes IE7 'sticky bug' */
}
.srt-menu li {
	float:			left;
	position:		relative;
	margin-left:1px;
	height:25px;
}
.srt-menu li li {
	margin-left:0px;
	height:auto;
}
.srt-menu a {
	display:		block;
	position:		relative;
}
.srt-menu li:hover ul,
.srt-menu li.sfHover ul {
	display:block;
	left:			0;
	top:			42px; /* match top ul list item height */
	z-index:		99;
	-webkit-box-shadow:  2px 3px 2px 0px rgba(00, 00, 00, .3);
    box-shadow:  2px 3px 2px 0px rgba(00, 00, 00, .3);
}
ul.srt-menu li:hover li ul,
ul.srt-menu li.sfHover li ul {
	top:			-999em;
}
ul.srt-menu li li:hover ul,
ul.srt-menu li li.sfHover ul {
	left:			12em; /* match ul width */
	top:			0;
}
ul.srt-menu li li:hover li ul,
ul.srt-menu li li.sfHover li ul {
	top:			-999em;
}
ul.srt-menu li li li:hover ul,
ul.srt-menu li li li.sfHover ul {
	left:			10em; /* match ul width */
	top:			0;
}

/*** DEMO2 SKIN ***/
#topnav, .srt-menu {
	float:right;
	margin: 85px 100px 0 0;
}
.srt-menu a {
	text-decoration:none;
}
.srt-menu li a{
    background:#fff;
    border-radius: 10px;
	margin:5px;
	padding:10px 20px;
}
.srt-menu a, .srt-menu a:visited  { /* visited pseudo selector so IE6 applies text colour*/
	color:			#666;
}
.srt-menu li li a {
		border-top:		1px solid rgba(255,255,255,.2);
		background:		#333; /*fallback for old IE*/
		background:rgba(0,0,0,.6);
		color:	#fff;
		padding-left:20px;
}
.srt-menu li li a:visited{color:#fff;}
.srt-menu li li li a,
.srt-menu li.current * li a{
	padding-left:20px;
	background:rgba(0,0,0,.6);
}

.srt-menu li:hover > a,
.srt-menu li.current a{
	color:#fff;
	background:#1281B3;
}
.srt-menu li li:hover > a{
	color:#fff;
	background:#1281B3;
}



/*GRID*/
/*
 & Columns : 12
 */
 .row{
	 margin-left: -15px;
     margin-right: -15px;
}

.grid_1 { width: 8.33333333%; }
.grid_2 { width: 16.66666667%; }
.grid_3 { width: 70%; }
.grid_4 { width: 33.33333333%; }
.grid_5 { width: 41.66666667%; }
.grid_6 { width: 50%; }
.grid_7 { width: 58.33333333%; }
.grid_8 { width: 66.66666667%; }
.grid_9 { width: 75%; }
.grid_10 { width: 83.33333333%; }
.grid_11 { width: 91.66666667%; }
.grid_12 { width: 100%; }

.grid_1,
.grid_2,
.grid_3,
.grid_4,
.grid_5,
.grid_6,
.grid_7,
.grid_8,
.grid_9,
.grid_10,
.grid_11,
.grid_12 {
	float: left;
	display: block;
}

.rightfloat{float:right;}
/* @notation inspired by tinyGrid, .row and percentage by Twitter Bootstrap
 */

#hero .grid_8 {
	margin:40px 0 -13px;
}

}

/*
DESKTOP
This is the average viewing window. So Desktops, Laptops, and
in general anyone not viewing on a mobile device. Here's where
you can add resource intensive styles.
*/
@media only screen and (min-width: 1024px) {
#hero h1{ font-size:1.4em;}
}

/*
LARGE VIEWING SIZE
This is for the larger monitors and possibly full screen viewers.
*/
@media only screen and (min-width: 1240px) {
#hero h1{ font-size:2em;}
}

/*
RETINA (2x RESOLUTION DEVICES)
This applies to the retina iPhone (4s) and iPad (2,3) along with
other displays with a 2x resolution.
*/
@media only screen and (-webkit-min-device-pixel-ratio: 1.5),
       only screen and (min--moz-device-pixel-ratio: 1.5),
       only screen and (min-device-pixel-ratio: 1.5) {


}

/*
iPHONE 5 MEDIA QUERY
iPhone 5 or iPod Touch 5th generation styles (you can include your own file if you want)
*/
@media (device-height: 568px) and (-webkit-min-device-pixel-ratio: 2) {

}

@media only screen and (max-width: 76.1875em) {
 html [data-md-color-primary="orange"] .md-nav--primary .md-nav__title--site {
 	background-color: #fff;
 }
 [data-md-color-primary="orange"] .md-nav__source {
 	background-color: #000;
 }
 html .md-nav--primary .md-nav__title {
 	white-space: initial;
 }
/* Make hamburger menu on small devices visible */
 .md-icon.md-icon--menu.md-header-nav__button{
  	display: flex;
 }
}<|MERGE_RESOLUTION|>--- conflicted
+++ resolved
@@ -106,8 +106,15 @@
   box-shadow: 3px 3px lightgray !important;
 }
 .imgbutton:hover {
-
-<<<<<<< HEAD
+  background-color: white;
+  outline-color: var(--nest-orange) !important;
+  outline-style: solid !important;
+  outline-width: 1px !important;
+  padding-top: 20px !important;
+  padding-bottom: 20px !important;
+  box-shadow: 3px 3px var(--nest-orange) !important;
+}
+
 .md-typeset table:not([class]) th {
    background-color: rgba(0, 0, 0, 0.0);
    color: #666;
@@ -118,16 +125,6 @@
   border-bottom-width: 1px;
 }
 
-=======
-  background-color: white;
-	outline-color: var(--nest-orange) !important;
-	outline-style: solid !important;
-	outline-width: 1px !important;
-	padding-top: 20px !important;
-	padding-bottom: 20px !important;
-  box-shadow: 3px 3px var(--nest-orange) !important;
-}
->>>>>>> 27127861
 /*************************************************************
  * Rules for  mermaid diagrams
  *************************************************************/
@@ -155,8 +152,6 @@
 }
 
 /**************************************************************************************
-<<<<<<< HEAD
-=======
  * Rules for carousel
  * ***********************************************************************************/
 .scbs-carousel-dark .scbs-carousel-caption {
@@ -165,7 +160,6 @@
    position: initial;
 }
 /**************************************************************************************
->>>>>>> 27127861
  Settings for overriding material design theme
  Setting nest colors to override sphinx material "orange" and other default colors
 
@@ -251,10 +245,6 @@
   height: 64px;
  margin-right: 2em;
  margin-bottom: 0.5em;
-<<<<<<< HEAD
-
-=======
->>>>>>> 27127861
 }
 
 .md-typeset .admonition, .md-typeset .admonition.tip {
