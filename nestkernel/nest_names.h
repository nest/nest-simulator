--- conflicted
+++ resolved
@@ -93,25 +93,6 @@
 extern const Name D_mean;
 extern const Name D_std;
 extern const Name D_upper;
-<<<<<<< HEAD
-extern const Name dc;                //!< Specific to sinusoidally modulated generators
-extern const Name dead_time;         //!< Specific to ppd_sup_generator and gamma_sup_generator
-extern const Name dead_time_random;  //!< Random dead time or fixed dead time
-                                     //!< (stochastic neuron pp_psc_delta)
-extern const Name dead_time_shape;   //!< Shape parameter of the dead time distribution (stochastic
-                                     //!< neuron pp_psc_delta)
-extern const Name delay;             //!< Connection parameters
-extern const Name delays;            //!< Connection parameters
-extern const Name Delta_T;           //!< Specific to Brette & Gerstner 2005 (aeif_cond-*)
-extern const Name delta_tau;         //!< Specific to correlation_and correlomatrix detector
-extern const Name delta_u;           //!< Specific to population point process model
-                                     //!< (pp_pop_psc_delta)
-extern const Name dg_ex;             //!< Derivative of the excitatory conductance
-extern const Name dg_in;             //!< Derivative of the inhibitory conductance
-extern const Name dI_ex;             //!< Derivative of the excitatory current
-extern const Name dI_in;             //!< Derivative of the inhibitory current
-extern const Name dhaene_det_spikes; //!< used for iaflossless_count_exp
-=======
 extern const Name dc;        //!< Specific to sinusoidally modulated generators
 extern const Name dead_time; //!< Specific to ppd_sup_generator and
                              //!< gamma_sup_generator
@@ -130,11 +111,12 @@
 extern const Name dg_ex;     //!< Derivative of the excitatory conductance
 extern const Name dg_in;     //!< Derivative of the inhibitory conductance
 extern const Name dhaene_det_spikes;   //!< used for iaflossless_count_exp
->>>>>>> 32dc9e7f
 extern const Name dhaene_max_geq_V_th; //!< used for iaflossless_count_exp
 extern const Name dhaene_quick1;       //!< used for iaflossless_count_exp
 extern const Name dhaene_quick2;       //!< used for iaflossless_count_exp
 extern const Name dhaene_tmax_lt_t1;   //!< used for iaflossless_count_exp
+extern const Name dI_ex;               //!< Derivative of the excitatory current
+extern const Name dI_in;               //!< Derivative of the inhibitory current
 extern const Name distribution;        //!< Connectivity-related
 extern const Name dt;                  //!< Miscellaneous parameters
 extern const Name dU;  //!< Unit increment of the utilization for a facilitating
