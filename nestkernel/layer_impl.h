--- conflicted
+++ resolved
@@ -26,11 +26,6 @@
 #include "layer.h"
 
 // Includes from nestkernel:
-<<<<<<< HEAD
-=======
-#include "booldatum.h"
->>>>>>> 7bdb9963
-#include "nest_datums.h"
 #include "node_collection.h"
 
 // Includes from spatial:
@@ -251,7 +246,7 @@
 
 template < int D >
 std::vector< std::pair< Position< D >, index > >
-Layer< D >::get_global_positions_vector( const MaskDatum& mask,
+Layer< D >::get_global_positions_vector( const MaskPTR mask,
   const Position< D >& anchor,
   bool allow_oversized,
   NodeCollectionPTR node_collection )
@@ -270,7 +265,7 @@
 
 template < int D >
 std::vector< index >
-Layer< D >::get_global_nodes( const MaskDatum& mask,
+Layer< D >::get_global_nodes( const MaskPTR mask,
   const std::vector< double >& anchor,
   bool allow_oversized,
   NodeCollectionPTR node_collection )
@@ -323,7 +318,7 @@
     const Position< D > source_pos = src_iter->first;
 
     source_array[ 0 ] = source_node_id;
-    ncdict[ names::source ] = NodeCollectionDatum( NodeCollection::create( source_array ) );
+    ncdict[ names::source ] = NodeCollectionPTR( NodeCollection::create( source_array ) );
     auto connectome = kernel().connection_manager.get_connections( ncdict );
 
     // Print information about all local connections for current source
@@ -359,7 +354,7 @@
 {
   if ( not mask_.get() )
   {
-    mask_ = new AllMask< D >();
+    mask_ = MaskPTR( new AllMask< D >() );
     return;
   }
 
@@ -401,7 +396,7 @@
     lower_left[ 1 ] = -upper_right[ 1 ];
     upper_right[ 1 ] = -y;
 
-    mask_ = new BoxMask< D >( lower_left, upper_right );
+    mask_ = MaskPTR (new BoxMask< D >( lower_left, upper_right ) );
   }
   catch ( std::bad_cast& )
   {
