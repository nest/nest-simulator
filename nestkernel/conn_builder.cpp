/*
 *  conn_builder.cpp
 *
 *  This file is part of NEST.
 *
 *  Copyright (C) 2004 The NEST Initiative
 *
 *  NEST is free software: you can redistribute it and/or modify
 *  it under the terms of the GNU General Public License as published by
 *  the Free Software Foundation, either version 2 of the License, or
 *  (at your option) any later version.
 *
 *  NEST is distributed in the hope that it will be useful,
 *  but WITHOUT ANY WARRANTY; without even the implied warranty of
 *  MERCHANTABILITY or FITNESS FOR A PARTICULAR PURPOSE.  See the
 *  GNU General Public License for more details.
 *
 *  You should have received a copy of the GNU General Public License
 *  along with NEST.  If not, see <http://www.gnu.org/licenses/>.
 *
 */

#include "conn_builder.h"

// Includes from libnestutil:
#include "logging.h"

// Includes from nestkernel:
#include "conn_builder_impl.h"
#include "conn_parameter.h"
#include "exceptions.h"
#include "kernel_manager.h"
#include "nest_names.h"
#include "node.h"
#include "vp_manager_impl.h"

nest::ConnBuilder::ConnBuilder( NodeCollectionPTR sources,
  NodeCollectionPTR targets,
  const dictionary& conn_spec,
  const std::vector< dictionary >& syn_specs )
  : sources_( sources )
  , targets_( targets )
  , allow_autapses_( true )
  , allow_multapses_( true )
  , make_symmetric_( false )
  , creates_symmetric_connections_( false )
  , exceptions_raised_( kernel().vp_manager.get_num_threads() )
  , use_structural_plasticity_( false )
  , parameters_requiring_skipping_()
  , param_dicts_()
{
<<<<<<< HEAD
  // read out rule-related parameters -------------------------
  //  - /rule has been taken care of above
  //  - rule-specific params are handled by subclass c'tor
  conn_spec.update_value< bool >( names::allow_autapses, allow_autapses_ );
  conn_spec.update_value< bool >( names::allow_multapses, allow_multapses_ );
  conn_spec.update_value< bool >( names::make_symmetric, make_symmetric_ );
=======
  // We only read a subset of rule-related parameters here. The property 'rule'
  // has already been taken care of in ConnectionManager::get_conn_builder() and
  // rule-specific parameters are handled by the subclass constructors.
  updateValue< bool >( conn_spec, names::allow_autapses, allow_autapses_ );
  updateValue< bool >( conn_spec, names::allow_multapses, allow_multapses_ );
  updateValue< bool >( conn_spec, names::make_symmetric, make_symmetric_ );
>>>>>>> 4cf76ceb

  // Synapse-specific parameters that should be skipped when we set default synapse parameters
  skip_syn_params_ = {
    names::weight, names::delay, names::min_delay, names::max_delay, names::num_connections, names::synapse_model
  };

  default_weight_.resize( syn_specs.size() );
  default_delay_.resize( syn_specs.size() );
  default_weight_and_delay_.resize( syn_specs.size() );
  weights_.resize( syn_specs.size() );
  delays_.resize( syn_specs.size() );
  synapse_params_.resize( syn_specs.size() );
  synapse_model_id_.resize( syn_specs.size() );
  // PYNEST-NG: There is no safety net here. If the list of syn_specs
  // is sent empty from the Python level, this will segfault. Maybe
  // defaults should be filled here on the C++ level in case they are
  // not given?
  synapse_model_id_[ 0 ] = kernel().model_manager.get_synapse_model_id( "static_synapse" );
  param_dicts_.resize( syn_specs.size() );


  // loop through vector of synapse dictionaries, and set synapse parameters
  for ( size_t synapse_indx = 0; synapse_indx < syn_specs.size(); ++synapse_indx )
  {
    auto& syn_params = syn_specs[ synapse_indx ];

    set_synapse_model_( syn_params, synapse_indx );
    set_default_weight_or_delay_( syn_params, synapse_indx );

    dictionary syn_defaults = kernel().model_manager.get_connector_defaults( synapse_model_id_[ synapse_indx ] );

#ifdef HAVE_MUSIC
<<<<<<< HEAD
    // We allow music_channel as alias for receptor_type during
    // connection setup
    syn_defaults[ names::music_channel ] = 0;
=======
    // We allow music_channel as alias for receptor_type during connection setup
    ( *syn_defaults )[ names::music_channel ] = 0;
>>>>>>> 4cf76ceb
#endif

    set_synapse_params( syn_defaults, syn_params, synapse_indx );
  }

  set_structural_plasticity_parameters( syn_specs );

  // If make_symmetric_ is requested, call reset on all parameters in order
  // to check if all parameters support symmetric connections
  if ( make_symmetric_ )
  {
    reset_weights_();
    reset_delays_();

    for ( auto params : synapse_params_ )
    {
      for ( auto synapse_parameter : params )
      {
        synapse_parameter.second->reset();
      }
    }
  }

  if ( not( sources_->valid() and targets_->valid() ) )
  {
    throw KernelException( "InvalidNodeCollection: sources and targets must be valid NodeCollections." );
  }
}

nest::ConnBuilder::~ConnBuilder()
{
  for ( auto weight : weights_ )
  {
    delete weight;
  }

  for ( auto delay : delays_ )
  {
    delete delay;
  }

  for ( auto params : synapse_params_ )
  {
    for ( auto synapse_parameter : params )
    {
      delete synapse_parameter.second;
    }
  }
}

bool
nest::ConnBuilder::change_connected_synaptic_elements( size_t snode_id, size_t tnode_id, const size_t tid, int update )
{
  int local = true;

  // check whether the source is on this mpi machine
  if ( kernel().node_manager.is_local_node_id( snode_id ) )
  {
    Node* const source = kernel().node_manager.get_node_or_proxy( snode_id, tid );
    const size_t source_thread = source->get_thread();

    // check whether the source is on our thread
    if ( tid == source_thread )
    {
      // update the number of connected synaptic elements
      source->connect_synaptic_element( pre_synaptic_element_name_, update );
    }
  }

  // check whether the target is on this mpi machine
  if ( not kernel().node_manager.is_local_node_id( tnode_id ) )
  {
    local = false;
  }
  else
  {
    Node* const target = kernel().node_manager.get_node_or_proxy( tnode_id, tid );
    const size_t target_thread = target->get_thread();
    // check whether the target is on our thread
    if ( tid != target_thread )
    {
      local = false;
    }
    else
    {
      // update the number of connected synaptic elements
      target->connect_synaptic_element( post_synaptic_element_name_, update );
    }
  }

  return local;
}

void
nest::ConnBuilder::connect()
{
  // We test here, and not in the ConnBuilder constructor, so the derived
  // classes are fully constructed when the test is executed
  for ( auto synapse_model_id : synapse_model_id_ )
  {
    const ConnectorModel& synapse_model = kernel().model_manager.get_connection_model( synapse_model_id );
    const bool requires_symmetric = synapse_model.has_property( ConnectionModelProperties::REQUIRES_SYMMETRIC );

    if ( requires_symmetric and not( is_symmetric() or make_symmetric_ ) )
    {
      throw BadProperty(
        "Connections with this synapse model can only be created as "
        "one-to-one connections with \"make_symmetric\" set to true "
        "or as all-to-all connections with equal source and target "
        "populations and default or scalar parameters." );
    }
  }

  if ( make_symmetric_ and not supports_symmetric() )
  {
    throw NotImplemented( "This connection rule does not support symmetric connections." );
  }

  if ( use_structural_plasticity_ )
  {
    if ( make_symmetric_ )
    {
      throw NotImplemented( "Symmetric connections are not supported in combination with structural plasticity." );
    }
    sp_connect_();
  }
  else
  {
    connect_();
    if ( make_symmetric_ and not creates_symmetric_connections_ )
    {
      // call reset on all parameters
      reset_weights_();
      reset_delays_();

      for ( auto params : synapse_params_ )
      {
        for ( auto synapse_parameter : params )
        {
          synapse_parameter.second->reset();
        }
      }

      std::swap( sources_, targets_ );
      connect_();
      std::swap( sources_, targets_ ); // re-establish original state
    }
  }
  // check if any exceptions have been raised
  for ( size_t tid = 0; tid < kernel().vp_manager.get_num_threads(); ++tid )
  {
    if ( exceptions_raised_.at( tid ).get() )
    {
      throw WrappedThreadException( *( exceptions_raised_.at( tid ) ) );
    }
  }
}

void
nest::ConnBuilder::disconnect()
{
  if ( use_structural_plasticity_ )
  {
    sp_disconnect_();
  }
  else
  {
    disconnect_();
  }

  // check if any exceptions have been raised
  for ( size_t tid = 0; tid < kernel().vp_manager.get_num_threads(); ++tid )
  {
    if ( exceptions_raised_.at( tid ).get() )
    {
      throw WrappedThreadException( *( exceptions_raised_.at( tid ) ) );
    }
  }
}

void
nest::ConnBuilder::update_param_dict_( size_t snode_id,
  Node& target,
  size_t target_thread,
  RngPtr rng,
  size_t synapse_indx )
{
  assert( kernel().vp_manager.get_num_threads() == static_cast< size_t >( param_dicts_[ synapse_indx ].size() ) );

  for ( auto synapse_parameter : synapse_params_[ synapse_indx ] )
  {
    if ( synapse_parameter.second->provides_long() )
    {
      param_dicts_[ synapse_indx ][ target_thread ][ synapse_parameter.first ] =
        synapse_parameter.second->value_int( target_thread, rng, snode_id, &target );
    }
    else
    {
      param_dicts_[ synapse_indx ][ target_thread ][ synapse_parameter.first ] =
        synapse_parameter.second->value_double( target_thread, rng, snode_id, &target );
    }
  }
}

void
nest::ConnBuilder::single_connect_( size_t snode_id, Node& target, size_t target_thread, RngPtr rng )
{
  if ( this->requires_proxies() and not target.has_proxies() )
  {
    throw IllegalConnection( "Cannot use this rule to connect to nodes without proxies (usually devices)." );
  }

  for ( size_t synapse_indx = 0; synapse_indx < synapse_params_.size(); ++synapse_indx )
  {
    update_param_dict_( snode_id, target, target_thread, rng, synapse_indx );

    if ( default_weight_and_delay_[ synapse_indx ] )
    {
      kernel().connection_manager.connect( snode_id,
        &target,
        target_thread,
        synapse_model_id_[ synapse_indx ],
        param_dicts_[ synapse_indx ][ target_thread ] );
    }
    else if ( default_weight_[ synapse_indx ] )
    {
      kernel().connection_manager.connect( snode_id,
        &target,
        target_thread,
        synapse_model_id_[ synapse_indx ],
        param_dicts_[ synapse_indx ][ target_thread ],
        delays_[ synapse_indx ]->value_double( target_thread, rng, snode_id, &target ) );
    }
    else if ( default_delay_[ synapse_indx ] )
    {
      kernel().connection_manager.connect( snode_id,
        &target,
        target_thread,
        synapse_model_id_[ synapse_indx ],
        param_dicts_[ synapse_indx ][ target_thread ],
        numerics::nan,
        weights_[ synapse_indx ]->value_double( target_thread, rng, snode_id, &target ) );
    }
    else
    {
      const double delay = delays_[ synapse_indx ]->value_double( target_thread, rng, snode_id, &target );
      const double weight = weights_[ synapse_indx ]->value_double( target_thread, rng, snode_id, &target );
      kernel().connection_manager.connect( snode_id,
        &target,
        target_thread,
        synapse_model_id_[ synapse_indx ],
        param_dicts_[ synapse_indx ][ target_thread ],
        delay,
        weight );
    }
  }
}

void
nest::ConnBuilder::set_synaptic_element_names( const std::string& pre_name, const std::string& post_name )
{
  if ( pre_name.empty() or post_name.empty() )
  {
    throw BadProperty( "synaptic element names cannot be empty." );
  }

<<<<<<< HEAD
  pre_synaptic_element_name_ = name;
  use_pre_synaptic_element_ = not name.empty();
}

void
nest::ConnBuilder::set_post_synaptic_element_name( const std::string& name )
{
  if ( name.empty() )
  {
    throw BadProperty( "post_synaptic_element cannot be empty." );
  }

  post_synaptic_element_name_ = name;
  use_post_synaptic_element_ = not name.empty();
=======
  pre_synaptic_element_name_ = pre_name;
  post_synaptic_element_name_ = post_name;

  use_structural_plasticity_ = true;
>>>>>>> 4cf76ceb
}

bool
nest::ConnBuilder::all_parameters_scalar_() const
{
  bool all_scalar = true;

  for ( auto weight : weights_ )
  {
    if ( weight )
    {
      all_scalar = all_scalar and weight->is_scalar();
    }
  }

  for ( auto delay : delays_ )
  {
    if ( delay )
    {
      all_scalar = all_scalar and delay->is_scalar();
    }
  }

  for ( auto params : synapse_params_ )
  {
    for ( auto synapse_parameter : params )
    {
      all_scalar = all_scalar and synapse_parameter.second->is_scalar();
    }
  }

  return all_scalar;
}

bool
nest::ConnBuilder::loop_over_targets_() const
{
  return targets_->size() < kernel().node_manager.size() or not targets_->is_range()
    or parameters_requiring_skipping_.size() > 0;
}

void
nest::ConnBuilder::set_synapse_model_( const dictionary& syn_params, const size_t synapse_indx )
{
  const std::string syn_name = syn_params.known( names::synapse_model )
    ? syn_params.get< std::string >( names::synapse_model )
    : std::string( "static_synapse" );

  // The following call will throw "UnknownSynapseType" if syn_name is not naming a known model
  const size_t synapse_model_id = kernel().model_manager.get_synapse_model_id( syn_name );
  synapse_model_id_[ synapse_indx ] = synapse_model_id;

  // We need to make sure that Connect can process all synapse parameters specified.
  const ConnectorModel& synapse_model = kernel().model_manager.get_connection_model( synapse_model_id );
  synapse_model.check_synapse_params( syn_params );
}

void
nest::ConnBuilder::set_default_weight_or_delay_( const dictionary& syn_params, const size_t synapse_indx )
{
  dictionary syn_defaults = kernel().model_manager.get_connector_defaults( synapse_model_id_[ synapse_indx ] );

  // All synapse models have the possibility to set the delay (see SynIdDelay), but some have
  // homogeneous weights, hence it should be possible to set the delay without the weight.
  default_weight_[ synapse_indx ] = not syn_params.known( names::weight );
  default_delay_[ synapse_indx ] = not syn_params.known( names::delay );

  // If neither weight nor delay are given in the dict, we handle this separately. Important for
  // hom_w synapses, on which weight cannot be set. However, we use default weight and delay for
  // _all_ types of synapses.
  default_weight_and_delay_[ synapse_indx ] = ( default_weight_[ synapse_indx ] and default_delay_[ synapse_indx ] );

  if ( not default_weight_and_delay_[ synapse_indx ] )
  {
    weights_[ synapse_indx ] = syn_params.known( names::weight )
      ? ConnParameter::create( syn_params.at( names::weight ), kernel().vp_manager.get_num_threads() )
      : ConnParameter::create( syn_defaults[ names::weight ], kernel().vp_manager.get_num_threads() );
    register_parameters_requiring_skipping_( *weights_[ synapse_indx ] );

    delays_[ synapse_indx ] = syn_params.known( names::delay )
      ? ConnParameter::create( syn_params.at( names::delay ), kernel().vp_manager.get_num_threads() )
      : ConnParameter::create( syn_defaults[ names::delay ], kernel().vp_manager.get_num_threads() );
  }
  else if ( default_weight_[ synapse_indx ] )
  {
    delays_[ synapse_indx ] = syn_params.known( names::delay )
      ? ConnParameter::create( syn_params.at( names::delay ), kernel().vp_manager.get_num_threads() )
      : ConnParameter::create( syn_defaults[ names::delay ], kernel().vp_manager.get_num_threads() );
  }
  register_parameters_requiring_skipping_( *delays_[ synapse_indx ] );
}

void
nest::ConnBuilder::set_synapse_params( const dictionary& syn_defaults,
  const dictionary& syn_params,
  const size_t synapse_indx )
{
  for ( auto& syn_kv_pair : syn_defaults )
  {
    const std::string param_name = syn_kv_pair.first;
    if ( skip_syn_params_.find( param_name ) != skip_syn_params_.end() )
    {
      continue; // weight, delay or other not-settable parameter
    }

    if ( syn_params.known( param_name ) )
    {
      synapse_params_[ synapse_indx ][ param_name ] =
        ConnParameter::create( syn_params.at( param_name ), kernel().vp_manager.get_num_threads() );
      register_parameters_requiring_skipping_( *synapse_params_[ synapse_indx ][ param_name ] );
    }
  }

  // Now create dictionary with dummy values that we will use to pass settings to the synapses created. We
  // create it here once to avoid re-creating the object over and over again.
  for ( size_t tid = 0; tid < kernel().vp_manager.get_num_threads(); ++tid )
  {
    param_dicts_[ synapse_indx ].emplace_back();

    for ( auto param : synapse_params_[ synapse_indx ] )
    {
      if ( param.second->provides_long() )
      {
        param_dicts_[ synapse_indx ][ tid ][ param.first ] = 0;
      }
      else
      {
        param_dicts_[ synapse_indx ][ tid ][ param.first ] = 0.0;
      }
    }
  }
}

void
nest::ConnBuilder::set_structural_plasticity_parameters( const std::vector< dictionary >& syn_specs )
{
  bool have_structural_plasticity_parameters = false;
  for ( auto& syn_spec : syn_specs )
  {
<<<<<<< HEAD
    if ( not have_both_sp_keys
      and ( syn_params.known( names::pre_synaptic_element ) and syn_params.known( names::post_synaptic_element ) ) )
    {
      have_both_sp_keys = true;
    }
    if ( not have_one_sp_key
      and ( syn_params.known( names::pre_synaptic_element ) or syn_params.known( names::post_synaptic_element ) ) )
    {
      have_one_sp_key = true;
=======
    if ( syn_spec->known( names::pre_synaptic_element ) or syn_spec->known( names::post_synaptic_element ) )
    {
      have_structural_plasticity_parameters = true;
>>>>>>> 4cf76ceb
    }
  }

  if ( not have_structural_plasticity_parameters )
  {
    return;
  }
<<<<<<< HEAD
  else if ( have_both_sp_keys )
  {
    pre_synaptic_element_name_ = syn_specs[ 0 ].get< std::string >( names::pre_synaptic_element );
    post_synaptic_element_name_ = syn_specs[ 0 ].get< std::string >( names::post_synaptic_element );
=======
>>>>>>> 4cf76ceb

  if ( syn_specs.size() > 1 )
  {
    throw KernelException( "Structural plasticity can only be used with a single syn_spec." );
  }

  const DictionaryDatum syn_spec = syn_specs[ 0 ];
  if ( syn_spec->known( names::pre_synaptic_element ) xor syn_spec->known( names::post_synaptic_element ) )
  {
    throw BadProperty( "Structural plasticity requires both a pre- and postsynaptic element." );
  }

  pre_synaptic_element_name_ = getValue< std::string >( syn_spec, names::pre_synaptic_element );
  post_synaptic_element_name_ = getValue< std::string >( syn_spec, names::post_synaptic_element );
  use_structural_plasticity_ = true;
}

void
nest::ConnBuilder::reset_weights_()
{
  for ( auto weight : weights_ )
  {
    if ( weight )
    {
      weight->reset();
    }
  }
}

void
nest::ConnBuilder::reset_delays_()
{
  for ( auto delay : delays_ )
  {
    if ( delay )
    {
      delay->reset();
    }
  }
}

nest::OneToOneBuilder::OneToOneBuilder( const NodeCollectionPTR sources,
  const NodeCollectionPTR targets,
  const dictionary& conn_spec,
  const std::vector< dictionary >& syn_specs )
  : ConnBuilder( sources, targets, conn_spec, syn_specs )
{
  // make sure that target and source population have the same size
  if ( sources_->size() != targets_->size() )
  {
    throw DimensionMismatch( "Source and Target population must be of the same size." );
  }
}

void
nest::OneToOneBuilder::connect_()
{

#pragma omp parallel
  {
    // get thread id
    const size_t tid = kernel().vp_manager.get_thread_id();

    try
    {
      RngPtr rng = get_vp_specific_rng( tid );

      if ( loop_over_targets_() )
      {
        // A more efficient way of doing this might be to use NodeCollection's local_begin(). For this to work we would
        // need to change some of the logic, sources and targets might not be on the same process etc., so therefore
        // we are not doing it at the moment. This also applies to other ConnBuilders below.
        NodeCollection::const_iterator target_it = targets_->begin();
        NodeCollection::const_iterator source_it = sources_->begin();
        for ( ; target_it < targets_->end(); ++target_it, ++source_it )
        {
          assert( source_it < sources_->end() );

          const size_t snode_id = ( *source_it ).node_id;
          const size_t tnode_id = ( *target_it ).node_id;

          if ( snode_id == tnode_id and not allow_autapses_ )
          {
            continue;
          }

          Node* const target = kernel().node_manager.get_node_or_proxy( tnode_id, tid );
          if ( target->is_proxy() )
          {
            // skip array parameters handled in other virtual processes
            skip_conn_parameter_( tid );
            continue;
          }

          single_connect_( snode_id, *target, tid, rng );
        }
      }
      else
      {
        const SparseNodeArray& local_nodes = kernel().node_manager.get_local_nodes( tid );
        SparseNodeArray::const_iterator n;
        for ( n = local_nodes.begin(); n != local_nodes.end(); ++n )
        {
          Node* target = n->get_node();

          const size_t tnode_id = n->get_node_id();
          const long lid = targets_->get_lid( tnode_id );
          if ( lid < 0 ) // Is local node in target list?
          {
            continue;
          }

          // one-to-one, thus we can use target idx for source as well
          const size_t snode_id = ( *sources_ )[ lid ];
          if ( not allow_autapses_ and snode_id == tnode_id )
          {
            // no skipping required / possible,
            // as we iterate only over local nodes
            continue;
          }
          single_connect_( snode_id, *target, tid, rng );
        }
      }
    }
    catch ( std::exception& err )
    {
      // We must create a new exception here, err's lifetime ends at
      // the end of the catch block.
      exceptions_raised_.at( tid ) = std::shared_ptr< WrappedThreadException >( new WrappedThreadException( err ) );
    }
  }
}

void
nest::OneToOneBuilder::disconnect_()
{

#pragma omp parallel
  {
    // get thread id
    const size_t tid = kernel().vp_manager.get_thread_id();

    try
    {
      NodeCollection::const_iterator target_it = targets_->begin();
      NodeCollection::const_iterator source_it = sources_->begin();
      for ( ; target_it < targets_->end(); ++target_it, ++source_it )
      {
        assert( source_it < sources_->end() );

        const size_t tnode_id = ( *target_it ).node_id;
        const size_t snode_id = ( *source_it ).node_id;

        // check whether the target is on this mpi machine
        if ( not kernel().node_manager.is_local_node_id( tnode_id ) )
        {
          // Disconnecting: no parameter skipping required
          continue;
        }

        Node* const target = kernel().node_manager.get_node_or_proxy( tnode_id, tid );
        const size_t target_thread = target->get_thread();

        // check whether the target is a proxy
        if ( target->is_proxy() )
        {
          // Disconnecting: no parameter skipping required
          continue;
        }
        single_disconnect_( snode_id, *target, target_thread );
      }
    }
    catch ( std::exception& err )
    {
      // We must create a new exception here, err's lifetime ends at
      // the end of the catch block.
      exceptions_raised_.at( tid ) = std::shared_ptr< WrappedThreadException >( new WrappedThreadException( err ) );
    }
  }
}

void
nest::OneToOneBuilder::sp_connect_()
{

#pragma omp parallel
  {
    // get thread id
    const size_t tid = kernel().vp_manager.get_thread_id();

    try
    {
      RngPtr rng = get_vp_specific_rng( tid );

      NodeCollection::const_iterator target_it = targets_->begin();
      NodeCollection::const_iterator source_it = sources_->begin();
      for ( ; target_it < targets_->end(); ++target_it, ++source_it )
      {
        assert( source_it < sources_->end() );

        const size_t snode_id = ( *source_it ).node_id;
        const size_t tnode_id = ( *target_it ).node_id;

        if ( snode_id == tnode_id and not allow_autapses_ )
        {
          continue;
        }

        if ( not change_connected_synaptic_elements( snode_id, tnode_id, tid, 1 ) )
        {
          skip_conn_parameter_( tid );
          continue;
        }
        Node* const target = kernel().node_manager.get_node_or_proxy( tnode_id, tid );
        const size_t target_thread = target->get_thread();

        single_connect_( snode_id, *target, target_thread, rng );
      }
    }
    catch ( std::exception& err )
    {
      // We must create a new exception here, err's lifetime ends at
      // the end of the catch block.
      exceptions_raised_.at( tid ) = std::shared_ptr< WrappedThreadException >( new WrappedThreadException( err ) );
    }
  }
}

void
nest::OneToOneBuilder::sp_disconnect_()
{

#pragma omp parallel
  {
    // get thread id
    const size_t tid = kernel().vp_manager.get_thread_id();

    try
    {
      NodeCollection::const_iterator target_it = targets_->begin();
      NodeCollection::const_iterator source_it = sources_->begin();
      for ( ; target_it < targets_->end(); ++target_it, ++source_it )
      {
        assert( source_it < sources_->end() );

        const size_t snode_id = ( *source_it ).node_id;
        const size_t tnode_id = ( *target_it ).node_id;

        if ( not change_connected_synaptic_elements( snode_id, tnode_id, tid, -1 ) )
        {
          continue;
        }

        Node* const target = kernel().node_manager.get_node_or_proxy( tnode_id, tid );
        const size_t target_thread = target->get_thread();

        single_disconnect_( snode_id, *target, target_thread );
      }
    }
    catch ( std::exception& err )
    {
      // We must create a new exception here, err's lifetime ends at
      // the end of the catch block.
      exceptions_raised_.at( tid ) = std::shared_ptr< WrappedThreadException >( new WrappedThreadException( err ) );
    }
  }
}

void
nest::AllToAllBuilder::connect_()
{

#pragma omp parallel
  {
    // get thread id
    const size_t tid = kernel().vp_manager.get_thread_id();

    try
    {
      RngPtr rng = get_vp_specific_rng( tid );

      if ( loop_over_targets_() )
      {
        NodeCollection::const_iterator target_it = targets_->begin();
        for ( ; target_it < targets_->end(); ++target_it )
        {
          const size_t tnode_id = ( *target_it ).node_id;
          Node* const target = kernel().node_manager.get_node_or_proxy( tnode_id, tid );
          if ( target->is_proxy() )
          {
            skip_conn_parameter_( tid, sources_->size() );
            continue;
          }

          inner_connect_( tid, rng, target, tnode_id, true );
        }
      }
      else
      {
        const SparseNodeArray& local_nodes = kernel().node_manager.get_local_nodes( tid );
        SparseNodeArray::const_iterator n;
        for ( n = local_nodes.begin(); n != local_nodes.end(); ++n )
        {
          const size_t tnode_id = n->get_node_id();

          // Is the local node in the targets list?
          if ( targets_->get_lid( tnode_id ) < 0 )
          {
            continue;
          }

          inner_connect_( tid, rng, n->get_node(), tnode_id, false );
        }
      }
    }
    catch ( std::exception& err )
    {
      // We must create a new exception here, err's lifetime ends at
      // the end of the catch block.
      exceptions_raised_.at( tid ) = std::shared_ptr< WrappedThreadException >( new WrappedThreadException( err ) );
    }
  }
}

void
nest::AllToAllBuilder::inner_connect_( const int tid, RngPtr rng, Node* target, size_t tnode_id, bool skip )
{
  const size_t target_thread = target->get_thread();

  // check whether the target is on our thread
  if ( static_cast< size_t >( tid ) != target_thread )
  {
    if ( skip )
    {
      skip_conn_parameter_( tid, sources_->size() );
    }
    return;
  }

  NodeCollection::const_iterator source_it = sources_->begin();
  for ( ; source_it < sources_->end(); ++source_it )
  {
    const size_t snode_id = ( *source_it ).node_id;

    if ( not allow_autapses_ and snode_id == tnode_id )
    {
      if ( skip )
      {
        skip_conn_parameter_( target_thread );
      }
      continue;
    }

    single_connect_( snode_id, *target, target_thread, rng );
  }
}

void
nest::AllToAllBuilder::sp_connect_()
{
#pragma omp parallel
  {
    // get thread id
    const size_t tid = kernel().vp_manager.get_thread_id();
    try
    {
      RngPtr rng = get_vp_specific_rng( tid );

      NodeCollection::const_iterator target_it = targets_->begin();
      for ( ; target_it < targets_->end(); ++target_it )
      {
        const size_t tnode_id = ( *target_it ).node_id;

        NodeCollection::const_iterator source_it = sources_->begin();
        for ( ; source_it < sources_->end(); ++source_it )
        {
          const size_t snode_id = ( *source_it ).node_id;

          if ( not allow_autapses_ and snode_id == tnode_id )
          {
            skip_conn_parameter_( tid );
            continue;
          }
          if ( not change_connected_synaptic_elements( snode_id, tnode_id, tid, 1 ) )
          {
            skip_conn_parameter_( tid, sources_->size() );
            continue;
          }
          Node* const target = kernel().node_manager.get_node_or_proxy( tnode_id, tid );
          const size_t target_thread = target->get_thread();
          single_connect_( snode_id, *target, target_thread, rng );
        }
      }
    }
    catch ( std::exception& err )
    {
      // We must create a new exception here, err's lifetime ends at
      // the end of the catch block.
      exceptions_raised_.at( tid ) = std::shared_ptr< WrappedThreadException >( new WrappedThreadException( err ) );
    }
  }
}

void
nest::AllToAllBuilder::disconnect_()
{

#pragma omp parallel
  {
    // get thread id
    const size_t tid = kernel().vp_manager.get_thread_id();

    try
    {
      NodeCollection::const_iterator target_it = targets_->begin();
      for ( ; target_it < targets_->end(); ++target_it )
      {
        const size_t tnode_id = ( *target_it ).node_id;

        // check whether the target is on this mpi machine
        if ( not kernel().node_manager.is_local_node_id( tnode_id ) )
        {
          // Disconnecting: no parameter skipping required
          continue;
        }

        Node* const target = kernel().node_manager.get_node_or_proxy( tnode_id, tid );
        const size_t target_thread = target->get_thread();

        // check whether the target is a proxy
        if ( target->is_proxy() )
        {
          // Disconnecting: no parameter skipping required
          continue;
        }

        NodeCollection::const_iterator source_it = sources_->begin();
        for ( ; source_it < sources_->end(); ++source_it )
        {
          const size_t snode_id = ( *source_it ).node_id;
          single_disconnect_( snode_id, *target, target_thread );
        }
      }
    }
    catch ( std::exception& err )
    {
      // We must create a new exception here, err's lifetime ends at
      // the end of the catch block.
      exceptions_raised_.at( tid ) = std::shared_ptr< WrappedThreadException >( new WrappedThreadException( err ) );
    }
  }
}

void
nest::AllToAllBuilder::sp_disconnect_()
{
#pragma omp parallel
  {
    // get thread id
    const size_t tid = kernel().vp_manager.get_thread_id();

    try
    {
      NodeCollection::const_iterator target_it = targets_->begin();
      for ( ; target_it < targets_->end(); ++target_it )
      {
        const size_t tnode_id = ( *target_it ).node_id;

        NodeCollection::const_iterator source_it = sources_->begin();
        for ( ; source_it < sources_->end(); ++source_it )
        {
          const size_t snode_id = ( *source_it ).node_id;

          if ( not change_connected_synaptic_elements( snode_id, tnode_id, tid, -1 ) )
          {
            // Disconnecting: no parameter skipping required
            continue;
          }
          Node* const target = kernel().node_manager.get_node_or_proxy( tnode_id, tid );
          const size_t target_thread = target->get_thread();
          single_disconnect_( snode_id, *target, target_thread );
        }
      }
    }
    catch ( std::exception& err )
    {
      // We must create a new exception here, err's lifetime ends at
      // the end of the catch block.
      exceptions_raised_.at( tid ) = std::shared_ptr< WrappedThreadException >( new WrappedThreadException( err ) );
    }
  }
}

nest::FixedInDegreeBuilder::FixedInDegreeBuilder( NodeCollectionPTR sources,
  NodeCollectionPTR targets,
  const dictionary& conn_spec,
  const std::vector< dictionary >& syn_specs )
  : ConnBuilder( sources, targets, conn_spec, syn_specs )
{
  // check for potential errors
  long n_sources = static_cast< long >( sources_->size() );
  if ( n_sources == 0 )
  {
    throw BadProperty( "Source array must not be empty." );
  }
  auto indegree = conn_spec.at( names::indegree );
  if ( is_type< std::shared_ptr< nest::Parameter > >( indegree ) )
  {
    indegree_ = boost::any_cast< ParameterPTR >( indegree );
    // TODO: Checks of parameter range
  }
  else
  {
    // Assume indegree is a scalar
    const long value = conn_spec.get< long >( names::indegree );
    indegree_ = ParameterPTR( new ConstantParameter( value ) );

    // verify that indegree is not larger than source population if multapses are disabled
    if ( not allow_multapses_ )
    {
      if ( value > n_sources )
      {
        throw BadProperty( "Indegree cannot be larger than population size." );
      }
      else if ( value == n_sources and not allow_autapses_ )
      {
        LOG( M_WARNING,
          "FixedInDegreeBuilder::connect",
          "Multapses and autapses prohibited. When the sources and the targets "
          "have a non-empty intersection, the connect algorithm will enter an infinite loop." );
        return;
      }

      if ( value > 0.9 * n_sources )
      {
        LOG( M_WARNING,
          "FixedInDegreeBuilder::connect",
          "Multapses are prohibited and you request more than 90% connectivity. Expect long connecting times!" );
      }
    } // if (not allow_multapses_ )

    if ( value < 0 )
    {
      throw BadProperty( "Indegree cannot be less than zero." );
    }
  }
}

void
nest::FixedInDegreeBuilder::connect_()
{

#pragma omp parallel
  {
    // get thread id
    const size_t tid = kernel().vp_manager.get_thread_id();

    try
    {
      RngPtr rng = get_vp_specific_rng( tid );

      if ( loop_over_targets_() )
      {
        NodeCollection::const_iterator target_it = targets_->begin();
        for ( ; target_it < targets_->end(); ++target_it )
        {
          const size_t tnode_id = ( *target_it ).node_id;
          Node* const target = kernel().node_manager.get_node_or_proxy( tnode_id, tid );

          const long indegree_value = std::round( indegree_->value( rng, target ) );
          if ( target->is_proxy() )
          {
            // skip array parameters handled in other virtual processes
            skip_conn_parameter_( tid, indegree_value );
            continue;
          }

          inner_connect_( tid, rng, target, tnode_id, true, indegree_value );
        }
      }
      else
      {
        const SparseNodeArray& local_nodes = kernel().node_manager.get_local_nodes( tid );
        SparseNodeArray::const_iterator n;
        for ( n = local_nodes.begin(); n != local_nodes.end(); ++n )
        {
          const size_t tnode_id = n->get_node_id();

          // Is the local node in the targets list?
          if ( targets_->get_lid( tnode_id ) < 0 )
          {
            continue;
          }
          auto source = n->get_node();
          const long indegree_value = std::round( indegree_->value( rng, source ) );

          inner_connect_( tid, rng, source, tnode_id, false, indegree_value );
        }
      }
    }
    catch ( std::exception& err )
    {
      // We must create a new exception here, err's lifetime ends at
      // the end of the catch block.
      exceptions_raised_.at( tid ) = std::shared_ptr< WrappedThreadException >( new WrappedThreadException( err ) );
    }
  }
}

void
nest::FixedInDegreeBuilder::inner_connect_( const int tid,
  RngPtr rng,
  Node* target,
  size_t tnode_id,
  bool skip,
  long indegree_value )
{
  const size_t target_thread = target->get_thread();

  // check whether the target is on our thread
  if ( static_cast< size_t >( tid ) != target_thread )
  {
    // skip array parameters handled in other virtual processes
    if ( skip )
    {
      skip_conn_parameter_( tid, indegree_value );
    }
    return;
  }

  std::set< long > ch_ids;
  long n_rnd = sources_->size();

  for ( long j = 0; j < indegree_value; ++j )
  {
    unsigned long s_id;
    size_t snode_id;
    bool skip_autapse = false;
    bool skip_multapse = false;

    do
    {
      s_id = rng->ulrand( n_rnd );
      snode_id = ( *sources_ )[ s_id ];
      skip_autapse = not allow_autapses_ and snode_id == tnode_id;
      skip_multapse = not allow_multapses_ and ch_ids.find( s_id ) != ch_ids.end();
    } while ( skip_autapse or skip_multapse );

    if ( not allow_multapses_ )
    {
      ch_ids.insert( s_id );
    }

    single_connect_( snode_id, *target, target_thread, rng );
  }
}

nest::FixedOutDegreeBuilder::FixedOutDegreeBuilder( NodeCollectionPTR sources,
  NodeCollectionPTR targets,
  const dictionary& conn_spec,
  const std::vector< dictionary >& syn_specs )
  : ConnBuilder( sources, targets, conn_spec, syn_specs )
{
  // check for potential errors
  long n_targets = static_cast< long >( targets_->size() );
  if ( n_targets == 0 )
  {
    throw BadProperty( "Target array must not be empty." );
  }
  auto outdegree = conn_spec.at( names::outdegree );
  if ( is_type< std::shared_ptr< nest::Parameter > >( outdegree ) )
  {
    outdegree_ = boost::any_cast< ParameterPTR >( outdegree );
    // TODO: Checks of parameter range
  }
  else
  {
    // Assume outdegree is a scalar
    const long value = conn_spec.get< long >( names::outdegree );
    outdegree_ = ParameterPTR( new ConstantParameter( value ) );

    // verify that outdegree is not larger than target population if multapses
    // are disabled
    if ( not allow_multapses_ )
    {
      if ( value > n_targets )
      {
        throw BadProperty( "Outdegree cannot be larger than population size." );
      }
      else if ( value == n_targets and not allow_autapses_ )
      {
        LOG( M_WARNING,
          "FixedOutDegreeBuilder::connect",
          "Multapses and autapses prohibited. When the sources and the targets "
          "have a non-empty intersection, the connect algorithm will enter an infinite loop." );
        return;
      }

      if ( value > 0.9 * n_targets )
      {
        LOG( M_WARNING,
          "FixedOutDegreeBuilder::connect",
          "Multapses are prohibited and you request more than 90% connectivity. Expect long connecting times!" );
      }
    }

    if ( value < 0 )
    {
      throw BadProperty( "Outdegree cannot be less than zero." );
    }
  }
}

void
nest::FixedOutDegreeBuilder::connect_()
{
  // get global rng that is tested for synchronization for all threads
  RngPtr grng = get_rank_synced_rng();

  NodeCollection::const_iterator source_it = sources_->begin();
  for ( ; source_it < sources_->end(); ++source_it )
  {
    const size_t snode_id = ( *source_it ).node_id;

    std::set< long > ch_ids;
    std::vector< size_t > tgt_ids_;
    const long n_rnd = targets_->size();

    Node* source_node = kernel().node_manager.get_node_or_proxy( snode_id );
    const long outdegree_value = std::round( outdegree_->value( grng, source_node ) );
    for ( long j = 0; j < outdegree_value; ++j )
    {
      unsigned long t_id;
      size_t tnode_id;
      bool skip_autapse = false;
      bool skip_multapse = false;

      do
      {
        t_id = grng->ulrand( n_rnd );
        tnode_id = ( *targets_ )[ t_id ];
        skip_autapse = not allow_autapses_ and tnode_id == snode_id;
        skip_multapse = not allow_multapses_ and ch_ids.find( t_id ) != ch_ids.end();
      } while ( skip_autapse or skip_multapse );

      if ( not allow_multapses_ )
      {
        ch_ids.insert( t_id );
      }

      tgt_ids_.push_back( tnode_id );
    }

#pragma omp parallel
    {
      // get thread id
      const size_t tid = kernel().vp_manager.get_thread_id();

      try
      {
        RngPtr rng = get_vp_specific_rng( tid );

        std::vector< size_t >::const_iterator tnode_id_it = tgt_ids_.begin();
        for ( ; tnode_id_it != tgt_ids_.end(); ++tnode_id_it )
        {
          Node* const target = kernel().node_manager.get_node_or_proxy( *tnode_id_it, tid );
          if ( target->is_proxy() )
          {
            // skip array parameters handled in other virtual processes
            skip_conn_parameter_( tid );
            continue;
          }

          single_connect_( snode_id, *target, tid, rng );
        }
      }
      catch ( std::exception& err )
      {
        // We must create a new exception here, err's lifetime ends at
        // the end of the catch block.
        exceptions_raised_.at( tid ) = std::shared_ptr< WrappedThreadException >( new WrappedThreadException( err ) );
      }
    }
  }
}

nest::FixedTotalNumberBuilder::FixedTotalNumberBuilder( NodeCollectionPTR sources,
  NodeCollectionPTR targets,
  const dictionary& conn_spec,
  const std::vector< dictionary >& syn_specs )
  : ConnBuilder( sources, targets, conn_spec, syn_specs )
  , N_( boost::any_cast< long >( conn_spec.at( names::N ) ) )
{

  // check for potential errors

  // verify that total number of connections is not larger than
  // N_sources*N_targets
  if ( not allow_multapses_ )
  {
    if ( ( N_ > static_cast< long >( sources_->size() * targets_->size() ) ) )
    {
      throw BadProperty( "Total number of connections cannot exceed product of source and target population sizes." );
    }
  }

  if ( N_ < 0 )
  {
    throw BadProperty( "Total number of connections cannot be negative." );
  }

  // for now multapses cannot be forbidden
  // TODO: Implement option for multapses_ = False, where already existing
  // connections are stored in
  // a bitmap
  if ( not allow_multapses_ )
  {
    throw NotImplemented( "Connect doesn't support the suppression of multapses in the FixedTotalNumber connector." );
  }
}

void
nest::FixedTotalNumberBuilder::connect_()
{
  const int M = kernel().vp_manager.get_num_virtual_processes();
  const long size_sources = sources_->size();
  const long size_targets = targets_->size();

  // drawing connection ids

  // Compute the distribution of targets over processes using the modulo
  // function
  std::vector< size_t > number_of_targets_on_vp( M, 0 );
  std::vector< size_t > local_targets;
  local_targets.reserve( size_targets / kernel().mpi_manager.get_num_processes() );
  for ( size_t t = 0; t < targets_->size(); t++ )
  {
    int vp = kernel().vp_manager.node_id_to_vp( ( *targets_ )[ t ] );
    ++number_of_targets_on_vp[ vp ];
    if ( kernel().vp_manager.is_local_vp( vp ) )
    {
      local_targets.push_back( ( *targets_ )[ t ] );
    }
  }

  // We use the multinomial distribution to determine the number of
  // connections that will be made on one virtual process, i.e. we
  // partition the set of edges into n_vps subsets. The number of
  // edges on one virtual process is binomially distributed with
  // the boundary condition that the sum of all edges over virtual
  // processes is the total number of edges.
  // To obtain the num_conns_on_vp we adapt the gsl
  // implementation of the multinomial distribution.

  // K from gsl is equivalent to M = n_vps
  // N is already taken from stack
  // p[] is targets_on_vp
  std::vector< long > num_conns_on_vp( M, 0 ); // corresponds to n[]

  // calculate exact multinomial distribution
  // get global rng that is tested for synchronization for all threads
  RngPtr grng = get_rank_synced_rng();

  // begin code adapted from gsl 1.8 //
  double sum_dist = 0.0; // corresponds to sum_p
  // norm is equivalent to size_targets
  unsigned int sum_partitions = 0; // corresponds to sum_n

  binomial_distribution bino_dist;
  for ( int k = 0; k < M; k++ )
  {
    // If we have distributed all connections on the previous processes we exit the loop. It is important to
    // have this check here, as N - sum_partition is set as n value for GSL, and this must be larger than 0.
    if ( N_ == sum_partitions )
    {
      break;
    }
    if ( number_of_targets_on_vp[ k ] > 0 )
    {
      double num_local_targets = static_cast< double >( number_of_targets_on_vp[ k ] );
      double p_local = num_local_targets / ( size_targets - sum_dist );

      binomial_distribution::param_type param( N_ - sum_partitions, p_local );
      num_conns_on_vp[ k ] = bino_dist( grng, param );
    }

    sum_dist += static_cast< double >( number_of_targets_on_vp[ k ] );
    sum_partitions += static_cast< unsigned int >( num_conns_on_vp[ k ] );
  }

  // end code adapted from gsl 1.8

#pragma omp parallel
  {
    // get thread id
    const size_t tid = kernel().vp_manager.get_thread_id();

    try
    {
      const int vp_id = kernel().vp_manager.thread_to_vp( tid );

      if ( kernel().vp_manager.is_local_vp( vp_id ) )
      {
        RngPtr rng = get_vp_specific_rng( tid );

        // gather local target node IDs
        std::vector< size_t > thread_local_targets;
        thread_local_targets.reserve( number_of_targets_on_vp[ vp_id ] );

        std::vector< size_t >::const_iterator tnode_id_it = local_targets.begin();
        for ( ; tnode_id_it != local_targets.end(); ++tnode_id_it )
        {
          if ( kernel().vp_manager.node_id_to_vp( *tnode_id_it ) == vp_id )
          {
            thread_local_targets.push_back( *tnode_id_it );
          }
        }

        assert( thread_local_targets.size() == number_of_targets_on_vp[ vp_id ] );

        while ( num_conns_on_vp[ vp_id ] > 0 )
        {

          // draw random numbers for source node from all source neurons
          const long s_index = rng->ulrand( size_sources );
          // draw random numbers for target node from
          // targets_on_vp on this virtual process
          const long t_index = rng->ulrand( thread_local_targets.size() );
          // map random number of source node to node ID corresponding to
          // the source_adr vector
          const long snode_id = ( *sources_ )[ s_index ];
          // map random number of target node to node ID using the
          // targets_on_vp vector
          const long tnode_id = thread_local_targets[ t_index ];

          Node* const target = kernel().node_manager.get_node_or_proxy( tnode_id, tid );
          const size_t target_thread = target->get_thread();

          if ( allow_autapses_ or snode_id != tnode_id )
          {
            single_connect_( snode_id, *target, target_thread, rng );
            num_conns_on_vp[ vp_id ]--;
          }
        }
      }
    }
    catch ( std::exception& err )
    {
      // We must create a new exception here, err's lifetime ends at
      // the end of the catch block.
      exceptions_raised_.at( tid ) = std::shared_ptr< WrappedThreadException >( new WrappedThreadException( err ) );
    }
  }
}


nest::BernoulliBuilder::BernoulliBuilder( NodeCollectionPTR sources,
  NodeCollectionPTR targets,
  const dictionary& conn_spec,
  const std::vector< dictionary >& syn_specs )
  : ConnBuilder( sources, targets, conn_spec, syn_specs )
{
  auto p = conn_spec.at( names::p );
  if ( is_type< std::shared_ptr< nest::Parameter > >( p ) )
  {
    p_ = boost::any_cast< ParameterPTR >( p );
    // TODO: Checks of parameter range
  }
  else
  {
    // Assume p is a scalar
    const double value = conn_spec.get< double >( names::p );
    if ( value < 0 or 1 < value )
    {
      throw BadProperty( "Connection probability 0 <= p <= 1 required." );
    }
    p_ = ParameterPTR( new ConstantParameter( value ) );
  }
}


void
nest::BernoulliBuilder::connect_()
{
#pragma omp parallel
  {
    // get thread id
    const size_t tid = kernel().vp_manager.get_thread_id();

    try
    {
      RngPtr rng = get_vp_specific_rng( tid );

      if ( loop_over_targets_() )
      {
        NodeCollection::const_iterator target_it = targets_->begin();
        for ( ; target_it < targets_->end(); ++target_it )
        {
          const size_t tnode_id = ( *target_it ).node_id;
          Node* const target = kernel().node_manager.get_node_or_proxy( tnode_id, tid );
          if ( target->is_proxy() )
          {
            // skip array parameters handled in other virtual processes
            skip_conn_parameter_( tid );
            continue;
          }

          inner_connect_( tid, rng, target, tnode_id );
        }
      }

      else
      {
        const SparseNodeArray& local_nodes = kernel().node_manager.get_local_nodes( tid );
        SparseNodeArray::const_iterator n;
        for ( n = local_nodes.begin(); n != local_nodes.end(); ++n )
        {
          const size_t tnode_id = n->get_node_id();

          // Is the local node in the targets list?
          if ( targets_->get_lid( tnode_id ) < 0 )
          {
            continue;
          }

          inner_connect_( tid, rng, n->get_node(), tnode_id );
        }
      }
    }
    catch ( std::exception& err )
    {
      // We must create a new exception here, err's lifetime ends at
      // the end of the catch block.
      exceptions_raised_.at( tid ) = std::shared_ptr< WrappedThreadException >( new WrappedThreadException( err ) );
    }
  } // of omp parallel
}

void
nest::BernoulliBuilder::inner_connect_( const int tid, RngPtr rng, Node* target, size_t tnode_id )
{
  const size_t target_thread = target->get_thread();

  // check whether the target is on our thread
  if ( static_cast< size_t >( tid ) != target_thread )
  {
    return;
  }

  // It is not possible to create multapses with this type of BernoulliBuilder,
  // hence leave out corresponding checks.

  NodeCollection::const_iterator source_it = sources_->begin();
  for ( ; source_it < sources_->end(); ++source_it )
  {
    const size_t snode_id = ( *source_it ).node_id;

    if ( not allow_autapses_ and snode_id == tnode_id )
    {
      continue;
    }
    if ( rng->drand() >= p_->value( rng, target ) )
    {
      continue;
    }

    single_connect_( snode_id, *target, target_thread, rng );
  }
}


nest::SymmetricBernoulliBuilder::SymmetricBernoulliBuilder( NodeCollectionPTR sources,
  NodeCollectionPTR targets,
  const dictionary& conn_spec,
  const std::vector< dictionary >& syn_specs )
  : ConnBuilder( sources, targets, conn_spec, syn_specs )
  , p_( boost::any_cast< double >( conn_spec.at( names::p ) ) )
{
  // This connector takes care of symmetric connections on its own
  creates_symmetric_connections_ = true;

  if ( p_ < 0 or 1 <= p_ )
  {
    throw BadProperty( "Connection probability 0 <= p < 1 required." );
  }

  if ( not allow_multapses_ )
  {
    throw BadProperty( "Multapses must be enabled." );
  }

  if ( allow_autapses_ )
  {
    throw BadProperty( "Autapses must be disabled." );
  }

  if ( not make_symmetric_ )
  {
    throw BadProperty( "Symmetric connections must be enabled." );
  }
}


void
nest::SymmetricBernoulliBuilder::connect_()
{
#pragma omp parallel
  {
    const size_t tid = kernel().vp_manager.get_thread_id();

    // Use RNG generating same number sequence on all threads
    RngPtr synced_rng = get_vp_synced_rng( tid );

    try
    {
      binomial_distribution bino_dist;
      binomial_distribution::param_type param( sources_->size(), p_ );

      unsigned long indegree;
      size_t snode_id;
      std::set< size_t > previous_snode_ids;
      Node* target;
      size_t target_thread;
      Node* source;
      size_t source_thread;

      for ( NodeCollection::const_iterator tnode_id = targets_->begin(); tnode_id != targets_->end(); ++tnode_id )
      {
        // sample indegree according to truncated Binomial distribution
        indegree = sources_->size();
        while ( indegree >= sources_->size() )
        {
          indegree = bino_dist( synced_rng, param );
        }
        assert( indegree < sources_->size() );

        target = kernel().node_manager.get_node_or_proxy( ( *tnode_id ).node_id, tid );
        target_thread = tid;

        // check whether the target is on this thread
        if ( target->is_proxy() )
        {
          target_thread = invalid_thread;
        }

        previous_snode_ids.clear();

        // choose indegree number of sources randomly from all sources
        size_t i = 0;
        while ( i < indegree )
        {
          snode_id = ( *sources_ )[ synced_rng->ulrand( sources_->size() ) ];

          // Avoid autapses and multapses. Due to symmetric connectivity,
          // multapses might exist if the target neuron with node ID snode_id draws the
          // source with node ID tnode_id while choosing sources itself.
          if ( snode_id == ( *tnode_id ).node_id or previous_snode_ids.find( snode_id ) != previous_snode_ids.end() )
          {
            continue;
          }
          previous_snode_ids.insert( snode_id );

          source = kernel().node_manager.get_node_or_proxy( snode_id, tid );
          source_thread = tid;

          if ( source->is_proxy() )
          {
            source_thread = invalid_thread;
          }

          // if target is local: connect
          if ( target_thread == tid )
          {
            assert( target );
            single_connect_( snode_id, *target, target_thread, synced_rng );
          }

          // if source is local: connect
          if ( source_thread == tid )
          {
            assert( source );
            single_connect_( ( *tnode_id ).node_id, *source, source_thread, synced_rng );
          }

          ++i;
        }
      }
    }
    catch ( std::exception& err )
    {
      // We must create a new exception here, err's lifetime ends at
      // the end of the catch block.
      exceptions_raised_.at( tid ) = std::shared_ptr< WrappedThreadException >( new WrappedThreadException( err ) );
    }
  }
}


nest::SPBuilder::SPBuilder( NodeCollectionPTR sources,
  NodeCollectionPTR targets,
<<<<<<< HEAD
  const dictionary& conn_spec,
  const std::vector< dictionary >& syn_spec )
  : ConnBuilder( sources, targets, conn_spec, syn_spec )
=======
  const DictionaryDatum& conn_spec,
  const std::vector< DictionaryDatum >& syn_specs )
  : ConnBuilder( sources, targets, conn_spec, syn_specs )
>>>>>>> 4cf76ceb
{
  // Check that both pre and postsynaptic element are provided
  if ( not use_structural_plasticity_ )
  {
    throw BadProperty( "pre_synaptic_element and/or post_synaptic_elements is missing." );
  }
}

void
nest::SPBuilder::update_delay( long& d ) const
{
  if ( get_default_delay() )
  {
    dictionary syn_defaults = kernel().model_manager.get_connector_defaults( get_synapse_model() );
    const double delay = syn_defaults.get< double >( "delay" );
    d = Time( Time::ms( delay ) ).get_steps();
  }
}

void
nest::SPBuilder::sp_connect( const std::vector< size_t >& sources, const std::vector< size_t >& targets )
{
  connect_( sources, targets );

  // check if any exceptions have been raised
  for ( size_t tid = 0; tid < kernel().vp_manager.get_num_threads(); ++tid )
  {
    if ( exceptions_raised_.at( tid ).get() )
    {
      throw WrappedThreadException( *( exceptions_raised_.at( tid ) ) );
    }
  }
}

void
nest::SPBuilder::connect_()
{
  throw NotImplemented( "Connection without structural plasticity is not possible for this connection builder." );
}

/**
 * In charge of dynamically creating the new synapses
 */
void
nest::SPBuilder::connect_( NodeCollectionPTR, NodeCollectionPTR )
{
  throw NotImplemented( "Connection without structural plasticity is not possible for this connection builder." );
}

void
nest::SPBuilder::connect_( const std::vector< size_t >& sources, const std::vector< size_t >& targets )
{
  // Code copied and adapted from OneToOneBuilder::connect_()
  // make sure that target and source population have the same size
  if ( sources.size() != targets.size() )
  {
    throw DimensionMismatch( "Source and target population must be of the same size." );
  }

#pragma omp parallel
  {
    // get thread id
    const size_t tid = kernel().vp_manager.get_thread_id();

    try
    {
      RngPtr rng = get_vp_specific_rng( tid );

      std::vector< size_t >::const_iterator tnode_id_it = targets.begin();
      std::vector< size_t >::const_iterator snode_id_it = sources.begin();
      for ( ; tnode_id_it != targets.end(); ++tnode_id_it, ++snode_id_it )
      {
        assert( snode_id_it != sources.end() );

        if ( *snode_id_it == *tnode_id_it and not allow_autapses_ )
        {
          continue;
        }

        if ( not change_connected_synaptic_elements( *snode_id_it, *tnode_id_it, tid, 1 ) )
        {
          skip_conn_parameter_( tid );
          continue;
        }
        Node* const target = kernel().node_manager.get_node_or_proxy( *tnode_id_it, tid );

        single_connect_( *snode_id_it, *target, tid, rng );
      }
    }
    catch ( std::exception& err )
    {
      // We must create a new exception here, err's lifetime ends at
      // the end of the catch block.
      exceptions_raised_.at( tid ) = std::shared_ptr< WrappedThreadException >( new WrappedThreadException( err ) );
    }
  }
}<|MERGE_RESOLUTION|>--- conflicted
+++ resolved
@@ -49,21 +49,12 @@
   , parameters_requiring_skipping_()
   , param_dicts_()
 {
-<<<<<<< HEAD
-  // read out rule-related parameters -------------------------
-  //  - /rule has been taken care of above
-  //  - rule-specific params are handled by subclass c'tor
+  // We only read a subset of rule-related parameters here. The property 'rule'
+  // has already been taken care of in ConnectionManager::get_conn_builder() and
+  // rule-specific parameters are handled by the subclass constructors.
   conn_spec.update_value< bool >( names::allow_autapses, allow_autapses_ );
   conn_spec.update_value< bool >( names::allow_multapses, allow_multapses_ );
   conn_spec.update_value< bool >( names::make_symmetric, make_symmetric_ );
-=======
-  // We only read a subset of rule-related parameters here. The property 'rule'
-  // has already been taken care of in ConnectionManager::get_conn_builder() and
-  // rule-specific parameters are handled by the subclass constructors.
-  updateValue< bool >( conn_spec, names::allow_autapses, allow_autapses_ );
-  updateValue< bool >( conn_spec, names::allow_multapses, allow_multapses_ );
-  updateValue< bool >( conn_spec, names::make_symmetric, make_symmetric_ );
->>>>>>> 4cf76ceb
 
   // Synapse-specific parameters that should be skipped when we set default synapse parameters
   skip_syn_params_ = {
@@ -96,14 +87,8 @@
     dictionary syn_defaults = kernel().model_manager.get_connector_defaults( synapse_model_id_[ synapse_indx ] );
 
 #ifdef HAVE_MUSIC
-<<<<<<< HEAD
-    // We allow music_channel as alias for receptor_type during
-    // connection setup
+    // We allow music_channel as alias for receptor_type during connection setup
     syn_defaults[ names::music_channel ] = 0;
-=======
-    // We allow music_channel as alias for receptor_type during connection setup
-    ( *syn_defaults )[ names::music_channel ] = 0;
->>>>>>> 4cf76ceb
 #endif
 
     set_synapse_params( syn_defaults, syn_params, synapse_indx );
@@ -370,27 +355,10 @@
     throw BadProperty( "synaptic element names cannot be empty." );
   }
 
-<<<<<<< HEAD
-  pre_synaptic_element_name_ = name;
-  use_pre_synaptic_element_ = not name.empty();
-}
-
-void
-nest::ConnBuilder::set_post_synaptic_element_name( const std::string& name )
-{
-  if ( name.empty() )
-  {
-    throw BadProperty( "post_synaptic_element cannot be empty." );
-  }
-
-  post_synaptic_element_name_ = name;
-  use_post_synaptic_element_ = not name.empty();
-=======
   pre_synaptic_element_name_ = pre_name;
   post_synaptic_element_name_ = post_name;
 
   use_structural_plasticity_ = true;
->>>>>>> 4cf76ceb
 }
 
 bool
@@ -530,21 +498,9 @@
   bool have_structural_plasticity_parameters = false;
   for ( auto& syn_spec : syn_specs )
   {
-<<<<<<< HEAD
-    if ( not have_both_sp_keys
-      and ( syn_params.known( names::pre_synaptic_element ) and syn_params.known( names::post_synaptic_element ) ) )
-    {
-      have_both_sp_keys = true;
-    }
-    if ( not have_one_sp_key
-      and ( syn_params.known( names::pre_synaptic_element ) or syn_params.known( names::post_synaptic_element ) ) )
-    {
-      have_one_sp_key = true;
-=======
-    if ( syn_spec->known( names::pre_synaptic_element ) or syn_spec->known( names::post_synaptic_element ) )
+    if ( syn_spec.known( names::pre_synaptic_element ) or syn_spec.known( names::post_synaptic_element ) )
     {
       have_structural_plasticity_parameters = true;
->>>>>>> 4cf76ceb
     }
   }
 
@@ -552,27 +508,20 @@
   {
     return;
   }
-<<<<<<< HEAD
-  else if ( have_both_sp_keys )
-  {
-    pre_synaptic_element_name_ = syn_specs[ 0 ].get< std::string >( names::pre_synaptic_element );
-    post_synaptic_element_name_ = syn_specs[ 0 ].get< std::string >( names::post_synaptic_element );
-=======
->>>>>>> 4cf76ceb
 
   if ( syn_specs.size() > 1 )
   {
     throw KernelException( "Structural plasticity can only be used with a single syn_spec." );
   }
 
-  const DictionaryDatum syn_spec = syn_specs[ 0 ];
-  if ( syn_spec->known( names::pre_synaptic_element ) xor syn_spec->known( names::post_synaptic_element ) )
+  const dictionary syn_spec = syn_specs[ 0 ];
+  if ( syn_spec.known( names::pre_synaptic_element ) xor syn_spec.known( names::post_synaptic_element ) )
   {
     throw BadProperty( "Structural plasticity requires both a pre- and postsynaptic element." );
   }
 
-  pre_synaptic_element_name_ = getValue< std::string >( syn_spec, names::pre_synaptic_element );
-  post_synaptic_element_name_ = getValue< std::string >( syn_spec, names::post_synaptic_element );
+  pre_synaptic_element_name_ = syn_spec.get< std::string >( names::pre_synaptic_element );
+  post_synaptic_element_name_ = syn_spec.get< std::string >( names::post_synaptic_element );
   use_structural_plasticity_ = true;
 }
 
@@ -1458,7 +1407,7 @@
 
     try
     {
-      const int vp_id = kernel().vp_manager.thread_to_vp( tid );
+      const size_t vp_id = kernel().vp_manager.thread_to_vp( tid );
 
       if ( kernel().vp_manager.is_local_vp( vp_id ) )
       {
@@ -1759,15 +1708,9 @@
 
 nest::SPBuilder::SPBuilder( NodeCollectionPTR sources,
   NodeCollectionPTR targets,
-<<<<<<< HEAD
   const dictionary& conn_spec,
-  const std::vector< dictionary >& syn_spec )
-  : ConnBuilder( sources, targets, conn_spec, syn_spec )
-=======
-  const DictionaryDatum& conn_spec,
-  const std::vector< DictionaryDatum >& syn_specs )
+  const std::vector< dictionary >& syn_specs )
   : ConnBuilder( sources, targets, conn_spec, syn_specs )
->>>>>>> 4cf76ceb
 {
   // Check that both pre and postsynaptic element are provided
   if ( not use_structural_plasticity_ )
