# -*- coding: utf-8 -*-
#
# pynestkernel.pyx
#
# This file is part of NEST.
#
# Copyright (C) 2004 The NEST Initiative
#
# NEST is free software: you can redistribute it and/or modify
# it under the terms of the GNU General Public License as published by
# the Free Software Foundation, either version 2 of the License, or
# (at your option) any later version.
#
# NEST is distributed in the hope that it will be useful,
# but WITHOUT ANY WARRANTY; without even the implied warranty of
# MERCHANTABILITY or FITNESS FOR A PARTICULAR PURPOSE.  See the
# GNU General Public License for more details.
#
# You should have received a copy of the GNU General Public License
# along with NEST.  If not, see <http://www.gnu.org/licenses/>.
#
# distutils: language = c++
#

import cython

from cpython cimport array
from cpython.object cimport Py_EQ, Py_GE, Py_GT, Py_LE, Py_LT, Py_NE
from cpython.ref cimport PyObject
from cython.operator cimport dereference as deref
from cython.operator cimport preincrement as inc
from libc.stdlib cimport free, malloc
from libc.string cimport memcpy
from libcpp.string cimport string
from libcpp.vector cimport vector

import nest
from nest.lib.hl_api_exceptions import NESTError, NESTErrors, NESTMappedException


cdef string SLI_TYPE_BOOL = b"booltype"
cdef string SLI_TYPE_INTEGER = b"integertype"
cdef string SLI_TYPE_DOUBLE = b"doubletype"
cdef string SLI_TYPE_STRING = b"stringtype"
cdef string SLI_TYPE_LITERAL = b"literaltype"
cdef string SLI_TYPE_ARRAY = b"arraytype"
cdef string SLI_TYPE_DICTIONARY = b"dictionarytype"
cdef string SLI_TYPE_CONNECTION = b"connectiontype"
cdef string SLI_TYPE_VECTOR_INT = b"intvectortype"
cdef string SLI_TYPE_VECTOR_DOUBLE = b"doublevectortype"
cdef string SLI_TYPE_MASK = b"masktype"
cdef string SLI_TYPE_PARAMETER = b"parametertype"
cdef string SLI_TYPE_NODECOLLECTION = b"nodecollectiontype"
cdef string SLI_TYPE_NODECOLLECTIONITERATOR = b"nodecollectioniteratortype"


DEF CONN_ELMS = 5

cdef unicode CONN_NAME_SRC = u"source"
cdef unicode CONN_NAME_SYN = u"synapse_modelid"
cdef unicode CONN_NAME_PRT = u"port"
cdef unicode CONN_NAME_THREAD = u"target_thread"

CONN_LEN = CONN_ELMS


cdef ARRAY_LONG = array.array('l')
cdef ARRAY_DOUBLE = array.array('d')


cdef bint HAVE_NUMPY = False

try:
    import numpy
    HAVE_NUMPY = True
except ImportError:
    pass


cdef class SLIDatum:

    cdef Datum* thisptr
    cdef readonly unicode dtype

    def __cinit__(self):

        self.dtype = u""
        self.thisptr = NULL

    def __dealloc__(self):

        if self.thisptr is not NULL:
            del self.thisptr

    def __repr__(self):

        if self.thisptr is not NULL:
            return "<SLIDatum: {0}>".format(self.dtype)
        else:
            return "<SLIDatum: unassociated>"

    cdef _set_datum(self, Datum* dat, unicode dtype):

        self.dtype = dtype
        self.thisptr = dat


cdef class SLILiteral:

    cdef readonly object name
    cdef object _hash

    def __init__(self, name):
        self.name = str(name)
        self._hash = None

    def __hash__(self):

        if self._hash is None:
            self._hash = hash(self.name)

        return self._hash

    def __repr__(self):
        return "<SLILiteral: {0}>".format(self.name)

    def __str__(self):
        return "{0}".format(self.name)

    def __richcmp__(self, other, int op):

        if isinstance(other, SLILiteral):
            obj = other.name
        else:
            obj = other

        if op == Py_LT:
            return self.name < obj
        elif op == Py_EQ:
            return self.name == obj
        elif op == Py_GT:
            return self.name > obj
        elif op == Py_LE:
            return self.name <= obj
        elif op == Py_NE:
            return self.name != obj
        elif op == Py_GE:
            return self.name >= obj


cdef class NESTEngine:

    cdef SLIInterpreter* pEngine

    def __cinit__(self):

        self.pEngine = NULL

    def __dealloc__(self):

        nestshutdown( 0 )

        del self.pEngine

        self.pEngine = NULL

    def set_communicator(self, comm):
        # extract mpi_comm from mpi4py
        if nest_has_mpi4py():
            c_set_communicator(comm)
        else:
            raise NESTError("set_communicator: "
                            "NEST not compiled with MPI4PY")

    def init(self, argv, modulepath):
        if self.pEngine is not NULL:
            raise NESTErrors.PyNESTError("engine already initialized")

        cdef int argc = <int> len(argv)
        if argc <= 0:
            raise NESTErrors.PyNESTError("argv can't be empty")

        # Create c-style argv arguments from sys.argv
        cdef char** argv_chars = <char**> malloc((argc+1) * sizeof(char*))
        if argv_chars is NULL:
            raise NESTErrors.PyNESTError("couldn't allocate argv_char")
        try:
            # argv must be null terminated. openmpi depends on this
            argv_chars[argc] = NULL

            # Need to keep a reference to encoded bytes issue #377
            # argv_bytes = [byte...] which internally holds a reference
            # to the c string in argv_char = [c-string... NULL]
            # the `byte` is the utf-8 encoding of sys.argv[...]
            argv_bytes = [argvi.encode() for argvi in argv]
            for i, argvi in enumerate(argv_bytes):
                argv_chars[i] = argvi # c-string ref extracted

            self.pEngine = new SLIInterpreter()
            modulepath_bytes = modulepath.encode()

            neststartup(&argc,
                        &argv_chars,
                        deref(self.pEngine),
                        modulepath_bytes)

            # If using MPI, argv might now have changed, so rebuild it
            del argv[:]
            # Convert back from utf8 char* to utf8 str
            argv.extend(str(argvi.decode()) for argvi in argv_chars[:argc])
        finally:
            free(argv_chars)

        return True

    def run(self, cmd):

        if self.pEngine is NULL:
            raise NESTErrors.PyNESTError("engine uninitialized")
        cdef string cmd_bytes
        cmd_bytes = cmd.encode('utf-8')
        self.pEngine.execute(cmd_bytes)

    def push(self, obj):

        if self.pEngine is NULL:
            raise NESTErrors.PyNESTError("engine uninitialized")
        self.pEngine.OStack.push(python_object_to_datum(obj))

    def pop(self):

        if self.pEngine is NULL:
            raise NESTErrors.PyNESTError("engine uninitialized")

        if self.pEngine.OStack.empty():
            raise NESTErrors.PyNESTError("interpreter stack is empty")

        cdef Datum* dat = (addr_tok(self.pEngine.OStack.top())).datum()

        ret = sli_datum_to_object(dat)

        self.pEngine.OStack.pop()

        return ret

    def take_array_index(self, node_collection, array):
        if self.pEngine is NULL:
            raise NESTErrors.PyNESTError("engine uninitialized")

        if not (isinstance(node_collection, SLIDatum) and (<SLIDatum> node_collection).dtype == SLI_TYPE_NODECOLLECTION.decode()):
            raise TypeError('node_collection must be a NodeCollection, got {}'.format(type(node_collection)))
        if not isinstance(array, numpy.ndarray):
            raise TypeError('array must be a 1-dimensional NumPy array of ints or bools, got {}'.format(type(array)))
        if not array.ndim == 1:
            raise TypeError('array must be a 1-dimensional NumPy array, got {}-dimensional NumPy array'.format(array.ndim))

        # Get pointers to the first element in the Numpy array
        cdef long[:] array_long_mv
        cdef long* array_long_ptr

        cdef cbool[:] array_bool_mv
        cdef cbool* array_bool_ptr

        cdef Datum* nc_datum = python_object_to_datum(node_collection)

        try:
            if array.dtype == bool:
                # Boolean C-type arrays are not supported in NumPy, so we use an 8-bit integer array
                array_bool_mv = numpy.ascontiguousarray(array, dtype=numpy.uint8)
                array_bool_ptr = &array_bool_mv[0]
                new_nc_datum = node_collection_array_index(nc_datum, array_bool_ptr, len(array))
                return sli_datum_to_object(new_nc_datum)
            elif numpy.issubdtype(array.dtype, numpy.integer):
                array_long_mv = numpy.ascontiguousarray(array, dtype=int)
                array_long_ptr = &array_long_mv[0]
                new_nc_datum = node_collection_array_index(nc_datum, array_long_ptr, len(array))
                return sli_datum_to_object(new_nc_datum)
            else:
                raise TypeError('array must be a NumPy array of ints or bools, got {}'.format(array.dtype))
        except RuntimeError as e:
            exceptionCls = getattr(NESTErrors, str(e))
            raise exceptionCls('take_array_index', '') from None

    def connect_arrays(self, sources, targets, weights, delays, axonal_delays, synapse_model, syn_param_keys, syn_param_values):
        """Calls connect_arrays function, bypassing SLI to expose pointers to the NumPy arrays"""
        if self.pEngine is NULL:
            raise NESTErrors.PyNESTError("engine uninitialized")
        if not HAVE_NUMPY:
            raise NESTErrors.PyNESTError("NumPy is not available")

        if not (isinstance(sources, numpy.ndarray) and sources.ndim == 1) or not numpy.issubdtype(sources.dtype, numpy.integer):
            raise TypeError('sources must be a 1-dimensional NumPy array of integers')
        if not (isinstance(targets, numpy.ndarray) and targets.ndim == 1) or not numpy.issubdtype(targets.dtype, numpy.integer):
            raise TypeError('targets must be a 1-dimensional NumPy array of integers')
        if weights is not None and not (isinstance(weights, numpy.ndarray) and weights.ndim == 1):
            raise TypeError('weights must be a 1-dimensional NumPy array')
        if delays is not None and  not (isinstance(delays, numpy.ndarray) and delays.ndim == 1):
            raise TypeError('delays must be a 1-dimensional NumPy array')
<<<<<<< HEAD
        if axonal_delays is not None and  not (isinstance(axonal_delays, numpy.ndarray) and axonal_delays.ndim == 1):
          raise TypeError('axonal_delays must be a 1-dimensional NumPy array')
        if syn_param_keys is not None and not ((isinstance(syn_param_keys, numpy.ndarray) and syn_param_keys.ndim == 1) and
                                              numpy.issubdtype(syn_param_keys.dtype, numpy.string_)):
            raise TypeError('syn_param_keys must be a 1-dimensional NumPy array of strings')
=======
>>>>>>> 656e13de
        if syn_param_values is not None and not ((isinstance(syn_param_values, numpy.ndarray) and syn_param_values.ndim == 2)):
            raise TypeError('syn_param_values must be a 2-dimensional NumPy array')

        if len(sources) != len(targets):
            raise ValueError('Sources and targets must be arrays of the same length.')
        if weights is not None and len(sources) != len(weights):
                raise ValueError('weights must be an array of the same length as sources and targets.')
        if delays is not None and len(sources) != len(delays):
                raise ValueError('delays must be an array of the same length as sources and targets.')
        if axonal_delays is not None:
            if not len(sources) == len(axonal_delays):
                raise ValueError('axonal_delays must be an array of the same length as sources and targets.')
        if syn_param_values is not None:
            if not len(syn_param_keys) == syn_param_values.shape[0]:
                raise ValueError('syn_param_values must be a matrix with one array per key in syn_param_keys.')
            if not len(sources) == syn_param_values.shape[1]:
                raise ValueError('syn_param_values must be a matrix with arrays of the same length as sources and targets.')

        # Get pointers to the first element in each NumPy array
        cdef long[::1] sources_mv = numpy.ascontiguousarray(sources, dtype=int)
        cdef long* sources_ptr = &sources_mv[0]

        cdef long[::1] targets_mv = numpy.ascontiguousarray(targets, dtype=int)
        cdef long* targets_ptr = &targets_mv[0]

        cdef double[::1] weights_mv
        cdef double* weights_ptr = NULL
        if weights is not None:
            weights_mv = numpy.ascontiguousarray(weights, dtype=numpy.double)
            weights_ptr = &weights_mv[0]

        cdef double[::1] delays_mv
        cdef double* delays_ptr = NULL
        if delays is not None:
            delays_mv = numpy.ascontiguousarray(delays, dtype=numpy.double)
            delays_ptr = &delays_mv[0]

        cdef double[::1] axonal_delays_mv
        cdef double* axonal_delays_ptr = NULL
        if axonal_delays is not None:
            axonal_delays_mv = numpy.ascontiguousarray(axonal_delays, dtype=numpy.double)
            axonal_delays_ptr = &axonal_delays_mv[0]

        # Storing parameter keys in a vector of strings
        cdef vector[string] param_keys_ptr
        if syn_param_keys is not None:
            for key in syn_param_keys:
                param_keys_ptr.push_back(key.encode('utf8'))

        cdef double[:, ::1] param_values_mv
        cdef double* param_values_ptr = NULL
        if syn_param_values is not None:
            param_values_mv = numpy.ascontiguousarray(syn_param_values, dtype=numpy.double)
            param_values_ptr = &param_values_mv[0][0]

        cdef string syn_model_string = synapse_model.encode('UTF-8')

        try:
            connect_arrays( sources_ptr, targets_ptr, weights_ptr, delays_ptr, axonal_delays_ptr, param_keys_ptr, param_values_ptr, len(sources), syn_model_string )
        except RuntimeError as e:
            exceptionCls = getattr(NESTErrors, str(e))
            raise exceptionCls('connect_arrays', '') from None

cdef inline Datum* python_object_to_datum(obj) except NULL:

    cdef Datum* ret = NULL

    cdef ArrayDatum* ad = NULL
    cdef DictionaryDatum* dd = NULL

    cdef string obj_str

    if isinstance(obj, bool):
        ret = <Datum*> new BoolDatum(obj)
    elif isinstance(obj, (int, long)):
        ret = <Datum*> new IntegerDatum(obj)
    elif isinstance(obj, float):
        ret = <Datum*> new DoubleDatum(obj)
    elif isinstance(obj, bytes):
        obj_str = obj
        ret = <Datum*> new StringDatum(obj_str)
    elif isinstance(obj, unicode):
        obj_str = obj.encode()
        ret = <Datum*> new StringDatum(obj_str)
    elif isinstance(obj, SLILiteral):
        obj_str = obj.name.encode()
        ret = <Datum*> new LiteralDatum(obj_str)
    elif isinstance(obj, (tuple, list, xrange)):
        ad = new ArrayDatum()
        ad.reserve(len(obj))
        for x in obj:
            ad.push_back(python_object_to_datum(x))
        ret = <Datum*> ad
    elif isinstance(obj, dict):
        dd = new DictionaryDatum(new Dictionary())
        for k, v in obj.items():
            obj_str = str(k).encode()
            deref_dict(dd).insert(obj_str, python_object_to_datum(v))
        ret = <Datum*> dd
    elif HAVE_NUMPY and (
        isinstance(obj, numpy.integer) or                   # integral scalars
        isinstance(obj, numpy.floating) or                  # floating point scalars
        (isinstance(obj, numpy.ndarray) and obj.ndim == 0)  # zero-rank arrays
    ):
        ret = python_object_to_datum(obj.item())
    elif isinstance(obj, SLIDatum):
        if (<SLIDatum> obj).dtype == SLI_TYPE_MASK.decode():
            ret = <Datum*> new MaskDatum(deref(<MaskDatum*> (<SLIDatum> obj).thisptr))
        elif (<SLIDatum> obj).dtype == SLI_TYPE_PARAMETER.decode():
            ret = <Datum*> new ParameterDatum(deref(<ParameterDatum*> (<SLIDatum> obj).thisptr))
        elif (<SLIDatum> obj).dtype == SLI_TYPE_NODECOLLECTION.decode():
            ret = <Datum*> new NodeCollectionDatum(deref(<NodeCollectionDatum*> (<SLIDatum> obj).thisptr))
        elif (<SLIDatum> obj).dtype == SLI_TYPE_NODECOLLECTIONITERATOR.decode():
            ret = <Datum*> new NodeCollectionIteratorDatum(deref(<NodeCollectionIteratorDatum*> (<SLIDatum> obj).thisptr))
        elif (<SLIDatum> obj).dtype == SLI_TYPE_CONNECTION.decode():
            ret = <Datum*> new ConnectionDatum(deref(<ConnectionDatum*> (<SLIDatum> obj).thisptr))
        else:
            raise NESTErrors.PyNESTError("unknown SLI datum type: {0}".format((<SLIDatum> obj).dtype))
    elif isConnectionGenerator(<PyObject*> obj):
        ret = unpackConnectionGeneratorDatum(<PyObject*> obj)
        if ret is NULL:
            raise NESTErrors.PyNESTError("failed to unpack passed connection generator object")
    elif isinstance(obj, nest.CollocatedSynapses):
        ret = python_object_to_datum(obj.syn_specs)
    else:

        try:
            ret = python_buffer_to_datum[buffer_int_1d_t, long](obj)
        except (ValueError, TypeError):
            pass

        try:
            ret = python_buffer_to_datum[buffer_long_1d_t, long](obj)
        except (ValueError, TypeError):
            pass

        try:
            ret = python_buffer_to_datum[buffer_float_1d_t, double](obj)
        except (ValueError, TypeError):
            pass

        try:
            ret = python_buffer_to_datum[buffer_double_1d_t, double](obj)
        except (ValueError, TypeError):
            pass

        # NumPy < 1.5.0 doesn't support PEP-3118 buffer interface
        #
        if ret is NULL and HAVE_NUMPY and isinstance(obj, numpy.ndarray) and obj.ndim == 1:
            if numpy.issubdtype(obj.dtype, numpy.integer):
                ret = python_buffer_to_datum[object, long](obj)
            elif numpy.issubdtype(obj.dtype, numpy.floating):
                ret = python_buffer_to_datum[object, double](obj)
            else:
                raise NESTErrors.PyNESTError("only vectors of integers or floats are supported")

        if ret is NULL:
            try:
                if isinstance( obj._datum, SLIDatum ) or isinstance( obj._datum[0], SLIDatum):
                    ret = python_object_to_datum( obj._datum )
            except:
                pass

        if ret is not NULL:
            return ret
        else:
            raise NESTErrors.PyNESTError("unknown Python type: {0}".format(type(obj)))

    if ret is NULL:
        raise NESTErrors.PyNESTError("conversion resulted in a null pointer")

    return ret

@cython.boundscheck(False)
cdef inline Datum* python_buffer_to_datum(numeric_buffer_t buff, vector_value_t _ = 0) except NULL:

    cdef size_t i, n

    cdef Datum* dat = NULL
    cdef vector[vector_value_t]* vector_ptr = new vector[vector_value_t]()

    if vector_value_t is long:
        dat = <Datum*> new IntVectorDatum(vector_ptr)
    elif vector_value_t is double:
        dat = <Datum*> new DoubleVectorDatum(vector_ptr)
    else:
        raise NESTErrors.PyNESTError("unsupported specialization: {0}".format(vector_value_t))

    n = len(buff)

    vector_ptr.reserve(n)

    for i in range(n):
        vector_ptr.push_back(<vector_value_t> buff[i])

    return <Datum*> dat


cdef inline object sli_datum_to_object(Datum* dat):

    if dat is NULL:
        raise NESTErrors.PyNESTError("datum is a null pointer")

    cdef string obj_str
    cdef object ret = None
    cdef ignore_none = False

    cdef string datum_type = dat.gettypename().toString()

    if datum_type == SLI_TYPE_BOOL:
        ret = (<BoolDatum*> dat).get()
    elif datum_type == SLI_TYPE_INTEGER:
        ret = (<IntegerDatum*> dat).get()
    elif datum_type == SLI_TYPE_DOUBLE:
        ret = (<DoubleDatum*> dat).get()
    elif datum_type == SLI_TYPE_STRING:
        ret = (<string> deref_str(<StringDatum*> dat)).decode('utf-8')
    elif datum_type == SLI_TYPE_LITERAL:
        obj_str = (<LiteralDatum*> dat).toString()
        ret = obj_str.decode()
        if ret == 'None':
            ret = None
            ignore_none = True
    elif datum_type == SLI_TYPE_ARRAY:
        ret = sli_array_to_object(<ArrayDatum*> dat)
    elif datum_type == SLI_TYPE_DICTIONARY:
        ret = sli_dict_to_object(<DictionaryDatum*> dat)
    elif datum_type == SLI_TYPE_CONNECTION:
        datum = SLIDatum()
        (<SLIDatum> datum)._set_datum(<Datum*> new ConnectionDatum(deref(<ConnectionDatum*> dat)), SLI_TYPE_CONNECTION.decode())
        ret = nest.SynapseCollection(datum)
    elif datum_type == SLI_TYPE_VECTOR_INT:
        ret = sli_vector_to_object[sli_vector_int_ptr_t, long](<IntVectorDatum*> dat)
    elif datum_type == SLI_TYPE_VECTOR_DOUBLE:
        ret = sli_vector_to_object[sli_vector_double_ptr_t, double](<DoubleVectorDatum*> dat)
    elif datum_type == SLI_TYPE_MASK:
        datum = SLIDatum()
        (<SLIDatum> datum)._set_datum(<Datum*> new MaskDatum(deref(<MaskDatum*> dat)), SLI_TYPE_MASK.decode())
        ret = nest.Mask(datum)
    elif datum_type == SLI_TYPE_PARAMETER:
        datum = SLIDatum()
        (<SLIDatum> datum)._set_datum(<Datum*> new ParameterDatum(deref(<ParameterDatum*> dat)), SLI_TYPE_PARAMETER.decode())
        ret = nest.Parameter(datum)
    elif datum_type == SLI_TYPE_NODECOLLECTION:
        datum = SLIDatum()
        (<SLIDatum> datum)._set_datum(<Datum*> new NodeCollectionDatum(deref(<NodeCollectionDatum*> dat)), SLI_TYPE_NODECOLLECTION.decode())
        ret = nest.NodeCollection(datum)
    elif datum_type == SLI_TYPE_NODECOLLECTIONITERATOR:
        ret = SLIDatum()
        (<SLIDatum> ret)._set_datum(<Datum*> new NodeCollectionIteratorDatum(deref(<NodeCollectionIteratorDatum*> dat)), SLI_TYPE_NODECOLLECTIONITERATOR.decode())
    else:
        raise NESTErrors.PyNESTError("unknown SLI type: {0}".format(datum_type.decode()))

    if ret is None and not ignore_none:
        raise NESTErrors.PyNESTError("conversion resulted in a None object")

    return ret

cdef inline object sli_array_to_object(ArrayDatum* dat):

    # the size of dat has to be explicitly cast to int to avoid
    # compiler warnings (#1318) during cythonization
    cdef tmp = [None] * int(dat.size())

    # i and n have to be cast to size_t (unsigned long int) to avoid
    # compiler warnings (#1318) in the for loop below
    cdef size_t i, n
    cdef Token* tok = dat.begin()

    n = len(tmp)
    if not n:
        return ()

    if tok.datum().gettypename().toString() == SLI_TYPE_CONNECTION:
        for i in range(n):
            datum = SLIDatum()
            (<SLIDatum> datum)._set_datum(<Datum*> new ConnectionDatum(deref(<ConnectionDatum*> tok.datum())), SLI_TYPE_CONNECTION.decode())
            tmp[i] = datum
            # Increment
            inc(tok)
        return nest.SynapseCollection(tmp)
    else:
        for i in range(n):
            tmp[i] = sli_datum_to_object(tok.datum())
            inc(tok)
        return tuple(tmp)

cdef inline object sli_dict_to_object(DictionaryDatum* dat):

    cdef tmp = {}

    cdef string key_str
    cdef const Token* tok = NULL

    cdef TokenMap.const_iterator dt = deref_dict(dat).begin()

    while dt != deref_dict(dat).end():
        key_str = deref_tmap(dt).first.toString()
        tok = &deref_tmap(dt).second
        tmp[key_str.decode()] = sli_datum_to_object(tok.datum())
        inc(dt)

    return tmp

cdef inline object sli_vector_to_object(sli_vector_ptr_t dat, vector_value_t _ = 0):

    cdef vector_value_t* array_data = NULL
    cdef vector[vector_value_t]* vector_ptr = NULL

    if sli_vector_ptr_t is sli_vector_int_ptr_t and vector_value_t is long:
        vector_ptr = deref_ivector(dat)
        arr = array.clone(ARRAY_LONG, vector_ptr.size(), False)
        array_data = arr.data.as_longs
        if HAVE_NUMPY:
            ret_dtype = int
    elif sli_vector_ptr_t is sli_vector_double_ptr_t and vector_value_t is double:
        vector_ptr = deref_dvector(dat)
        arr = array.clone(ARRAY_DOUBLE, vector_ptr.size(), False)
        array_data = arr.data.as_doubles
        if HAVE_NUMPY:
            ret_dtype = float
    else:
        raise NESTErrors.PyNESTError("unsupported specialization")

    # skip when vector_ptr points to an empty vector
    if vector_ptr.size() > 0:
        memcpy(array_data, &vector_ptr.front(), vector_ptr.size() * sizeof(vector_value_t))

    if HAVE_NUMPY:
        if vector_ptr.size() > 0:
            return numpy.frombuffer(arr, dtype=ret_dtype)
        else:
            # Compatibility with NumPy < 1.7.0
            return numpy.array([], dtype=ret_dtype)
    else:
        return arr<|MERGE_RESOLUTION|>--- conflicted
+++ resolved
@@ -296,14 +296,11 @@
             raise TypeError('weights must be a 1-dimensional NumPy array')
         if delays is not None and  not (isinstance(delays, numpy.ndarray) and delays.ndim == 1):
             raise TypeError('delays must be a 1-dimensional NumPy array')
-<<<<<<< HEAD
         if axonal_delays is not None and  not (isinstance(axonal_delays, numpy.ndarray) and axonal_delays.ndim == 1):
           raise TypeError('axonal_delays must be a 1-dimensional NumPy array')
         if syn_param_keys is not None and not ((isinstance(syn_param_keys, numpy.ndarray) and syn_param_keys.ndim == 1) and
                                               numpy.issubdtype(syn_param_keys.dtype, numpy.string_)):
             raise TypeError('syn_param_keys must be a 1-dimensional NumPy array of strings')
-=======
->>>>>>> 656e13de
         if syn_param_values is not None and not ((isinstance(syn_param_values, numpy.ndarray) and syn_param_values.ndim == 2)):
             raise TypeError('syn_param_values must be a 2-dimensional NumPy array')
 
