# -*- coding: utf-8 -*-
#
# test_jonke_synapse.py
#
# This file is part of NEST.
#
# Copyright (C) 2004 The NEST Initiative
#
# NEST is free software: you can redistribute it and/or modify
# it under the terms of the GNU General Public License as published by
# the Free Software Foundation, either version 2 of the License, or
# (at your option) any later version.
#
# NEST is distributed in the hope that it will be useful,
# but WITHOUT ANY WARRANTY; without even the implied warranty of
# MERCHANTABILITY or FITNESS FOR A PARTICULAR PURPOSE.  See the
# GNU General Public License for more details.
#
# You should have received a copy of the GNU General Public License
# along with NEST.  If not, see <http://www.gnu.org/licenses/>.

"""
Test functionality of the Tetzlaff stdp synapse
"""

import nest
import numpy as np


@nest.ll_api.check_stack
class TestJonkeSynapse:
    """
    Test the weight change by STDP.
    The test is performed by generating two Poisson spike trains,
    feeding them to NEST as presynaptic and postsynaptic,
    then reconstructing the expected weight change outside of NEST
    and comparing the actual weight change to the expected one.
    """

    resolution = 0.1  # [ms]
    presynaptic_firing_rate = 20.0  # [Hz]
    postsynaptic_firing_rate = 20.0  # [Hz]
    simulation_duration = 1e+4  # [ms]
    hardcoded_trains_length = 15.  # [ms]
    synapse_parameters = nest.synapsemodels.jonke(receptor_type=1,
                                                  delay=resolution,
                                                  # initial weight
                                                  weight=2.0)
    synapse_constants = {
        # STDP constants
        "lambda": 0.1 * np.e,
        "alpha": 1.0 / np.e,
        "beta": 0.0,
        "mu_plus": -1.0,
        "mu_minus": 0.0,
        "tau_plus": 36.8,
        "Wmax": 100.0,
    }
    neuron_parameters = {
        "tau_minus": 33.7
    }

    def test_weight_drift(self):
        """
        Runs NEST simulation, records the spikes and weight changes.
        Based on the recorded spikes, the weight changes are confirmed in Python.
        """
        pre_spikes, post_spikes, weight_by_nest = self.do_the_nest_simulation()
        weight_reproduced_independently = self.reproduce_weight_drift(
            pre_spikes, post_spikes,
<<<<<<< HEAD
            self.synapse_parameters.specs["weight"])
        self.assertAlmostEqual(
            weight_reproduced_independently,
            weight_by_nest,
            msg=f"{self.synapse_parameters.synapse_model} test:\n" +
                f"Resulting synaptic weight {weight_by_nest} " +
                f"differs from expected {weight_reproduced_independently}")
=======
            self.synapse_parameters["weight"])
        np.testing.assert_almost_equal(
            weight_reproduced_independently,
            weight_by_nest,
            err_msg=f"{self.synapse_parameters['synapse_model']} test:\n" +
                    f"Resulting synaptic weight {weight_by_nest} " +
                    f"differs from expected {weight_reproduced_independently}")
>>>>>>> f7a10e04

    def do_the_nest_simulation(self):
        """
        This function is where calls to NEST reside.
        Returns the generated pre- and post spike sequences
        and the resulting weight established by STDP.
        """
        nest.set_verbosity('M_WARNING')
        nest.ResetKernel()
        nest.resolution = self.resolution

        neurons = nest.Create(
            "parrot_neuron",
            2,
            params=self.neuron_parameters)
        presynaptic_neuron = neurons[0]
        postsynaptic_neuron = neurons[1]

        generators = nest.Create(
            "poisson_generator",
            2,
            params=({"rate": self.presynaptic_firing_rate,
                     "stop": (self.simulation_duration - self.hardcoded_trains_length)},
                    {"rate": self.postsynaptic_firing_rate,
                     "stop": (self.simulation_duration - self.hardcoded_trains_length)}))
        presynaptic_generator = generators[0]
        postsynaptic_generator = generators[1]

        # While the random sequences, fairly long, would supposedly
        # reveal small differences in the weight change between NEST
        # and ours, some low-probability events (say, coinciding
        # spikes) can well not have occurred. To generate and
        # test every possible combination of pre/post order, we
        # append some hardcoded spike sequences:
        # pre: 1       5 6 7   9    11 12 13
        # post:  2 3 4       8 9 10    12
        hardcoded_pre_times, hardcoded_post_times = [[self.simulation_duration - self.hardcoded_trains_length + t
                                                      for t in train]
                                                     for train in ((1, 5, 6, 7, 9, 11, 12, 13),
                                                                   (2, 3, 4, 8, 9, 10, 12))]

        spike_senders = nest.Create(
            "spike_generator",
            2,
            params=({"spike_times": hardcoded_pre_times},
                    {"spike_times": hardcoded_post_times})
        )
        pre_spike_generator = spike_senders[0]
        post_spike_generator = spike_senders[1]

        # The recorder is to save the randomly generated spike trains.
        spike_recorder = nest.Create("spike_recorder")

        nest.Connect(nest.AllToAll(presynaptic_generator + pre_spike_generator, presynaptic_neuron,
                     syn_spec=nest.synapsemodels.static()))
        nest.Connect(nest.AllToAll(postsynaptic_generator + post_spike_generator, postsynaptic_neuron,
                     syn_spec=nest.synapsemodels.static()))
        nest.Connect(nest.AllToAll(presynaptic_neuron + postsynaptic_neuron, spike_recorder,
                     syn_spec=nest.synapsemodels.static()))

        # The synapse of interest itself
        nest.SetDefaults(
            self.synapse_parameters.synapse_model, self.synapse_constants)
        nest.Connect(nest.AllToAll(presynaptic_neuron, postsynaptic_neuron, syn_spec=self.synapse_parameters))
        plastic_synapse_of_interest = nest.GetConnections(
            synapse_model=self.synapse_parameters.synapse_model)

        nest.Simulate(self.simulation_duration)

        all_spikes = spike_recorder.events
        pre_spikes = all_spikes['times'][all_spikes['senders'] == presynaptic_neuron.tolist()[0]]
        post_spikes = all_spikes['times'][all_spikes['senders'] == postsynaptic_neuron.tolist()[0]]

        weight = plastic_synapse_of_interest.weight
        return (pre_spikes, post_spikes, weight)

    def reproduce_weight_drift(self, _pre_spikes, _post_spikes, _initial_weight):
        """
        Returns the total weight change of the synapse computed outside of NEST.
        The implementation imitates a step-based simulation: evolving time, we
        trigger a weight update when the time equals one of the spike moments.
        """
        # These are defined just for convenience,
        # STDP is evaluated on exact times nonetheless
        pre_spikes_forced_to_grid = [int(t / self.resolution) for t in _pre_spikes]
        post_spikes_forced_to_grid = [int(t / self.resolution) for t in _post_spikes]

        t_previous_pre = -1
        t_previous_post = -1
        syn_trace_pre = 0.0
        syn_trace_post = 0.0
        weight = _initial_weight
        n_steps = int(self.simulation_duration / self.resolution)
        for time_in_simulation_steps in range(n_steps):
            if time_in_simulation_steps in pre_spikes_forced_to_grid:
                # A presynaptic spike occurred now.

                # Adjusting the current time to make it exact.
                t = _pre_spikes[pre_spikes_forced_to_grid.index(
                    time_in_simulation_steps)]

                if t_previous_post != -1:
                    # Otherwise, if == -1, there have been no post-spikes yet.
                    weight = self.depress(t_previous_post - t, weight, syn_trace_post)

                # Memorizing the current pre-spike and the presynaptic trace
                # to account it further with the next post-spike.
                syn_trace_pre = (
                    syn_trace_pre * np.exp(
                        (t_previous_pre - t) /
                        self.synapse_constants["tau_plus"]
                    ) + 1.0
                )
                t_previous_pre = t

            if time_in_simulation_steps in post_spikes_forced_to_grid:
                # A postsynaptic spike occurred now.

                # Adjusting the current time to make it exact.
                t = _post_spikes[post_spikes_forced_to_grid.index(
                    time_in_simulation_steps)]

                # A post-spike is actually accounted in STDP only after
                # it backpropagates through the dendrite.
                t += self.synapse_parameters.specs["delay"]

                # Evaluating the facilitation rule.
                if t_previous_pre != -1:  # otherwise nothing to pair with
                    weight = self.facilitate(t_previous_pre - t, weight, syn_trace_pre)

                # Memorizing the current post-spike and the postsynaptic trace
                # to account it further with the next pre-spike.
                syn_trace_post = (
                    syn_trace_post * np.exp(
                        (t_previous_post - t) /
                        self.neuron_parameters["tau_minus"]
                    ) + 1
                )
                t_previous_post = t

        return weight

    def facilitate(self, _delta_t, weight, Kplus):
        if _delta_t == 0:
            return weight
        weight += (
            self.synapse_constants["lambda"] / np.e *
            np.exp(1 - weight) *
            Kplus * np.exp(_delta_t / self.synapse_constants["tau_plus"])
        )
        if weight > self.synapse_constants["Wmax"]:
            weight = self.synapse_constants["Wmax"]
        return weight

    def depress(self, _delta_t, weight, Kminus):
        if _delta_t == 0:
            return weight
        weight -= (
            self.synapse_constants["lambda"] / np.e *
            Kminus * np.exp(_delta_t / self.neuron_parameters["tau_minus"])
        )
        if weight < 0:
            weight = 0
        return weight<|MERGE_RESOLUTION|>--- conflicted
+++ resolved
@@ -68,23 +68,13 @@
         pre_spikes, post_spikes, weight_by_nest = self.do_the_nest_simulation()
         weight_reproduced_independently = self.reproduce_weight_drift(
             pre_spikes, post_spikes,
-<<<<<<< HEAD
             self.synapse_parameters.specs["weight"])
-        self.assertAlmostEqual(
-            weight_reproduced_independently,
-            weight_by_nest,
-            msg=f"{self.synapse_parameters.synapse_model} test:\n" +
-                f"Resulting synaptic weight {weight_by_nest} " +
-                f"differs from expected {weight_reproduced_independently}")
-=======
-            self.synapse_parameters["weight"])
         np.testing.assert_almost_equal(
             weight_reproduced_independently,
             weight_by_nest,
-            err_msg=f"{self.synapse_parameters['synapse_model']} test:\n" +
+            err_msg=f"{self.synapse_parameters.synapse_model} test:\n" +
                     f"Resulting synaptic weight {weight_by_nest} " +
                     f"differs from expected {weight_reproduced_independently}")
->>>>>>> f7a10e04
 
     def do_the_nest_simulation(self):
         """
