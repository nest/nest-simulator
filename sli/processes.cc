--- conflicted
+++ resolved
@@ -79,22 +79,6 @@
 #define _POSIX_SOURCE
 #endif
 
-<<<<<<< HEAD
-#if defined IS_BLUEGENE_P || defined IS_BLUEGENE_Q
-extern "C"
-{
-  // These functions are defined in the file "get_mem.c". They need
-  // to reside in a plain C file, because the #pragmas defined in the
-  // BG header files interfere with C++, causing "undefined reference
-  // to non-virtual thunk" MH 12-02-22, redid fix by JME 12-01-27.
-  long bg_get_heap_mem();
-  long bg_get_stack_mem();
-  long bg_get_mmap_mem();
-}
-#endif
-
-=======
->>>>>>> 7bdb9963
 #if defined __APPLE__ && defined HAVE_MACH_MACH_H
 extern "C"
 {
