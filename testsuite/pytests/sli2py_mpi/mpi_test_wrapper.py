--- conflicted
+++ resolved
@@ -397,8 +397,7 @@
     """
 
     def assert_correct_results(self, tmpdirpath):
-<<<<<<< HEAD
-        pass
+        assert self._specific_assert is None, "MPITestAssertCompletes does not support specific_assert."
 
 
 class MPITestAssertEqualSums(MPITestWrapper):
@@ -435,7 +434,4 @@
             assert len(res) == len(self._procs_lst), "Could not collect data for all procs"
 
             for r in res[1:]:
-                pd.testing.assert_series_equal(res[0], r)
-=======
-        assert self._specific_assert is None, "MPITestAssertCompletes does not support specific_assert."
->>>>>>> 896be13e
+                pd.testing.assert_series_equal(res[0], r)