--- conflicted
+++ resolved
@@ -142,13 +142,8 @@
   {
   }
 
-<<<<<<< HEAD
-  void get_status( dictionary& ) const;
-  void set_status( const dictionary& );
-=======
-  void get_status( DictionaryDatum& ) const override;
-  void set_status( const DictionaryDatum& ) override;
->>>>>>> 7bdb9963
+  void get_status( dictionary& ) const override;
+  void set_status( const dictionary& ) override;
 
 private:
   void init_buffers_() override;
