/*
 *  step_current_generator.h
 *
 *  This file is part of NEST.
 *
 *  Copyright (C) 2004 The NEST Initiative
 *
 *  NEST is free software: you can redistribute it and/or modify
 *  it under the terms of the GNU General Public License as published by
 *  the Free Software Foundation, either version 2 of the License, or
 *  (at your option) any later version.
 *
 *  NEST is distributed in the hope that it will be useful,
 *  but WITHOUT ANY WARRANTY; without even the implied warranty of
 *  MERCHANTABILITY or FITNESS FOR A PARTICULAR PURPOSE.  See the
 *  GNU General Public License for more details.
 *
 *  You should have received a copy of the GNU General Public License
 *  along with NEST.  If not, see <http://www.gnu.org/licenses/>.
 *
 */


/*BeginDocumentation
  Name: step_current_generator - provides a piecewise constant DC input current

  Description:
  The dc_generator provides a piecewise constant DC input to the
  connected node(s).  The amplitude of the current is changed at the
  specified times. The unit of the current is pA.

 Parameters:
     The following parameters can be set in the status dictionary:
     amplitude_times   list of doubles - Times at which current changes in ms
     amplitude_values  list of doubles - Amplitudes of step current current in
                                         pA
     allow_offgrid_times  bool - Default false
       If false, times will be rounded to the nearest step if they are
       less than tic/2 from the step, otherwise NEST reports an error.
       If true,  times are rounded to the nearest step if within tic/2
       from the step, otherwise they are rounded up to the *end* of the
       step.

  Note:
    Times of amplitude changes must be strictly increasing after conversion
    to simulation time steps. The option allow_offgrid_times may be
    useful, e.g., if you are using randomized times for current changes
    which typically would not fall onto simulation time steps.

  Examples:
    The current can be altered in the following way:
    /step_current_generator Create /sc Set
    sc << /amplitude_times [0.2 0.5] /amplitude_values [2.0 4.0] >> SetStatus

    The amplitude of the DC will be 0.0 pA in the time interval [0, 0.2),
    2.0 pA in the interval [0.2, 0.5) and 4.0 from then on.

  Sends: CurrentEvent

  Author: Jochen Martin Eppler, Jens Kremkow

  SeeAlso: ac_generator, dc_generator, step_current_generator, Device,
  StimulatingDevice
*/

#ifndef STEP_CURRENT_GENERATOR_H
#define STEP_CURRENT_GENERATOR_H

// C++ includes:
#include <vector>

// Includes from nestkernel:
#include "connection.h"
#include "event.h"
#include "nest_types.h"
#include "node.h"
#include "ring_buffer.h"
#include "stimulating_device.h"
#include "universal_data_logger.h"

namespace nest
{
class step_current_generator : public Node
{

public:
  step_current_generator();
  step_current_generator( const step_current_generator& );

  bool
  has_proxies() const
  {
    return false;
  }

  port send_test_event( Node&, rport, synindex, bool );

  using Node::handle;
  using Node::handles_test_event;

  void handle( DataLoggingRequest& );

  port handles_test_event( DataLoggingRequest&, rport );

  void get_status( DictionaryDatum& ) const;
  void set_status( const DictionaryDatum& );

<<<<<<< HEAD
  void set_local_device_id( const index ldid );
  index get_local_device_id() const;
=======
  //! Allow multimeter to connect to local instances
  bool
  local_receiver() const
  {
    return true;
  }
>>>>>>> 04726d94

private:
  void init_state_( const Node& );
  void init_buffers_();
  void calibrate();

  void update( Time const&, const long, const long );

  struct Buffers_;

  /**
   * Store independent parameters of the model.
   */
  struct Parameters_
  {
    //! Times of amplitude changes
    std::vector< Time > amp_time_stamps_;

    //! Amplitude values activated at given times
    std::vector< double > amp_values_;

    //! Allow and round up amplitude times not on steps
    bool allow_offgrid_amp_times_;

    Parameters_(); //!< Sets default parameter values
    Parameters_( const Parameters_&, Buffers_& );
    Parameters_( const Parameters_& );
    Parameters_& operator=( const Parameters_& p );

    void get( DictionaryDatum& ) const; //!< Store current values in dictionary
    //! Set values from dictionary
    void set( const DictionaryDatum&, Buffers_& );

    /**
     * Return time as Time object if valid, otherwise throw BadProperty
     *
     * @param amplitude time, ms
     * @param previous time stamp
     */
    Time validate_time_( double, const Time& );
  };

  // ------------------------------------------------------------

  struct State_
  {
    double I_; //!< Instantaneous current value; used for recording current

    State_(); //!< Sets default parameter values

    void get( DictionaryDatum& ) const; //!< Store current values in dictionary
  };

  // ------------------------------------------------------------

  // The next two classes need to be friends to access the State_ class/member
  friend class RecordablesMap< step_current_generator >;
  friend class UniversalDataLogger< step_current_generator >;

  // ------------------------------------------------------------

  struct Buffers_
  {
    size_t idx_; //!< index of current amplitude
    double amp_; //!< current amplitude

    Buffers_( step_current_generator& );
    Buffers_( const Buffers_&, step_current_generator& );
    UniversalDataLogger< step_current_generator > logger_;
  };

  // ------------------------------------------------------------

  double
  get_I_() const
  {
    return S_.I_;
  }

  // ------------------------------------------------------------

  StimulatingDevice< CurrentEvent > device_;
  static RecordablesMap< step_current_generator > recordablesMap_;
  Parameters_ P_;
  State_ S_;
  Buffers_ B_;

  index local_device_id_;
};

inline port
step_current_generator::send_test_event( Node& target,
  rport receptor_type,
  synindex syn_id,
  bool )
{
  device_.enforce_single_syn_type( syn_id );

  CurrentEvent e;
  e.set_sender( *this );

  return target.handles_test_event( e, receptor_type );
}

inline port
step_current_generator::handles_test_event( DataLoggingRequest& dlr,
  rport receptor_type )
{
  if ( receptor_type != 0 )
  {
    throw UnknownReceptorType( receptor_type, get_name() );
  }
  return B_.logger_.connect_logging_device( dlr, recordablesMap_ );
}

inline void
step_current_generator::get_status( DictionaryDatum& d ) const
{
  P_.get( d );
  device_.get_status( d );

  ( *d )[ names::recordables ] = recordablesMap_.get_list();
}

inline void
step_current_generator::set_status( const DictionaryDatum& d )
{
  Parameters_ ptmp = P_; // temporary copy in case of errors
  ptmp.set( d, B_ );     // throws if BadProperty

  // We now know that ptmp is consistent. We do not write it back
  // to P_ before we are also sure that the properties to be set
  // in the parent class are internally consistent.
  device_.set_status( d );

  // if we get here, temporaries contain consistent set of properties
  P_ = ptmp;
}

inline void
step_current_generator::set_local_device_id( const index ldid )
{
  local_device_id_ = ldid;
}

inline index
step_current_generator::get_local_device_id() const
{
  return local_device_id_;
}

} // namespace

#endif /* #ifndef STEP_CURRENT_GENERATOR_H */<|MERGE_RESOLUTION|>--- conflicted
+++ resolved
@@ -105,17 +105,15 @@
   void get_status( DictionaryDatum& ) const;
   void set_status( const DictionaryDatum& );
 
-<<<<<<< HEAD
   void set_local_device_id( const index ldid );
   index get_local_device_id() const;
-=======
+
   //! Allow multimeter to connect to local instances
   bool
   local_receiver() const
   {
     return true;
   }
->>>>>>> 04726d94
 
 private:
   void init_state_( const Node& );
