/*
 *  conn_builder.cpp
 *
 *  This file is part of NEST.
 *
 *  Copyright (C) 2004 The NEST Initiative
 *
 *  NEST is free software: you can redistribute it and/or modify
 *  it under the terms of the GNU General Public License as published by
 *  the Free Software Foundation, either version 2 of the License, or
 *  (at your option) any later version.
 *
 *  NEST is distributed in the hope that it will be useful,
 *  but WITHOUT ANY WARRANTY; without even the implied warranty of
 *  MERCHANTABILITY or FITNESS FOR A PARTICULAR PURPOSE.  See the
 *  GNU General Public License for more details.
 *
 *  You should have received a copy of the GNU General Public License
 *  along with NEST.  If not, see <http://www.gnu.org/licenses/>.
 *
 */

#include "conn_builder.h"

// Includes from libnestutil:
#include "logging.h"

// Includes from nestkernel:
#include "conn_builder_impl.h"
#include "conn_parameter.h"
#include "exceptions.h"
#include "kernel_manager.h"
#include "nest_names.h"
#include "node.h"
#include "vp_manager_impl.h"

// Includes from sli:
#include "dict.h"
#include "fdstream.h"
#include "name.h"

nest::ConnBuilder::ConnBuilder( NodeCollectionPTR sources,
  NodeCollectionPTR targets,
  const DictionaryDatum& conn_spec,
  const std::vector< DictionaryDatum >& syn_specs )
  : sources_( sources )
  , targets_( targets )
  , allow_autapses_( true )
  , allow_multapses_( true )
  , make_symmetric_( false )
  , creates_symmetric_connections_( false )
  , exceptions_raised_( kernel().vp_manager.get_num_threads() )
  , use_pre_synaptic_element_( false )
  , use_post_synaptic_element_( false )
  , parameters_requiring_skipping_()
  , param_dicts_()
{
  // read out rule-related parameters -------------------------
  //  - /rule has been taken care of above
  //  - rule-specific params are handled by subclass c'tor
  updateValue< bool >( conn_spec, names::allow_autapses, allow_autapses_ );
  updateValue< bool >( conn_spec, names::allow_multapses, allow_multapses_ );
  updateValue< bool >( conn_spec, names::make_symmetric, make_symmetric_ );

  // read out synapse-related parameters ----------------------

  // synapse-specific parameters that should be skipped when we set default synapse parameters
  skip_syn_params_ = {
    names::weight, names::delay, names::min_delay, names::max_delay, names::num_connections, names::synapse_model
  };

  default_weight_.resize( syn_specs.size() );
  default_delay_.resize( syn_specs.size() );
  default_weight_and_delay_.resize( syn_specs.size() );
  weights_.resize( syn_specs.size() );
  delays_.resize( syn_specs.size() );
  synapse_params_.resize( syn_specs.size() );
  synapse_model_id_.resize( syn_specs.size() );
  synapse_model_id_[ 0 ] = kernel().model_manager.get_synapse_model_id( "static_synapse" );
  param_dicts_.resize( syn_specs.size() );

  // loop through vector of synapse dictionaries, and set synapse parameters
  for ( size_t synapse_indx = 0; synapse_indx < syn_specs.size(); ++synapse_indx )
  {
    auto syn_params = syn_specs[ synapse_indx ];

    set_synapse_model_( syn_params, synapse_indx );
    set_default_weight_or_delay_( syn_params, synapse_indx );

    DictionaryDatum syn_defaults = kernel().model_manager.get_connector_defaults( synapse_model_id_[ synapse_indx ] );

#ifdef HAVE_MUSIC
    // We allow music_channel as alias for receptor_type during
    // connection setup
    ( *syn_defaults )[ names::music_channel ] = 0;
#endif

    set_synapse_params( syn_defaults, syn_params, synapse_indx );
  }

  set_structural_plasticity_parameters( syn_specs );

  // If make_symmetric_ is requested call reset on all parameters in order
  // to check if all parameters support symmetric connections
  if ( make_symmetric_ )
  {
    reset_weights_();
    reset_delays_();

    for ( auto params : synapse_params_ )
    {
      for ( auto synapse_parameter : params )
      {
        synapse_parameter.second->reset();
      }
    }
  }

  if ( not( sources_->valid() and targets_->valid() ) )
  {
    throw KernelException( "InvalidNodeCollection: sources and targets must be valid NodeCollections." );
  }
}

nest::ConnBuilder::~ConnBuilder()
{
  for ( auto weight : weights_ )
  {
    delete weight;
  }

  for ( auto delay : delays_ )
  {
    delete delay;
  }

  for ( auto params : synapse_params_ )
  {
    for ( auto synapse_parameter : params )
    {
      delete synapse_parameter.second;
    }
  }
}

/**
 * Updates the number of connected synaptic elements in the
 * target and the source.
 * Returns 0 if the target is either on another
 * MPI machine or another thread. Returns 1 otherwise.
 *
 * @param snode_id id of the source
 * @param tnode_id id of the target
 * @param tid thread id
 * @param update amount of connected synaptic elements to update
 * @return
 */
bool
nest::ConnBuilder::change_connected_synaptic_elements( index snode_id, index tnode_id, const thread tid, int update )
{

  int local = true;
  // check whether the source is on this mpi machine
  if ( kernel().node_manager.is_local_node_id( snode_id ) )
  {
<<<<<<< HEAD
    StructuralPlasticityNode* const source = static_cast< StructuralPlasticityNode* >( kernel().node_manager.get_node_or_proxy( snode_id, tid ) );
=======
    StructuralPlasticityNode* const source = static_cast<StructuralPlasticityNode*>(kernel().node_manager.get_node_or_proxy( snode_id, tid ));
>>>>>>> 22fd7c3a
    const thread source_thread = source->get_thread();

    // check whether the source is on our thread
    if ( tid == source_thread )
    {
      // update the number of connected synaptic elements
      source->connect_synaptic_element( pre_synaptic_element_name_, update );
    }
  }

  // check whether the target is on this mpi machine
  if ( not kernel().node_manager.is_local_node_id( tnode_id ) )
  {
    local = false;
  }
  else
  {
<<<<<<< HEAD
    StructuralPlasticityNode* const target = static_cast< StructuralPlasticityNode* >( kernel().node_manager.get_node_or_proxy( tnode_id, tid ) );
=======
    StructuralPlasticityNode* const target = static_cast<StructuralPlasticityNode*>(kernel().node_manager.get_node_or_proxy( tnode_id, tid ));
>>>>>>> 22fd7c3a
    const thread target_thread = target->get_thread();
    // check whether the target is on our thread
    if ( tid != target_thread )
    {
      local = false;
    }
    else
    {
      // update the number of connected synaptic elements
      target->connect_synaptic_element( post_synaptic_element_name_, update );
    }
  }
  return local;
}

/**
 * Now we can connect with or without structural plasticity
 */
void
nest::ConnBuilder::connect()
{
  // We test here, and not in the ConnBuilder constructor, so the derived
  // classes are fully constructed when the test is executed
  for ( auto synapse_model_id : synapse_model_id_ )
  {
    const ConnectorModel& synapse_model = kernel().model_manager.get_connection_model( synapse_model_id );
    const bool requires_symmetric = synapse_model.has_property( ConnectionModelProperties::REQUIRES_SYMMETRIC );

    if ( requires_symmetric and not( is_symmetric() or make_symmetric_ ) )
    {
      throw BadProperty(
        "Connections with this synapse model can only be created as "
        "one-to-one connections with \"make_symmetric\" set to true "
        "or as all-to-all connections with equal source and target "
        "populations and default or scalar parameters." );
    }
  }

  if ( make_symmetric_ and not supports_symmetric() )
  {
    throw NotImplemented( "This connection rule does not support symmetric connections." );
  }

  if ( use_structural_plasticity_() )
  {
    if ( make_symmetric_ )
    {
      throw NotImplemented( "Symmetric connections are not supported in combination with structural plasticity." );
    }
    sp_connect_();
  }
  else
  {
    connect_();
    if ( make_symmetric_ and not creates_symmetric_connections_ )
    {
      // call reset on all parameters
      reset_weights_();
      reset_delays_();

      for ( auto params : synapse_params_ )
      {
        for ( auto synapse_parameter : params )
        {
          synapse_parameter.second->reset();
        }
      }

      std::swap( sources_, targets_ );
      connect_();
      std::swap( sources_, targets_ ); // re-establish original state
    }
  }
  // check if any exceptions have been raised
  for ( thread tid = 0; tid < kernel().vp_manager.get_num_threads(); ++tid )
  {
    if ( exceptions_raised_.at( tid ).get() )
    {
      throw WrappedThreadException( *( exceptions_raised_.at( tid ) ) );
    }
  }
}

/**
 * Now we can delete synapses with or without structural plasticity
 */
void
nest::ConnBuilder::disconnect()
{
  if ( use_structural_plasticity_() )
  {
    sp_disconnect_();
  }
  else
  {
    disconnect_();
  }

  // check if any exceptions have been raised
  for ( thread tid = 0; tid < kernel().vp_manager.get_num_threads(); ++tid )
  {
    if ( exceptions_raised_.at( tid ).get() )
    {
      throw WrappedThreadException( *( exceptions_raised_.at( tid ) ) );
    }
  }
}

void
nest::ConnBuilder::update_param_dict_( index snode_id,
  Node& target,
  thread target_thread,
  RngPtr rng,
  index synapse_indx )
{
  assert( kernel().vp_manager.get_num_threads() == static_cast< thread >( param_dicts_[ synapse_indx ].size() ) );

  for ( auto synapse_parameter : synapse_params_[ synapse_indx ] )
  {
    if ( synapse_parameter.second->provides_long() )
    {
      // change value of dictionary entry without allocating new datum
      IntegerDatum* id = static_cast< IntegerDatum* >(
        ( ( *param_dicts_[ synapse_indx ][ target_thread ] )[ synapse_parameter.first ] ).datum() );
      ( *id ) = synapse_parameter.second->value_int( target_thread, rng, snode_id, &target );
    }
    else
    {
      // change value of dictionary entry without allocating new datum
      DoubleDatum* dd = static_cast< DoubleDatum* >(
        ( ( *param_dicts_[ synapse_indx ][ target_thread ] )[ synapse_parameter.first ] ).datum() );
      ( *dd ) = synapse_parameter.second->value_double( target_thread, rng, snode_id, &target );
    }
  }
}

void
nest::ConnBuilder::single_connect_( index snode_id, Node& target, thread target_thread, RngPtr rng )
{
  if ( this->requires_proxies() and not target.has_proxies() )
  {
    throw IllegalConnection( "Cannot use this rule to connect to nodes without proxies (usually devices)." );
  }

  for ( size_t synapse_indx = 0; synapse_indx < synapse_params_.size(); ++synapse_indx )
  {
    update_param_dict_( snode_id, target, target_thread, rng, synapse_indx );

    if ( default_weight_and_delay_[ synapse_indx ] )
    {
      kernel().connection_manager.connect( snode_id,
        &target,
        target_thread,
        synapse_model_id_[ synapse_indx ],
        param_dicts_[ synapse_indx ][ target_thread ] );
    }
    else if ( default_weight_[ synapse_indx ] )
    {
      kernel().connection_manager.connect( snode_id,
        &target,
        target_thread,
        synapse_model_id_[ synapse_indx ],
        param_dicts_[ synapse_indx ][ target_thread ],
        delays_[ synapse_indx ]->value_double( target_thread, rng, snode_id, &target ) );
    }
    else if ( default_delay_[ synapse_indx ] )
    {
      kernel().connection_manager.connect( snode_id,
        &target,
        target_thread,
        synapse_model_id_[ synapse_indx ],
        param_dicts_[ synapse_indx ][ target_thread ],
        numerics::nan,
        weights_[ synapse_indx ]->value_double( target_thread, rng, snode_id, &target ) );
    }
    else
    {
      const double delay = delays_[ synapse_indx ]->value_double( target_thread, rng, snode_id, &target );
      const double weight = weights_[ synapse_indx ]->value_double( target_thread, rng, snode_id, &target );
      kernel().connection_manager.connect( snode_id,
        &target,
        target_thread,
        synapse_model_id_[ synapse_indx ],
        param_dicts_[ synapse_indx ][ target_thread ],
        delay,
        weight );
    }
  }
}

void
nest::ConnBuilder::set_pre_synaptic_element_name( const std::string& name )
{
  if ( name.empty() )
  {
    throw BadProperty( "pre_synaptic_element cannot be empty." );
  }

  pre_synaptic_element_name_ = Name( name );
  use_pre_synaptic_element_ = not name.empty();
}

void
nest::ConnBuilder::set_post_synaptic_element_name( const std::string& name )
{
  if ( name.empty() )
  {
    throw BadProperty( "post_synaptic_element cannot be empty." );
  }

  post_synaptic_element_name_ = Name( name );
  use_post_synaptic_element_ = not name.empty();
}

bool
nest::ConnBuilder::all_parameters_scalar_() const
{
  bool all_scalar = true;

  for ( auto weight : weights_ )
  {
    if ( weight )
    {
      all_scalar = all_scalar and weight->is_scalar();
    }
  }

  for ( auto delay : delays_ )
  {
    if ( delay )
    {
      all_scalar = all_scalar and delay->is_scalar();
    }
  }

  for ( auto params : synapse_params_ )
  {
    for ( auto synapse_parameter : params )
    {
      all_scalar = all_scalar and synapse_parameter.second->is_scalar();
    }
  }

  return all_scalar;
}

bool
nest::ConnBuilder::loop_over_targets_() const
{
  return targets_->size() < kernel().node_manager.size() or not targets_->is_range()
    or parameters_requiring_skipping_.size() > 0;
}

void
nest::ConnBuilder::set_synapse_model_( DictionaryDatum syn_params, size_t synapse_indx )
{
  if ( not syn_params->known( names::synapse_model ) )
  {
    throw BadProperty( "Synapse spec must contain synapse model." );
  }
  const std::string syn_name = ( *syn_params )[ names::synapse_model ];

  // The following call will throw "UnknownSynapseType" if syn_name is not naming a known model
  const index synapse_model_id = kernel().model_manager.get_synapse_model_id( syn_name );
  synapse_model_id_[ synapse_indx ] = synapse_model_id;

  // We need to make sure that Connect can process all synapse parameters specified.
  const ConnectorModel& synapse_model = kernel().model_manager.get_connection_model( synapse_model_id );
  synapse_model.check_synapse_params( syn_params );
}

void
nest::ConnBuilder::set_default_weight_or_delay_( DictionaryDatum syn_params, size_t synapse_indx )
{
  DictionaryDatum syn_defaults = kernel().model_manager.get_connector_defaults( synapse_model_id_[ synapse_indx ] );

  // All synapse models have the possibility to set the delay (see SynIdDelay), but some have
  // homogeneous weights, hence it should be possible to set the delay without the weight.
  default_weight_[ synapse_indx ] = not syn_params->known( names::weight );

  default_delay_[ synapse_indx ] = not syn_params->known( names::delay );

  // If neither weight nor delay are given in the dict, we handle this separately. Important for
  // hom_w synapses, on which weight cannot be set. However, we use default weight and delay for
  // _all_ types of synapses.
  default_weight_and_delay_[ synapse_indx ] = ( default_weight_[ synapse_indx ] and default_delay_[ synapse_indx ] );

  if ( not default_weight_and_delay_[ synapse_indx ] )
  {
    weights_[ synapse_indx ] = syn_params->known( names::weight )
      ? ConnParameter::create( ( *syn_params )[ names::weight ], kernel().vp_manager.get_num_threads() )
      : ConnParameter::create( ( *syn_defaults )[ names::weight ], kernel().vp_manager.get_num_threads() );
    register_parameters_requiring_skipping_( *weights_[ synapse_indx ] );

    delays_[ synapse_indx ] = syn_params->known( names::delay )
      ? ConnParameter::create( ( *syn_params )[ names::delay ], kernel().vp_manager.get_num_threads() )
      : ConnParameter::create( ( *syn_defaults )[ names::delay ], kernel().vp_manager.get_num_threads() );
  }
  else if ( default_weight_[ synapse_indx ] )
  {
    delays_[ synapse_indx ] = syn_params->known( names::delay )
      ? ConnParameter::create( ( *syn_params )[ names::delay ], kernel().vp_manager.get_num_threads() )
      : ConnParameter::create( ( *syn_defaults )[ names::delay ], kernel().vp_manager.get_num_threads() );
  }
  register_parameters_requiring_skipping_( *delays_[ synapse_indx ] );
}

void
nest::ConnBuilder::set_synapse_params( DictionaryDatum syn_defaults, DictionaryDatum syn_params, size_t synapse_indx )
{
  for ( Dictionary::const_iterator default_it = syn_defaults->begin(); default_it != syn_defaults->end(); ++default_it )
  {
    const Name param_name = default_it->first;
    if ( skip_syn_params_.find( param_name ) != skip_syn_params_.end() )
    {
      continue; // weight, delay or other not-settable parameter
    }

    if ( syn_params->known( param_name ) )
    {
      synapse_params_[ synapse_indx ][ param_name ] =
        ConnParameter::create( ( *syn_params )[ param_name ], kernel().vp_manager.get_num_threads() );
      register_parameters_requiring_skipping_( *synapse_params_[ synapse_indx ][ param_name ] );
    }
  }

  // Now create dictionary with dummy values that we will use to pass settings to the synapses created. We
  // create it here once to avoid re-creating the object over and over again.
  for ( thread tid = 0; tid < kernel().vp_manager.get_num_threads(); ++tid )
  {
    param_dicts_[ synapse_indx ].push_back( new Dictionary() );

    for ( auto param : synapse_params_[ synapse_indx ] )
    {
      if ( param.second->provides_long() )
      {
        ( *param_dicts_[ synapse_indx ][ tid ] )[ param.first ] = Token( new IntegerDatum( 0 ) );
      }
      else
      {
        ( *param_dicts_[ synapse_indx ][ tid ] )[ param.first ] = Token( new DoubleDatum( 0.0 ) );
      }
    }
  }
}

void
nest::ConnBuilder::set_structural_plasticity_parameters( std::vector< DictionaryDatum > syn_specs )
{
  // Check if both pre and postsynaptic element are provided. Currently only possible to have
  // structural plasticity with single element syn_spec.
  bool have_both_sp_keys = false;
  bool have_one_sp_key = false;
  for ( auto syn_params : syn_specs )
  {
    if ( not have_both_sp_keys
      and ( syn_params->known( names::pre_synaptic_element ) and syn_params->known( names::post_synaptic_element ) ) )
    {
      have_both_sp_keys = true;
    }
    if ( not have_one_sp_key
      and ( syn_params->known( names::pre_synaptic_element ) or syn_params->known( names::post_synaptic_element ) ) )
    {
      have_one_sp_key = true;
    }
  }

  if ( have_both_sp_keys and syn_specs.size() > 1 )
  {
    throw KernelException( "Structural plasticity is only possible with single syn_spec" );
  }
  else if ( have_both_sp_keys )
  {
    pre_synaptic_element_name_ = getValue< std::string >( syn_specs[ 0 ], names::pre_synaptic_element );
    post_synaptic_element_name_ = getValue< std::string >( syn_specs[ 0 ], names::post_synaptic_element );

    use_pre_synaptic_element_ = true;
    use_post_synaptic_element_ = true;
  }
  else if ( have_one_sp_key )
  {
    throw BadProperty( "Structural plasticity requires both a pre and postsynaptic element." );
  }
}

void
nest::ConnBuilder::reset_weights_()
{
  for ( auto weight : weights_ )
  {
    if ( weight )
    {
      weight->reset();
    }
  }
}

void
nest::ConnBuilder::reset_delays_()
{
  for ( auto delay : delays_ )
  {
    if ( delay )
    {
      delay->reset();
    }
  }
}

nest::OneToOneBuilder::OneToOneBuilder( const NodeCollectionPTR sources,
  const NodeCollectionPTR targets,
  const DictionaryDatum& conn_spec,
  const std::vector< DictionaryDatum >& syn_specs )
  : ConnBuilder( sources, targets, conn_spec, syn_specs )
{
  // make sure that target and source population have the same size
  if ( sources_->size() != targets_->size() )
  {
    throw DimensionMismatch( "Source and Target population must be of the same size." );
  }
}

void
nest::OneToOneBuilder::connect_()
{

#pragma omp parallel
  {
    // get thread id
    const thread tid = kernel().vp_manager.get_thread_id();

    try
    {
      RngPtr rng = get_vp_specific_rng( tid );

      if ( loop_over_targets_() )
      {
        // A more efficient way of doing this might be to use NodeCollection's local_begin(). For this to work we would
        // need to change some of the logic, sources and targets might not be on the same process etc., so therefore
        // we are not doing it at the moment. This also applies to other ConnBuilders below.
        NodeCollection::const_iterator target_it = targets_->begin();
        NodeCollection::const_iterator source_it = sources_->begin();
        for ( ; target_it < targets_->end(); ++target_it, ++source_it )
        {
          assert( source_it < sources_->end() );

          const index snode_id = ( *source_it ).node_id;
          const index tnode_id = ( *target_it ).node_id;

          if ( snode_id == tnode_id and not allow_autapses_ )
          {
            continue;
          }

          Node* const target = kernel().node_manager.get_node_or_proxy( tnode_id, tid );
          if ( target->is_proxy() )
          {
            // skip array parameters handled in other virtual processes
            skip_conn_parameter_( tid );
            continue;
          }

          single_connect_( snode_id, *target, tid, rng );
        }
      }
      else
      {
        const SparseNodeArray& local_nodes = kernel().node_manager.get_local_nodes( tid );
        SparseNodeArray::const_iterator n;
        for ( n = local_nodes.begin(); n != local_nodes.end(); ++n )
        {
          Node* target = n->get_node();

          const index tnode_id = n->get_node_id();
          const int idx = targets_->find( tnode_id );
          if ( idx < 0 ) // Is local node in target list?
          {
            continue;
          }

          // one-to-one, thus we can use target idx for source as well
          const index snode_id = ( *sources_ )[ idx ];
          if ( not allow_autapses_ and snode_id == tnode_id )
          {
            // no skipping required / possible,
            // as we iterate only over local nodes
            continue;
          }
          single_connect_( snode_id, *target, tid, rng );
        }
      }
    }
    catch ( std::exception& err )
    {
      // We must create a new exception here, err's lifetime ends at
      // the end of the catch block.
      exceptions_raised_.at( tid ) = std::shared_ptr< WrappedThreadException >( new WrappedThreadException( err ) );
    }
  }
}

/**
 * Solves the disconnection of two nodes on a OneToOne basis without
 * structural plasticity. This means this method can be manually called
 * by the user to delete existing synapses.
 */
void
nest::OneToOneBuilder::disconnect_()
{

#pragma omp parallel
  {
    // get thread id
    const thread tid = kernel().vp_manager.get_thread_id();

    try
    {
      NodeCollection::const_iterator target_it = targets_->begin();
      NodeCollection::const_iterator source_it = sources_->begin();
      for ( ; target_it < targets_->end(); ++target_it, ++source_it )
      {
        assert( source_it < sources_->end() );

        const index tnode_id = ( *target_it ).node_id;
        const index snode_id = ( *source_it ).node_id;

        // check whether the target is on this mpi machine
        if ( not kernel().node_manager.is_local_node_id( tnode_id ) )
        {
          // Disconnecting: no parameter skipping required
          continue;
        }

        Node* const target = kernel().node_manager.get_node_or_proxy( tnode_id, tid );
        const thread target_thread = target->get_thread();

        // check whether the target is a proxy
        if ( target->is_proxy() )
        {
          // Disconnecting: no parameter skipping required
          continue;
        }
        single_disconnect_( snode_id, *target, target_thread );
      }
    }
    catch ( std::exception& err )
    {
      // We must create a new exception here, err's lifetime ends at
      // the end of the catch block.
      exceptions_raised_.at( tid ) = std::shared_ptr< WrappedThreadException >( new WrappedThreadException( err ) );
    }
  }
}

/**
 * Solves the connection of two nodes on a OneToOne basis with
 * structural plasticity. This means this method is used by the
 * structural plasticity manager based on the homostatic rules defined
 * for the synaptic elements on each node.
 */
void
nest::OneToOneBuilder::sp_connect_()
{

#pragma omp parallel
  {
    // get thread id
    const thread tid = kernel().vp_manager.get_thread_id();

    try
    {
      RngPtr rng = get_vp_specific_rng( tid );

      NodeCollection::const_iterator target_it = targets_->begin();
      NodeCollection::const_iterator source_it = sources_->begin();
      for ( ; target_it < targets_->end(); ++target_it, ++source_it )
      {
        assert( source_it < sources_->end() );

        const index snode_id = ( *source_it ).node_id;
        const index tnode_id = ( *target_it ).node_id;

        if ( snode_id == tnode_id and not allow_autapses_ )
        {
          continue;
        }

        if ( not change_connected_synaptic_elements( snode_id, tnode_id, tid, 1 ) )
        {
          skip_conn_parameter_( tid );
          continue;
        }
        Node* const target = kernel().node_manager.get_node_or_proxy( tnode_id, tid );
        const thread target_thread = target->get_thread();

        single_connect_( snode_id, *target, target_thread, rng );
      }
    }
    catch ( std::exception& err )
    {
      // We must create a new exception here, err's lifetime ends at
      // the end of the catch block.
      exceptions_raised_.at( tid ) = std::shared_ptr< WrappedThreadException >( new WrappedThreadException( err ) );
    }
  }
}

/**
 * Solves the disconnection of two nodes on a OneToOne basis with
 * structural plasticity. This means this method is used by the
 * structural plasticity manager based on the homostatic rules defined
 * for the synaptic elements on each node.
 */
void
nest::OneToOneBuilder::sp_disconnect_()
{

#pragma omp parallel
  {
    // get thread id
    const thread tid = kernel().vp_manager.get_thread_id();

    try
    {
      NodeCollection::const_iterator target_it = targets_->begin();
      NodeCollection::const_iterator source_it = sources_->begin();
      for ( ; target_it < targets_->end(); ++target_it, ++source_it )
      {
        assert( source_it < sources_->end() );

        const index snode_id = ( *source_it ).node_id;
        const index tnode_id = ( *target_it ).node_id;

        if ( not change_connected_synaptic_elements( snode_id, tnode_id, tid, -1 ) )
        {
          continue;
        }

        Node* const target = kernel().node_manager.get_node_or_proxy( tnode_id, tid );
        const thread target_thread = target->get_thread();

        single_disconnect_( snode_id, *target, target_thread );
      }
    }
    catch ( std::exception& err )
    {
      // We must create a new exception here, err's lifetime ends at
      // the end of the catch block.
      exceptions_raised_.at( tid ) = std::shared_ptr< WrappedThreadException >( new WrappedThreadException( err ) );
    }
  }
}

void
nest::AllToAllBuilder::connect_()
{

#pragma omp parallel
  {
    // get thread id
    const thread tid = kernel().vp_manager.get_thread_id();

    try
    {
      RngPtr rng = get_vp_specific_rng( tid );

      if ( loop_over_targets_() )
      {
        NodeCollection::const_iterator target_it = targets_->begin();
        for ( ; target_it < targets_->end(); ++target_it )
        {
          const index tnode_id = ( *target_it ).node_id;
          Node* const target = kernel().node_manager.get_node_or_proxy( tnode_id, tid );
          if ( target->is_proxy() )
          {
            skip_conn_parameter_( tid, sources_->size() );
            continue;
          }

          inner_connect_( tid, rng, target, tnode_id, true );
        }
      }
      else
      {
        const SparseNodeArray& local_nodes = kernel().node_manager.get_local_nodes( tid );
        SparseNodeArray::const_iterator n;
        for ( n = local_nodes.begin(); n != local_nodes.end(); ++n )
        {
          const index tnode_id = n->get_node_id();

          // Is the local node in the targets list?
          if ( targets_->find( tnode_id ) < 0 )
          {
            continue;
          }

          inner_connect_( tid, rng, n->get_node(), tnode_id, false );
        }
      }
    }
    catch ( std::exception& err )
    {
      // We must create a new exception here, err's lifetime ends at
      // the end of the catch block.
      exceptions_raised_.at( tid ) = std::shared_ptr< WrappedThreadException >( new WrappedThreadException( err ) );
    }
  }
}

void
nest::AllToAllBuilder::inner_connect_( const int tid, RngPtr rng, Node* target, index tnode_id, bool skip )
{
  const thread target_thread = target->get_thread();

  // check whether the target is on our thread
  if ( tid != target_thread )
  {
    if ( skip )
    {
      skip_conn_parameter_( tid, sources_->size() );
    }
    return;
  }

  NodeCollection::const_iterator source_it = sources_->begin();
  for ( ; source_it < sources_->end(); ++source_it )
  {
    const index snode_id = ( *source_it ).node_id;

    if ( not allow_autapses_ and snode_id == tnode_id )
    {
      if ( skip )
      {
        skip_conn_parameter_( target_thread );
      }
      continue;
    }

    single_connect_( snode_id, *target, target_thread, rng );
  }
}

/**
 * Solves the connection of two nodes on a AllToAll basis with
 * structural plasticity. This means this method is used by the
 * structural plasticity manager based on the homostatic rules defined
 * for the synaptic elements on each node.
 */
void
nest::AllToAllBuilder::sp_connect_()
{
#pragma omp parallel
  {
    // get thread id
    const thread tid = kernel().vp_manager.get_thread_id();
    try
    {
      RngPtr rng = get_vp_specific_rng( tid );

      NodeCollection::const_iterator target_it = targets_->begin();
      for ( ; target_it < targets_->end(); ++target_it )
      {
        const index tnode_id = ( *target_it ).node_id;

        NodeCollection::const_iterator source_it = sources_->begin();
        for ( ; source_it < sources_->end(); ++source_it )
        {
          const index snode_id = ( *source_it ).node_id;

          if ( not allow_autapses_ and snode_id == tnode_id )
          {
            skip_conn_parameter_( tid );
            continue;
          }
          if ( not change_connected_synaptic_elements( snode_id, tnode_id, tid, 1 ) )
          {
            skip_conn_parameter_( tid, sources_->size() );
            continue;
          }
          Node* const target = kernel().node_manager.get_node_or_proxy( tnode_id, tid );
          const thread target_thread = target->get_thread();
          single_connect_( snode_id, *target, target_thread, rng );
        }
      }
    }
    catch ( std::exception& err )
    {
      // We must create a new exception here, err's lifetime ends at
      // the end of the catch block.
      exceptions_raised_.at( tid ) = std::shared_ptr< WrappedThreadException >( new WrappedThreadException( err ) );
    }
  }
}

/**
 * Solves the disconnection of two nodes on a AllToAll basis without
 * structural plasticity. This means this method can be manually called
 * by the user to delete existing synapses.
 */
void
nest::AllToAllBuilder::disconnect_()
{

#pragma omp parallel
  {
    // get thread id
    const thread tid = kernel().vp_manager.get_thread_id();

    try
    {
      NodeCollection::const_iterator target_it = targets_->begin();
      for ( ; target_it < targets_->end(); ++target_it )
      {
        const index tnode_id = ( *target_it ).node_id;

        // check whether the target is on this mpi machine
        if ( not kernel().node_manager.is_local_node_id( tnode_id ) )
        {
          // Disconnecting: no parameter skipping required
          continue;
        }

        Node* const target = kernel().node_manager.get_node_or_proxy( tnode_id, tid );
        const thread target_thread = target->get_thread();

        // check whether the target is a proxy
        if ( target->is_proxy() )
        {
          // Disconnecting: no parameter skipping required
          continue;
        }

        NodeCollection::const_iterator source_it = sources_->begin();
        for ( ; source_it < sources_->end(); ++source_it )
        {
          const index snode_id = ( *source_it ).node_id;
          single_disconnect_( snode_id, *target, target_thread );
        }
      }
    }
    catch ( std::exception& err )
    {
      // We must create a new exception here, err's lifetime ends at
      // the end of the catch block.
      exceptions_raised_.at( tid ) = std::shared_ptr< WrappedThreadException >( new WrappedThreadException( err ) );
    }
  }
}

/**
 * Solves the disconnection of two nodes on a AllToAll basis with
 * structural plasticity. This means this method is used by the
 * structural plasticity manager based on the homostatic rules defined
 * for the synaptic elements on each node.
 */
void
nest::AllToAllBuilder::sp_disconnect_()
{
#pragma omp parallel
  {
    // get thread id
    const thread tid = kernel().vp_manager.get_thread_id();

    try
    {
      NodeCollection::const_iterator target_it = targets_->begin();
      for ( ; target_it < targets_->end(); ++target_it )
      {
        const index tnode_id = ( *target_it ).node_id;

        NodeCollection::const_iterator source_it = sources_->begin();
        for ( ; source_it < sources_->end(); ++source_it )
        {
          const index snode_id = ( *source_it ).node_id;

          if ( not change_connected_synaptic_elements( snode_id, tnode_id, tid, -1 ) )
          {
            // Disconnecting: no parameter skipping required
            continue;
          }
          Node* const target = kernel().node_manager.get_node_or_proxy( tnode_id, tid );
          const thread target_thread = target->get_thread();
          single_disconnect_( snode_id, *target, target_thread );
        }
      }
    }
    catch ( std::exception& err )
    {
      // We must create a new exception here, err's lifetime ends at
      // the end of the catch block.
      exceptions_raised_.at( tid ) = std::shared_ptr< WrappedThreadException >( new WrappedThreadException( err ) );
    }
  }
}

nest::FixedInDegreeBuilder::FixedInDegreeBuilder( NodeCollectionPTR sources,
  NodeCollectionPTR targets,
  const DictionaryDatum& conn_spec,
  const std::vector< DictionaryDatum >& syn_specs )
  : ConnBuilder( sources, targets, conn_spec, syn_specs )
{
  // check for potential errors
  long n_sources = static_cast< long >( sources_->size() );
  if ( n_sources == 0 )
  {
    throw BadProperty( "Source array must not be empty." );
  }
  ParameterDatum* pd = dynamic_cast< ParameterDatum* >( ( *conn_spec )[ names::indegree ].datum() );
  if ( pd )
  {
    indegree_ = *pd;
    // TODO: Checks of parameter range
  }
  else
  {
    // Assume indegree is a scalar
    const long value = ( *conn_spec )[ names::indegree ];
    indegree_ = std::shared_ptr< Parameter >( new ConstantParameter( value ) );

    // verify that indegree is not larger than source population if multapses are disabled
    if ( not allow_multapses_ )
    {
      if ( value > n_sources )
      {
        throw BadProperty( "Indegree cannot be larger than population size." );
      }
      else if ( value == n_sources and not allow_autapses_ )
      {
        LOG( M_WARNING,
          "FixedInDegreeBuilder::connect",
          "Multapses and autapses prohibited. When the sources and the targets "
          "have a non-empty intersection, the connect algorithm will enter an infinite loop." );
        return;
      }

      if ( value > 0.9 * n_sources )
      {
        LOG( M_WARNING,
          "FixedInDegreeBuilder::connect",
          "Multapses are prohibited and you request more than 90% connectivity. Expect long connecting times!" );
      }
    } // if (not allow_multapses_ )

    if ( value < 0 )
    {
      throw BadProperty( "Indegree cannot be less than zero." );
    }
  }
}

void
nest::FixedInDegreeBuilder::connect_()
{

#pragma omp parallel
  {
    // get thread id
    const thread tid = kernel().vp_manager.get_thread_id();

    try
    {
      RngPtr rng = get_vp_specific_rng( tid );

      if ( loop_over_targets_() )
      {
        NodeCollection::const_iterator target_it = targets_->begin();
        for ( ; target_it < targets_->end(); ++target_it )
        {
          const index tnode_id = ( *target_it ).node_id;
          Node* const target = kernel().node_manager.get_node_or_proxy( tnode_id, tid );

          const long indegree_value = std::round( indegree_->value( rng, target ) );
          if ( target->is_proxy() )
          {
            // skip array parameters handled in other virtual processes
            skip_conn_parameter_( tid, indegree_value );
            continue;
          }

          inner_connect_( tid, rng, target, tnode_id, true, indegree_value );
        }
      }
      else
      {
        const SparseNodeArray& local_nodes = kernel().node_manager.get_local_nodes( tid );
        SparseNodeArray::const_iterator n;
        for ( n = local_nodes.begin(); n != local_nodes.end(); ++n )
        {
          const index tnode_id = n->get_node_id();

          // Is the local node in the targets list?
          if ( targets_->find( tnode_id ) < 0 )
          {
            continue;
          }
          auto source = n->get_node();
          const long indegree_value = std::round( indegree_->value( rng, source ) );

          inner_connect_( tid, rng, source, tnode_id, false, indegree_value );
        }
      }
    }
    catch ( std::exception& err )
    {
      // We must create a new exception here, err's lifetime ends at
      // the end of the catch block.
      exceptions_raised_.at( tid ) = std::shared_ptr< WrappedThreadException >( new WrappedThreadException( err ) );
    }
  }
}

void
nest::FixedInDegreeBuilder::inner_connect_( const int tid,
  RngPtr rng,
  Node* target,
  index tnode_id,
  bool skip,
  long indegree_value )
{
  const thread target_thread = target->get_thread();

  // check whether the target is on our thread
  if ( tid != target_thread )
  {
    // skip array parameters handled in other virtual processes
    if ( skip )
    {
      skip_conn_parameter_( tid, indegree_value );
    }
    return;
  }

  std::set< long > ch_ids;
  long n_rnd = sources_->size();

  for ( long j = 0; j < indegree_value; ++j )
  {
    unsigned long s_id;
    index snode_id;
    bool skip_autapse = false;
    bool skip_multapse = false;

    do
    {
      s_id = rng->ulrand( n_rnd );
      snode_id = ( *sources_ )[ s_id ];
      skip_autapse = not allow_autapses_ and snode_id == tnode_id;
      skip_multapse = not allow_multapses_ and ch_ids.find( s_id ) != ch_ids.end();
    } while ( skip_autapse or skip_multapse );

    if ( not allow_multapses_ )
    {
      ch_ids.insert( s_id );
    }

    single_connect_( snode_id, *target, target_thread, rng );
  }
}

nest::FixedOutDegreeBuilder::FixedOutDegreeBuilder( NodeCollectionPTR sources,
  NodeCollectionPTR targets,
  const DictionaryDatum& conn_spec,
  const std::vector< DictionaryDatum >& syn_specs )
  : ConnBuilder( sources, targets, conn_spec, syn_specs )
{
  // check for potential errors
  long n_targets = static_cast< long >( targets_->size() );
  if ( n_targets == 0 )
  {
    throw BadProperty( "Target array must not be empty." );
  }
  ParameterDatum* pd = dynamic_cast< ParameterDatum* >( ( *conn_spec )[ names::outdegree ].datum() );
  if ( pd )
  {
    outdegree_ = *pd;
    // TODO: Checks of parameter range
  }
  else
  {
    // Assume outdegree is a scalar
    const long value = ( *conn_spec )[ names::outdegree ];

    outdegree_ = std::shared_ptr< Parameter >( new ConstantParameter( value ) );

    // verify that outdegree is not larger than target population if multapses
    // are disabled
    if ( not allow_multapses_ )
    {
      if ( value > n_targets )
      {
        throw BadProperty( "Outdegree cannot be larger than population size." );
      }
      else if ( value == n_targets and not allow_autapses_ )
      {
        LOG( M_WARNING,
          "FixedOutDegreeBuilder::connect",
          "Multapses and autapses prohibited. When the sources and the targets "
          "have a non-empty intersection, the connect algorithm will enter an infinite loop." );
        return;
      }

      if ( value > 0.9 * n_targets )
      {
        LOG( M_WARNING,
          "FixedOutDegreeBuilder::connect",
          "Multapses are prohibited and you request more than 90% connectivity. Expect long connecting times!" );
      }
    }

    if ( value < 0 )
    {
      throw BadProperty( "Outdegree cannot be less than zero." );
    }
  }
}

void
nest::FixedOutDegreeBuilder::connect_()
{
  // get global rng that is tested for synchronization for all threads
  RngPtr grng = get_rank_synced_rng();

  NodeCollection::const_iterator source_it = sources_->begin();
  for ( ; source_it < sources_->end(); ++source_it )
  {
    const index snode_id = ( *source_it ).node_id;

    std::set< long > ch_ids;
    std::vector< index > tgt_ids_;
    const long n_rnd = targets_->size();

    Node* source_node = kernel().node_manager.get_node_or_proxy( snode_id );
    const long outdegree_value = std::round( outdegree_->value( grng, source_node ) );
    for ( long j = 0; j < outdegree_value; ++j )
    {
      unsigned long t_id;
      index tnode_id;
      bool skip_autapse = false;
      bool skip_multapse = false;

      do
      {
        t_id = grng->ulrand( n_rnd );
        tnode_id = ( *targets_ )[ t_id ];
        skip_autapse = not allow_autapses_ and tnode_id == snode_id;
        skip_multapse = not allow_multapses_ and ch_ids.find( t_id ) != ch_ids.end();
      } while ( skip_autapse or skip_multapse );

      if ( not allow_multapses_ )
      {
        ch_ids.insert( t_id );
      }

      tgt_ids_.push_back( tnode_id );
    }

#pragma omp parallel
    {
      // get thread id
      const thread tid = kernel().vp_manager.get_thread_id();

      try
      {
        RngPtr rng = get_vp_specific_rng( tid );

        std::vector< index >::const_iterator tnode_id_it = tgt_ids_.begin();
        for ( ; tnode_id_it != tgt_ids_.end(); ++tnode_id_it )
        {
          Node* const target = kernel().node_manager.get_node_or_proxy( *tnode_id_it, tid );
          if ( target->is_proxy() )
          {
            // skip array parameters handled in other virtual processes
            skip_conn_parameter_( tid );
            continue;
          }

          single_connect_( snode_id, *target, tid, rng );
        }
      }
      catch ( std::exception& err )
      {
        // We must create a new exception here, err's lifetime ends at
        // the end of the catch block.
        exceptions_raised_.at( tid ) = std::shared_ptr< WrappedThreadException >( new WrappedThreadException( err ) );
      }
    }
  }
}

nest::FixedTotalNumberBuilder::FixedTotalNumberBuilder( NodeCollectionPTR sources,
  NodeCollectionPTR targets,
  const DictionaryDatum& conn_spec,
  const std::vector< DictionaryDatum >& syn_specs )
  : ConnBuilder( sources, targets, conn_spec, syn_specs )
  , N_( ( *conn_spec )[ names::N ] )
{

  // check for potential errors

  // verify that total number of connections is not larger than
  // N_sources*N_targets
  if ( not allow_multapses_ )
  {
    if ( ( N_ > static_cast< long >( sources_->size() * targets_->size() ) ) )
    {
      throw BadProperty( "Total number of connections cannot exceed product of source and target population sizes." );
    }
  }

  if ( N_ < 0 )
  {
    throw BadProperty( "Total number of connections cannot be negative." );
  }

  // for now multapses cannot be forbidden
  // TODO: Implement option for multapses_ = False, where already existing
  // connections are stored in
  // a bitmap
  if ( not allow_multapses_ )
  {
    throw NotImplemented( "Connect doesn't support the suppression of multapses in the FixedTotalNumber connector." );
  }
}

void
nest::FixedTotalNumberBuilder::connect_()
{
  const int M = kernel().vp_manager.get_num_virtual_processes();
  const long size_sources = sources_->size();
  const long size_targets = targets_->size();

  // drawing connection ids

  // Compute the distribution of targets over processes using the modulo
  // function
  std::vector< size_t > number_of_targets_on_vp( M, 0 );
  std::vector< index > local_targets;
  local_targets.reserve( size_targets / kernel().mpi_manager.get_num_processes() );
  for ( size_t t = 0; t < targets_->size(); t++ )
  {
    int vp = kernel().vp_manager.node_id_to_vp( ( *targets_ )[ t ] );
    ++number_of_targets_on_vp[ vp ];
    if ( kernel().vp_manager.is_local_vp( vp ) )
    {
      local_targets.push_back( ( *targets_ )[ t ] );
    }
  }

  // We use the multinomial distribution to determine the number of
  // connections that will be made on one virtual process, i.e. we
  // partition the set of edges into n_vps subsets. The number of
  // edges on one virtual process is binomially distributed with
  // the boundary condition that the sum of all edges over virtual
  // processes is the total number of edges.
  // To obtain the num_conns_on_vp we adapt the gsl
  // implementation of the multinomial distribution.

  // K from gsl is equivalent to M = n_vps
  // N is already taken from stack
  // p[] is targets_on_vp
  std::vector< long > num_conns_on_vp( M, 0 ); // corresponds to n[]

  // calculate exact multinomial distribution
  // get global rng that is tested for synchronization for all threads
  RngPtr grng = get_rank_synced_rng();

  // begin code adapted from gsl 1.8 //
  double sum_dist = 0.0; // corresponds to sum_p
  // norm is equivalent to size_targets
  unsigned int sum_partitions = 0; // corresponds to sum_n

  binomial_distribution bino_dist;
  for ( int k = 0; k < M; k++ )
  {
    // If we have distributed all connections on the previous processes we exit the loop. It is important to
    // have this check here, as N - sum_partition is set as n value for GSL, and this must be larger than 0.
    if ( N_ == sum_partitions )
    {
      break;
    }
    if ( number_of_targets_on_vp[ k ] > 0 )
    {
      double num_local_targets = static_cast< double >( number_of_targets_on_vp[ k ] );
      double p_local = num_local_targets / ( size_targets - sum_dist );

      binomial_distribution::param_type param( N_ - sum_partitions, p_local );
      num_conns_on_vp[ k ] = bino_dist( grng, param );
    }

    sum_dist += static_cast< double >( number_of_targets_on_vp[ k ] );
    sum_partitions += static_cast< unsigned int >( num_conns_on_vp[ k ] );
  }

  // end code adapted from gsl 1.8

#pragma omp parallel
  {
    // get thread id
    const thread tid = kernel().vp_manager.get_thread_id();

    try
    {
      const int vp_id = kernel().vp_manager.thread_to_vp( tid );

      if ( kernel().vp_manager.is_local_vp( vp_id ) )
      {
        RngPtr rng = get_vp_specific_rng( tid );

        // gather local target node IDs
        std::vector< index > thread_local_targets;
        thread_local_targets.reserve( number_of_targets_on_vp[ vp_id ] );

        std::vector< index >::const_iterator tnode_id_it = local_targets.begin();
        for ( ; tnode_id_it != local_targets.end(); ++tnode_id_it )
        {
          if ( kernel().vp_manager.node_id_to_vp( *tnode_id_it ) == vp_id )
          {
            thread_local_targets.push_back( *tnode_id_it );
          }
        }

        assert( thread_local_targets.size() == number_of_targets_on_vp[ vp_id ] );

        while ( num_conns_on_vp[ vp_id ] > 0 )
        {

          // draw random numbers for source node from all source neurons
          const long s_index = rng->ulrand( size_sources );
          // draw random numbers for target node from
          // targets_on_vp on this virtual process
          const long t_index = rng->ulrand( thread_local_targets.size() );
          // map random number of source node to node ID corresponding to
          // the source_adr vector
          const long snode_id = ( *sources_ )[ s_index ];
          // map random number of target node to node ID using the
          // targets_on_vp vector
          const long tnode_id = thread_local_targets[ t_index ];

          Node* const target = kernel().node_manager.get_node_or_proxy( tnode_id, tid );
          const thread target_thread = target->get_thread();

          if ( allow_autapses_ or snode_id != tnode_id )
          {
            single_connect_( snode_id, *target, target_thread, rng );
            num_conns_on_vp[ vp_id ]--;
          }
        }
      }
    }
    catch ( std::exception& err )
    {
      // We must create a new exception here, err's lifetime ends at
      // the end of the catch block.
      exceptions_raised_.at( tid ) = std::shared_ptr< WrappedThreadException >( new WrappedThreadException( err ) );
    }
  }
}


nest::BernoulliBuilder::BernoulliBuilder( NodeCollectionPTR sources,
  NodeCollectionPTR targets,
  const DictionaryDatum& conn_spec,
  const std::vector< DictionaryDatum >& syn_specs )
  : ConnBuilder( sources, targets, conn_spec, syn_specs )
{
  ParameterDatum* pd = dynamic_cast< ParameterDatum* >( ( *conn_spec )[ names::p ].datum() );
  if ( pd )
  {
    p_ = *pd;
    // TODO: Checks of parameter range
  }
  else
  {
    // Assume p is a scalar
    const double value = ( *conn_spec )[ names::p ];
    if ( value < 0 or 1 < value )
    {
      throw BadProperty( "Connection probability 0 <= p <= 1 required." );
    }
    p_ = std::shared_ptr< Parameter >( new ConstantParameter( value ) );
  }
}


void
nest::BernoulliBuilder::connect_()
{
#pragma omp parallel
  {
    // get thread id
    const thread tid = kernel().vp_manager.get_thread_id();

    try
    {
      RngPtr rng = get_vp_specific_rng( tid );

      if ( loop_over_targets_() )
      {
        NodeCollection::const_iterator target_it = targets_->begin();
        for ( ; target_it < targets_->end(); ++target_it )
        {
          const index tnode_id = ( *target_it ).node_id;
          Node* const target = kernel().node_manager.get_node_or_proxy( tnode_id, tid );
          if ( target->is_proxy() )
          {
            // skip array parameters handled in other virtual processes
            skip_conn_parameter_( tid );
            continue;
          }

          inner_connect_( tid, rng, target, tnode_id );
        }
      }

      else
      {
        const SparseNodeArray& local_nodes = kernel().node_manager.get_local_nodes( tid );
        SparseNodeArray::const_iterator n;
        for ( n = local_nodes.begin(); n != local_nodes.end(); ++n )
        {
          const index tnode_id = n->get_node_id();

          // Is the local node in the targets list?
          if ( targets_->find( tnode_id ) < 0 )
          {
            continue;
          }

          inner_connect_( tid, rng, n->get_node(), tnode_id );
        }
      }
    }
    catch ( std::exception& err )
    {
      // We must create a new exception here, err's lifetime ends at
      // the end of the catch block.
      exceptions_raised_.at( tid ) = std::shared_ptr< WrappedThreadException >( new WrappedThreadException( err ) );
    }
  } // of omp parallel
}

void
nest::BernoulliBuilder::inner_connect_( const int tid, RngPtr rng, Node* target, index tnode_id )
{
  const thread target_thread = target->get_thread();

  // check whether the target is on our thread
  if ( tid != target_thread )
  {
    return;
  }

  // It is not possible to create multapses with this type of BernoulliBuilder,
  // hence leave out corresponding checks.

  NodeCollection::const_iterator source_it = sources_->begin();
  for ( ; source_it < sources_->end(); ++source_it )
  {
    const index snode_id = ( *source_it ).node_id;

    if ( not allow_autapses_ and snode_id == tnode_id )
    {
      continue;
    }
    if ( rng->drand() >= p_->value( rng, target ) )
    {
      continue;
    }

    single_connect_( snode_id, *target, target_thread, rng );
  }
}


nest::SymmetricBernoulliBuilder::SymmetricBernoulliBuilder( NodeCollectionPTR sources,
  NodeCollectionPTR targets,
  const DictionaryDatum& conn_spec,
  const std::vector< DictionaryDatum >& syn_specs )
  : ConnBuilder( sources, targets, conn_spec, syn_specs )
  , p_( ( *conn_spec )[ names::p ] )
{
  // This connector takes care of symmetric connections on its own
  creates_symmetric_connections_ = true;

  if ( p_ < 0 or 1 <= p_ )
  {
    throw BadProperty( "Connection probability 0 <= p < 1 required." );
  }

  if ( not allow_multapses_ )
  {
    throw BadProperty( "Multapses must be enabled." );
  }

  if ( allow_autapses_ )
  {
    throw BadProperty( "Autapses must be disabled." );
  }

  if ( not make_symmetric_ )
  {
    throw BadProperty( "Symmetric connections must be enabled." );
  }
}


void
nest::SymmetricBernoulliBuilder::connect_()
{
#pragma omp parallel
  {
    const thread tid = kernel().vp_manager.get_thread_id();

    // Use RNG generating same number sequence on all threads
    RngPtr synced_rng = get_vp_synced_rng( tid );

    try
    {
      binomial_distribution bino_dist;
      binomial_distribution::param_type param( sources_->size(), p_ );

      unsigned long indegree;
      index snode_id;
      std::set< index > previous_snode_ids;
      Node* target;
      thread target_thread;
      Node* source;
      thread source_thread;

      for ( NodeCollection::const_iterator tnode_id = targets_->begin(); tnode_id != targets_->end(); ++tnode_id )
      {
        // sample indegree according to truncated Binomial distribution
        indegree = sources_->size();
        while ( indegree >= sources_->size() )
        {
          indegree = bino_dist( synced_rng, param );
        }
        assert( indegree < sources_->size() );

        target = kernel().node_manager.get_node_or_proxy( ( *tnode_id ).node_id, tid );
        target_thread = tid;

        // check whether the target is on this thread
        if ( target->is_proxy() )
        {
          target_thread = invalid_thread;
        }

        previous_snode_ids.clear();

        // choose indegree number of sources randomly from all sources
        size_t i = 0;
        while ( i < indegree )
        {
          snode_id = ( *sources_ )[ synced_rng->ulrand( sources_->size() ) ];

          // Avoid autapses and multapses. Due to symmetric connectivity,
          // multapses might exist if the target neuron with node ID snode_id draws the
          // source with node ID tnode_id while choosing sources itself.
          if ( snode_id == ( *tnode_id ).node_id or previous_snode_ids.find( snode_id ) != previous_snode_ids.end() )
          {
            continue;
          }
          previous_snode_ids.insert( snode_id );

          source = kernel().node_manager.get_node_or_proxy( snode_id, tid );
          source_thread = tid;

          if ( source->is_proxy() )
          {
            source_thread = invalid_thread;
          }

          // if target is local: connect
          if ( target_thread == tid )
          {
            assert( target );
            single_connect_( snode_id, *target, target_thread, synced_rng );
          }

          // if source is local: connect
          if ( source_thread == tid )
          {
            assert( source );
            single_connect_( ( *tnode_id ).node_id, *source, source_thread, synced_rng );
          }

          ++i;
        }
      }
    }
    catch ( std::exception& err )
    {
      // We must create a new exception here, err's lifetime ends at
      // the end of the catch block.
      exceptions_raised_.at( tid ) = std::shared_ptr< WrappedThreadException >( new WrappedThreadException( err ) );
    }
  }
}


/**
 * The SPBuilder is in charge of the creation of synapses during the simulation
 * under the control of the structural plasticity manager
 * @param net the network
 * @param sources the source nodes on which synapses can be created/deleted
 * @param targets the target nodes on which synapses can be created/deleted
 * @param conn_spec connectivity specs
 * @param syn_spec synapse specs
 */
nest::SPBuilder::SPBuilder( NodeCollectionPTR sources,
  NodeCollectionPTR targets,
  const DictionaryDatum& conn_spec,
  const std::vector< DictionaryDatum >& syn_spec )
  : ConnBuilder( sources, targets, conn_spec, syn_spec )
{
  // Check that both pre and postsynaptic element are provided
  if ( not use_pre_synaptic_element_ or not use_post_synaptic_element_ )
  {
    throw BadProperty( "pre_synaptic_element and/or post_synaptic_elements is missing." );
  }
}

void
nest::SPBuilder::update_delay( delay& d ) const
{
  if ( get_default_delay() )
  {
    DictionaryDatum syn_defaults = kernel().model_manager.get_connector_defaults( get_synapse_model() );
    const double delay = getValue< double >( syn_defaults, "delay" );
    d = Time( Time::ms( delay ) ).get_steps();
  }
}

void
nest::SPBuilder::sp_connect( const std::vector< index >& sources, const std::vector< index >& targets )
{
  connect_( sources, targets );

  // check if any exceptions have been raised
  for ( thread tid = 0; tid < kernel().vp_manager.get_num_threads(); ++tid )
  {
    if ( exceptions_raised_.at( tid ).get() )
    {
      throw WrappedThreadException( *( exceptions_raised_.at( tid ) ) );
    }
  }
}

void
nest::SPBuilder::connect_()
{
  throw NotImplemented( "Connection without structural plasticity is not possible for this connection builder." );
}

/**
 * In charge of dynamically creating the new synapses
 */
void
nest::SPBuilder::connect_( NodeCollectionPTR, NodeCollectionPTR )
{
  throw NotImplemented( "Connection without structural plasticity is not possible for this connection builder." );
}

void
nest::SPBuilder::connect_( const std::vector< index >& sources, const std::vector< index >& targets )
{
  // Code copied and adapted from OneToOneBuilder::connect_()
  // make sure that target and source population have the same size
  if ( sources.size() != targets.size() )
  {
    throw DimensionMismatch( "Source and target population must be of the same size." );
  }

#pragma omp parallel
  {
    // get thread id
    const thread tid = kernel().vp_manager.get_thread_id();

    try
    {
      RngPtr rng = get_vp_specific_rng( tid );

      std::vector< index >::const_iterator tnode_id_it = targets.begin();
      std::vector< index >::const_iterator snode_id_it = sources.begin();
      for ( ; tnode_id_it != targets.end(); ++tnode_id_it, ++snode_id_it )
      {
        assert( snode_id_it != sources.end() );

        if ( *snode_id_it == *tnode_id_it and not allow_autapses_ )
        {
          continue;
        }

        if ( not change_connected_synaptic_elements( *snode_id_it, *tnode_id_it, tid, 1 ) )
        {
          skip_conn_parameter_( tid );
          continue;
        }
        Node* const target = kernel().node_manager.get_node_or_proxy( *tnode_id_it, tid );

        single_connect_( *snode_id_it, *target, tid, rng );
      }
    }
    catch ( std::exception& err )
    {
      // We must create a new exception here, err's lifetime ends at
      // the end of the catch block.
      exceptions_raised_.at( tid ) = std::shared_ptr< WrappedThreadException >( new WrappedThreadException( err ) );
    }
  }
}<|MERGE_RESOLUTION|>--- conflicted
+++ resolved
@@ -163,11 +163,8 @@
   // check whether the source is on this mpi machine
   if ( kernel().node_manager.is_local_node_id( snode_id ) )
   {
-<<<<<<< HEAD
-    StructuralPlasticityNode* const source = static_cast< StructuralPlasticityNode* >( kernel().node_manager.get_node_or_proxy( snode_id, tid ) );
-=======
-    StructuralPlasticityNode* const source = static_cast<StructuralPlasticityNode*>(kernel().node_manager.get_node_or_proxy( snode_id, tid ));
->>>>>>> 22fd7c3a
+    StructuralPlasticityNode* const source =
+      static_cast< StructuralPlasticityNode* >( kernel().node_manager.get_node_or_proxy( snode_id, tid ) );
     const thread source_thread = source->get_thread();
 
     // check whether the source is on our thread
@@ -185,11 +182,8 @@
   }
   else
   {
-<<<<<<< HEAD
-    StructuralPlasticityNode* const target = static_cast< StructuralPlasticityNode* >( kernel().node_manager.get_node_or_proxy( tnode_id, tid ) );
-=======
-    StructuralPlasticityNode* const target = static_cast<StructuralPlasticityNode*>(kernel().node_manager.get_node_or_proxy( tnode_id, tid ));
->>>>>>> 22fd7c3a
+    StructuralPlasticityNode* const target =
+      static_cast< StructuralPlasticityNode* >( kernel().node_manager.get_node_or_proxy( tnode_id, tid ) );
     const thread target_thread = target->get_thread();
     // check whether the target is on our thread
     if ( tid != target_thread )
