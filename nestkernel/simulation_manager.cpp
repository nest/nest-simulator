/*
 *  simulation_manager.cpp
 *
 *  This file is part of NEST.
 *
 *  Copyright (C) 2004 The NEST Initiative
 *
 *  NEST is free software: you can redistribute it and/or modify
 *  it under the terms of the GNU General Public License as published by
 *  the Free Software Foundation, either version 2 of the License, or
 *  (at your option) any later version.
 *
 *  NEST is distributed in the hope that it will be useful,
 *  but WITHOUT ANY WARRANTY; without even the implied warranty of
 *  MERCHANTABILITY or FITNESS FOR A PARTICULAR PURPOSE.  See the
 *  GNU General Public License for more details.
 *
 *  You should have received a copy of the GNU General Public License
 *  along with NEST.  If not, see <http://www.gnu.org/licenses/>.
 *
 */

#include "simulation_manager.h"

// C includes:
#include <sys/time.h>

// C++ includes:
#include <limits>
#include <vector>

// Includes from libnestutil:
#include "compose.hpp"
#include "numerics.h"

// Includes from nestkernel:
#include "connection_manager_impl.h"
#include "event_delivery_manager.h"
#include "kernel_manager.h"

// Includes from sli:
#include "dictutils.h"

nest::SimulationManager::SimulationManager()
  : clock_( Time::tic( 0L ) )
  , slice_( 0L )
  , to_do_( 0L )
  , to_do_total_( 0L )
  , from_step_( 0L )
  , to_step_( 0L ) // consistent with to_do_ == 0
  , t_real_( 0L )
  , prepared_( false )
  , simulating_( false )
  , simulated_( false )
  , inconsistent_state_( false )
  , print_time_( false )
  , use_wfr_( true )
  , wfr_comm_interval_( 1.0 )
  , wfr_tol_( 0.0001 )
  , wfr_max_iterations_( 15 )
  , wfr_interpolation_order_( 3 )
  , update_time_limit_( std::numeric_limits< double >::infinity() )
  , min_update_time_( std::numeric_limits< double >::infinity() )
  , max_update_time_( -std::numeric_limits< double >::infinity() )
{
}

void
nest::SimulationManager::initialize()
{
  Time::reset_to_defaults();
  Time::reset_resolution();

  clock_.set_to_zero();
  clock_.calibrate();

  to_do_ = 0;
  slice_ = 0;
  from_step_ = 0;
  to_step_ = 0; // consistent with to_do_ = 0

  prepared_ = false;
  simulating_ = false;
  simulated_ = false;
  inconsistent_state_ = false;

  reset_timers_for_preparation();
  reset_timers_for_dynamics();
}

void
nest::SimulationManager::finalize()
{
}

void
nest::SimulationManager::reset_timers_for_preparation()
{
  sw_communicate_prepare_.reset();
#ifdef TIMER_DETAILED
  sw_gather_target_data_.reset();
#endif
}

void
nest::SimulationManager::reset_timers_for_dynamics()
{
  sw_simulate_.reset();
#ifdef TIMER_DETAILED
  sw_gather_spike_data_.reset();
  sw_update_.reset();
#endif
}

void
nest::SimulationManager::set_status( const DictionaryDatum& d )
{
  // Create an instance of time converter here to capture the current
  // representation of time objects: TICS_PER_MS and TICS_PER_STEP
  // will be stored in time_converter.
  // This object can then be used to convert times in steps
  // (e.g. Connection::delay_) or tics to the new representation.
  // We pass this object to ConnectionManager::calibrate to update
  // all time objects in the connection system to the new representation.
  // MH 08-04-14
  TimeConverter time_converter;

  double time;
  if ( updateValue< double >( d, names::biological_time, time ) )
  {
    if ( time != 0.0 )
    {
      throw BadProperty( "The simulation time can only be set to 0.0." );
    }

    if ( clock_ > TimeZero )
    {
      // reset only if time has passed
      LOG( M_WARNING,
        "SimulationManager::set_status",
        "Simulation time reset to t=0.0. Resetting the simulation time is not "
        "fully supported in NEST at present. Some spikes may be lost, and "
        "stimulation devices may behave unexpectedly. PLEASE REVIEW YOUR "
        "SIMULATION OUTPUT CAREFULLY!" );

      clock_ = Time::step( 0 );
      from_step_ = 0;
      slice_ = 0;
      // clear all old spikes
      kernel().event_delivery_manager.configure_spike_data_buffers();
    }
  }

  updateValue< bool >( d, names::print_time, print_time_ );

  // tics_per_ms and resolution must come after local_num_thread /
  // total_num_threads because they might reset the network and the time
  // representation
  double tics_per_ms = 0.0;
  bool tics_per_ms_updated = updateValue< double >( d, names::tics_per_ms, tics_per_ms );
  double resd = 0.0;
  bool res_updated = updateValue< double >( d, names::resolution, resd );

  if ( tics_per_ms_updated or res_updated )
  {
    std::vector< std::string > errors;
    if ( kernel().node_manager.size() > 0 )
    {
      errors.push_back( "Nodes have already been created" );
    }
    if ( has_been_simulated() )
    {
      errors.push_back( "Network has been simulated" );
    }
    if ( kernel().model_manager.are_model_defaults_modified() )
    {
      errors.push_back( "Model defaults were modified" );
    }

    if ( errors.size() == 1 )
    {
      throw KernelException( errors[ 0 ] + ": time representation cannot be changed." );
    }
    if ( errors.size() > 1 )
    {
      std::string msg = "Time representation unchanged. Error conditions:";
      for ( auto& error : errors )
      {
        msg += " " + error + ".";
      }
      throw KernelException( msg );
    }

    // only allow TICS_PER_MS to be changed together with resolution
    if ( res_updated and tics_per_ms_updated )
    {
      if ( resd < 1.0 / tics_per_ms )
      {
        throw KernelException( "Resolution must be greater than or equal to one tic. Value unchanged." );
      }
      else if ( not is_integer( resd * tics_per_ms ) )
      {
        throw KernelException( "Resolution must be a multiple of the tic length. Value unchanged." );
      }
      else
      {
        const double old_res = nest::Time::get_resolution().get_ms();
        const tic_t old_tpms = nest::Time::get_resolution().get_tics_per_ms();

        nest::Time::set_resolution( tics_per_ms, resd );
        // adjust to new resolution
        clock_.calibrate();
        // adjust delays in the connection system to new resolution
        kernel().connection_manager.calibrate( time_converter );
        kernel().model_manager.calibrate( time_converter );

<<<<<<< HEAD
        std::string msg =
          String::compose( "tics per ms and resolution changed from %1 tics and %2 ms to %3 tics and %4 ms.",
            old_tpms,
            old_res,
            tics_per_ms,
            resd );
=======
        std::string msg = String::compose(
          "Tics per ms and resolution changed from %1 tics and %2 ms to %3 tics and %4 ms.",
          old_tpms, old_res, tics_per_ms, resd );
>>>>>>> 05c7a476
        LOG( M_INFO, "SimulationManager::set_status", msg );

        // make sure that wfr communication interval is always greater or equal
        // to resolution if no wfr is used explicitly set wfr_comm_interval
        // to resolution because communication in every step is needed
        if ( wfr_comm_interval_ < Time::get_resolution().get_ms() or not use_wfr_ )
        {
          wfr_comm_interval_ = Time::get_resolution().get_ms();
        }
      }
    }
    else if ( res_updated ) // only resolution changed
    {
      if ( resd < Time::get_ms_per_tic() )
      {
        throw KernelException( "Resolution must be greater than or equal to one tic. Value unchanged." );
      }
      else if ( not is_integer( resd / Time::get_ms_per_tic() ) )
      {
        throw KernelException( "Resolution must be a multiple of the tic length. Value unchanged." );
      }
      else
      {
        const double old_res = nest::Time::get_resolution().get_ms();

        Time::set_resolution( resd );
        clock_.calibrate(); // adjust to new resolution
        // adjust delays in the connection system to new resolution
        kernel().connection_manager.calibrate( time_converter );
        kernel().model_manager.calibrate( time_converter );

        std::string msg = String::compose( "Temporal resolution changed from %1 to %2 ms.", old_res, resd );
        LOG( M_INFO, "SimulationManager::set_status", msg );

        // make sure that wfr communication interval is always greater or equal
        // to resolution if no wfr is used explicitly set wfr_comm_interval
        // to resolution because communication in every step is needed
        if ( wfr_comm_interval_ < Time::get_resolution().get_ms() or not use_wfr_ )
        {
          wfr_comm_interval_ = Time::get_resolution().get_ms();
        }
      }
    }
    else
    {
      throw KernelException( "Change of tics_per_step requires simultaneous specification of resolution." );
    }
  }

  // The decision whether the waveform relaxation is used
  // must be set before nodes are created.
  // Important: wfr_comm_interval_ may change depending on use_wfr_
  bool wfr;
  if ( updateValue< bool >( d, names::use_wfr, wfr ) )
  {
    if ( kernel().node_manager.size() > 0 )
    {
      LOG( M_ERROR,
        "SimulationManager::set_status",
        "Cannot enable/disable usage of waveform relaxation after nodes have "
        "been created. Please call ResetKernel first." );
      throw KernelException();
    }
    else
    {
      use_wfr_ = wfr;
      // if no wfr is used explicitly set wfr_comm_interval to resolution
      // because communication in every step is needed
      if ( not use_wfr_ )
      {
        wfr_comm_interval_ = Time::get_resolution().get_ms();
      }
    }
  }

  // wfr_comm_interval_ can only be changed if use_wfr_ is true and before
  // connections are created. If use_wfr_ is false wfr_comm_interval_ is set to
  // the resolution whenever the resolution changes.
  double wfr_interval;
  if ( updateValue< double >( d, names::wfr_comm_interval, wfr_interval ) )
  {
    if ( not use_wfr_ )
    {
      LOG( M_ERROR,
        "SimulationManager::set_status",
        "Cannot set waveform communication interval when usage of waveform "
        "relaxation is disabled. Set use_wfr to true first." );
      throw KernelException();
    }
    else if ( kernel().connection_manager.get_num_connections() != 0 )
    {
      LOG( M_ERROR,
        "SimulationManager::set_status",
        "Cannot change waveform communication interval after connections have "
        "been created. Please call ResetKernel first." );
      throw KernelException();
    }
    else if ( wfr_interval < Time::get_resolution().get_ms() )
    {
      LOG( M_ERROR,
        "SimulationManager::set_status",
        "Communication interval of the waveform relaxation must be greater or "
        "equal to the resolution of the simulation." );
      throw KernelException();
    }
    else
    {
      LOG( M_INFO, "SimulationManager::set_status", "Waveform communication interval changed successfully. " );
      wfr_comm_interval_ = wfr_interval;
    }
  }

  // set the convergence tolerance for the waveform relaxation method
  double tol;
  if ( updateValue< double >( d, names::wfr_tol, tol ) )
  {
    if ( tol < 0.0 )
    {
      LOG( M_ERROR, "SimulationManager::set_status", "Tolerance must be zero or positive" );
      throw KernelException();
    }
    else
    {
      wfr_tol_ = tol;
    }
  }

  // set the maximal number of iterations for the waveform relaxation method
  long max_iter;
  if ( updateValue< long >( d, names::wfr_max_iterations, max_iter ) )
  {
    if ( max_iter <= 0 )
    {
      LOG( M_ERROR,
        "SimulationManager::set_status",
        "Maximal number of iterations  for the waveform relaxation must be "
        "positive. To disable waveform relaxation set use_wfr instead." );
      throw KernelException();
    }
    else
    {
      wfr_max_iterations_ = max_iter;
    }
  }

  // set the interpolation order for the waveform relaxation method
  long interp_order;
  if ( updateValue< long >( d, names::wfr_interpolation_order, interp_order ) )
  {
    if ( ( interp_order < 0 ) or ( interp_order == 2 ) or ( interp_order > 3 ) )
    {
      LOG( M_ERROR, "SimulationManager::set_status", "Interpolation order must be 0, 1, or 3." );
      throw KernelException();
    }
    else
    {
      wfr_interpolation_order_ = interp_order;
    }
  }

  // update time limit
  double t_new = 0.0;
  if ( updateValue< double >( d, names::update_time_limit, t_new ) )
  {
    if ( t_new <= 0 )
    {
      LOG( M_ERROR, "SimulationManager::set_status", "update_time_limit > 0 required." );
      throw KernelException();
    }

    update_time_limit_ = t_new;
  }
}

void
nest::SimulationManager::get_status( DictionaryDatum& d )
{
  def< double >( d, names::ms_per_tic, Time::get_ms_per_tic() );
  def< double >( d, names::tics_per_ms, Time::get_tics_per_ms() );
  def< long >( d, names::tics_per_step, Time::get_tics_per_step() );
  def< double >( d, names::resolution, Time::get_resolution().get_ms() );

  def< double >( d, names::T_min, Time::min().get_ms() );
  def< double >( d, names::T_max, Time::max().get_ms() );

  def< double >( d, names::biological_time, get_time().get_ms() );
  def< long >( d, names::to_do, to_do_ );
  def< bool >( d, names::print_time, print_time_ );

  def< bool >( d, names::use_wfr, use_wfr_ );
  def< double >( d, names::wfr_comm_interval, wfr_comm_interval_ );
  def< double >( d, names::wfr_tol, wfr_tol_ );
  def< long >( d, names::wfr_max_iterations, wfr_max_iterations_ );
  def< long >( d, names::wfr_interpolation_order, wfr_interpolation_order_ );

  def< double >( d, names::update_time_limit, update_time_limit_ );
  def< double >( d, names::min_update_time, min_update_time_ );
  def< double >( d, names::max_update_time, max_update_time_ );

  def< double >( d, names::time_simulate, sw_simulate_.elapsed() );
  def< double >( d, names::time_communicate_prepare, sw_communicate_prepare_.elapsed() );
#ifdef TIMER_DETAILED
  def< double >( d, names::time_gather_spike_data, sw_gather_spike_data_.elapsed() );
  def< double >( d, names::time_update, sw_update_.elapsed() );
  def< double >( d, names::time_gather_target_data, sw_gather_target_data_.elapsed() );
#endif
}

void
nest::SimulationManager::prepare()
{
  assert( kernel().is_initialized() );

  if ( prepared_ )
  {
    std::string msg = "Prepare called twice.";
    LOG( M_ERROR, "SimulationManager::prepare", msg );
    throw KernelException();
  }

  if ( inconsistent_state_ )
  {
    throw KernelException(
      "Kernel is in inconsistent state after an "
      "earlier error. Please run ResetKernel first." );
  }

  // reset profiling timers
  reset_timers_for_dynamics();
  kernel().event_delivery_manager.reset_timers_for_dynamics();

  t_real_ = 0;
  t_slice_begin_ = timeval(); // set to timeval{0, 0} as unset flag
  t_slice_end_ = timeval();   // set to timeval{0, 0} as unset flag

  // find shortest and longest delay across all MPI processes
  // this call sets the member variables
  kernel().connection_manager.update_delay_extrema_();
  kernel().event_delivery_manager.init_moduli();

  // if at the beginning of a simulation, set up spike buffers
  if ( not simulated_ )
  {
    kernel().event_delivery_manager.configure_spike_data_buffers();
  }

  kernel().node_manager.ensure_valid_thread_local_ids();
  kernel().node_manager.prepare_nodes();

  kernel().model_manager.create_secondary_events_prototypes();

  // we have to do enter_runtime after prepare_nodes, since we use
  // calibrate to map the ports of MUSIC devices, which has to be done
  // before enter_runtime
  if ( not simulated_ ) // only enter the runtime mode once
  {
    double tick = Time::get_resolution().get_ms() * kernel().connection_manager.get_min_delay();
    kernel().music_manager.enter_runtime( tick );
  }
  prepared_ = true;

  // check whether waveform relaxation is used on any MPI process;
  // needs to be called before update_connection_intrastructure_since
  // it resizes coefficient arrays for secondary events
  kernel().node_manager.check_wfr_use();

  if ( kernel().node_manager.have_nodes_changed() or kernel().connection_manager.connections_have_changed() )
  {
#pragma omp parallel
    {
      const thread tid = kernel().vp_manager.get_thread_id();
      update_connection_infrastructure( tid );
    } // of omp parallel
  }
}

void
nest::SimulationManager::assert_valid_simtime( Time const& t )
{
  if ( t == Time::ms( 0.0 ) )
  {
    return;
  }

  if ( t < Time::step( 1 ) )
  {
    LOG( M_ERROR,
      "SimulationManager::run",
      String::compose( "Simulation time must be >= %1 ms (one time step).", Time::get_resolution().get_ms() ) );
    throw KernelException();
  }

  if ( t.is_finite() )
  {
    Time time1 = clock_ + t;
    if ( not time1.is_finite() )
    {
      std::string msg = String::compose(
        "A clock overflow will occur after %1 of %2 ms. Please reset network "
        "clock first!",
        ( Time::max() - clock_ ).get_ms(),
        t.get_ms() );
      LOG( M_ERROR, "SimulationManager::run", msg );
      throw KernelException();
    }
  }
  else
  {
    std::string msg = String::compose(
      "The requested simulation time exceeds the largest time NEST can handle "
      "(T_max = %1 ms). Please use a shorter time!",
      Time::max().get_ms() );
    LOG( M_ERROR, "SimulationManager::run", msg );
    throw KernelException();
  }
}

void
nest::SimulationManager::run( Time const& t )
{
  assert_valid_simtime( t );

  kernel().random_manager.check_rng_synchrony();
  kernel().io_manager.pre_run_hook();

  if ( not prepared_ )
  {
    std::string msg = "Run called without calling Prepare.";
    LOG( M_ERROR, "SimulationManager::run", msg );
    throw KernelException();
  }

  to_do_ += t.get_steps();
  to_do_total_ = to_do_;

  if ( to_do_ == 0 )
  {
    return;
  }

  // Reset local spike counters within event_delivery_manager
  kernel().event_delivery_manager.reset_counters();

  sw_simulate_.start();

  // from_step_ is not touched here.  If we are at the beginning
  // of a simulation, it has been reset properly elsewhere.  If
  // a simulation was ended and is now continued, from_step_ will
  // have the proper value.  to_step_ is set as in advance_time().

  delay end_sim = from_step_ + to_do_;
  if ( kernel().connection_manager.get_min_delay() < end_sim )
  {
    to_step_ = kernel().connection_manager.get_min_delay(); // update to end of time slice
  }
  else
  {
    to_step_ = end_sim; // update to end of simulation time
  }

  // Warn about possible inconsistencies, see #504.
  // This test cannot come any earlier, because we first need to compute
  // min_delay_
  // above.
  if ( t.get_steps() % kernel().connection_manager.get_min_delay() != 0 )
  {
    LOG( M_WARNING,
      "SimulationManager::run",
      "The requested simulation time is not an integer multiple of the minimal "
      "delay in the network. This may result in inconsistent results under the "
      "following conditions: (i) A network contains more than one source of "
      "randomness, e.g., two different poisson_generators, and (ii) Simulate "
      "is called repeatedly with simulation times that are not multiples of "
      "the minimal delay." );
  }

  call_update_();

  kernel().io_manager.post_run_hook();
  kernel().random_manager.check_rng_synchrony();

  sw_simulate_.stop();
}

void
nest::SimulationManager::cleanup()
{
  if ( not prepared_ )
  {
    std::string msg = "Cleanup called without calling Prepare.";
    LOG( M_ERROR, "SimulationManager::cleanup", msg );
    throw KernelException();
  }

  if ( not simulated_ )
  {
    prepared_ = false;
    return;
  }

  kernel().node_manager.finalize_nodes();
  prepared_ = false;
}

void
nest::SimulationManager::call_update_()
{
  assert( kernel().is_initialized() and not inconsistent_state_ );

  std::ostringstream os;
  double t_sim = to_do_ * Time::get_resolution().get_ms();

  size_t num_active_nodes = kernel().node_manager.get_num_active_nodes();
  os << "Number of local nodes: " << num_active_nodes << std::endl;
  os << "Simulation time (ms): " << t_sim;

#ifdef _OPENMP
  os << std::endl
     << "Number of OpenMP threads: " << kernel().vp_manager.get_num_threads();
#else
  os << std::endl
     << "Not using OpenMP";
#endif

#ifdef HAVE_MPI
  os << std::endl
     << "Number of MPI processes: " << kernel().mpi_manager.get_num_processes();
#else
  os << std::endl
     << "Not using MPI";
#endif

  LOG( M_INFO, "SimulationManager::start_updating_", os.str() );


  if ( to_do_ == 0 )
  {
    return;
  }

  if ( print_time_ )
  {
    // TODO: Remove direct output
    std::cout << std::endl;
    print_progress_();
  }

  simulating_ = true;
  simulated_ = true;

  update_();

  simulating_ = false;

  if ( print_time_ )
  {
    std::cout << std::endl;
  }

  kernel().mpi_manager.synchronize();

  LOG( M_INFO, "SimulationManager::run", "Simulation finished." );
}

void
nest::SimulationManager::update_connection_infrastructure( const thread tid )
{
#pragma omp barrier
  if ( tid == 0 )
  {
    sw_communicate_prepare_.start();
  }

  kernel().connection_manager.restructure_connection_tables( tid );
  kernel().connection_manager.sort_connections( tid );
  kernel().connection_manager.collect_compressed_spike_data( tid );

#pragma omp barrier // wait for all threads to finish sorting

#pragma omp single
  {
    kernel().connection_manager.compute_target_data_buffer_size();
    kernel().event_delivery_manager.resize_send_recv_buffers_target_data();

    // check whether primary and secondary connections exists on any
    // compute node
    kernel().connection_manager.sync_has_primary_connections();
    kernel().connection_manager.check_secondary_connections_exist();
  }

  if ( kernel().connection_manager.secondary_connections_exist() )
  {
#pragma omp barrier
    kernel().connection_manager.compute_compressed_secondary_recv_buffer_positions( tid );
#pragma omp barrier
#pragma omp single
    {
      kernel().mpi_manager.communicate_recv_counts_secondary_events();
      kernel().event_delivery_manager.configure_secondary_buffers();
    }
  }

#ifdef TIMER_DETAILED
  if ( tid == 0 )
  {
    sw_gather_target_data_.start();
  }
#endif

  // communicate connection information from postsynaptic to
  // presynaptic side
  kernel().event_delivery_manager.gather_target_data( tid );

#ifdef TIMER_DETAILED
#pragma omp barrier
  if ( tid == 0 )
  {
    sw_gather_target_data_.stop();
  }
#endif

  if ( kernel().connection_manager.secondary_connections_exist() )
  {
    kernel().connection_manager.compress_secondary_send_buffer_pos( tid );
  }

#pragma omp barrier
  if ( kernel().connection_manager.use_compressed_spikes() )
  {
    kernel().connection_manager.clear_compressed_spike_data_map( tid );
  }

#pragma omp single
  {
    kernel().node_manager.set_have_nodes_changed( false );
    kernel().connection_manager.unset_connections_have_changed();
  }

#pragma omp barrier
  if ( tid == 0 )
  {
    sw_communicate_prepare_.stop();
  }
}

bool
nest::SimulationManager::wfr_update_( Node* n )
{
  return ( n->wfr_update( clock_, from_step_, to_step_ ) );
}

void
nest::SimulationManager::update_()
{
  // to store done values of the different threads
  std::vector< bool > done;
  bool done_all = true;
  delay old_to_step;

  double start_current_update = sw_simulate_.elapsed();
  bool update_time_limit_exceeded = false;

  std::vector< std::shared_ptr< WrappedThreadException > > exceptions_raised( kernel().vp_manager.get_num_threads() );
// parallel section begins
#pragma omp parallel
  {
    const thread tid = kernel().vp_manager.get_thread_id();

    do
    {
      if ( print_time_ )
      {
        gettimeofday( &t_slice_begin_, NULL );
      }

      if ( kernel().sp_manager.is_structural_plasticity_enabled()
        and ( std::fmod( Time( Time::step( clock_.get_steps() + from_step_ ) ).get_ms(),
                kernel().sp_manager.get_structural_plasticity_update_interval() ) == 0 ) )
      {
        for ( SparseNodeArray::const_iterator i = kernel().node_manager.get_local_nodes( tid ).begin();
              i != kernel().node_manager.get_local_nodes( tid ).end();
              ++i )
        {
          Node* node = i->get_node();
          node->update_synaptic_elements( Time( Time::step( clock_.get_steps() + from_step_ ) ).get_ms() );
        }
#pragma omp barrier
#pragma omp single
        {
          kernel().sp_manager.update_structural_plasticity();
        }
        // Remove 10% of the vacant elements
        for ( SparseNodeArray::const_iterator i = kernel().node_manager.get_local_nodes( tid ).begin();
              i != kernel().node_manager.get_local_nodes( tid ).end();
              ++i )
        {
          Node* node = i->get_node();
          node->decay_synaptic_elements_vacant();
        }

        // after structural plasticity has created and deleted
        // connections, update the connection infrastructure; implies
        // complete removal of presynaptic part and reconstruction
        // from postsynaptic data
        update_connection_infrastructure( tid );

      } // of structural plasticity

      if ( from_step_ == 0 )
      {
#ifdef HAVE_MUSIC
// advance the time of music by one step (min_delay * h) must
// be done after deliver_events_() since it calls
// music_event_out_proxy::handle(), which hands the spikes over to
// MUSIC *before* MUSIC time is advanced

// wait until all threads are done -> synchronize
#pragma omp barrier
// the following block is executed by the master thread only
// the other threads are enforced to wait at the end of the block
#pragma omp master
        {
          // advance the time of music by one step (min_delay * h) must
          // be done after deliver_events_() since it calls
          // music_event_out_proxy::handle(), which hands the spikes over to
          // MUSIC *before* MUSIC time is advanced
          if ( slice_ > 0 )
          {
            kernel().music_manager.advance_music_time();
          }

          // the following could be made thread-safe
          kernel().music_manager.update_music_event_handlers( clock_, from_step_, to_step_ );
        }
// end of master section, all threads have to synchronize at this point
#pragma omp barrier
#endif
      }

      // preliminary update of nodes that use waveform relaxtion, only
      // necessary if secondary connections exist and any node uses
      // wfr
      if ( kernel().connection_manager.secondary_connections_exist() and kernel().node_manager.wfr_is_used() )
      {
#pragma omp single
        {
          // if the end of the simulation is in the middle
          // of a min_delay_ step, we need to make a complete
          // step in the wfr_update and only do
          // the partial step in the final update
          // needs to be done in omp single since to_step_ is a scheduler
          // variable
          old_to_step = to_step_;
          if ( to_step_ < kernel().connection_manager.get_min_delay() )
          {
            to_step_ = kernel().connection_manager.get_min_delay();
          }
        }

        bool max_iterations_reached = true;
        const std::vector< Node* >& thread_local_wfr_nodes = kernel().node_manager.get_wfr_nodes_on_thread( tid );
        for ( long n = 0; n < wfr_max_iterations_; ++n )
        {
          bool done_p = true;

          // this loop may be empty for those threads
          // that do not have any nodes requiring wfr_update
          for ( std::vector< Node* >::const_iterator i = thread_local_wfr_nodes.begin();
                i != thread_local_wfr_nodes.end();
                ++i )
          {
            done_p = wfr_update_( *i ) and done_p;
          }

// add done value of thread p to done vector
#pragma omp critical
          done.push_back( done_p );
// parallel section ends, wait until all threads are done -> synchronize
#pragma omp barrier

// the following block is executed by a single thread
// the other threads wait at the end of the block
#pragma omp single
          {
            // check whether all threads are done
            for ( size_t i = 0; i < done.size(); ++i )
            {
              done_all = done[ i ] and done_all;
            }

            // gather SecondaryEvents (e.g. GapJunctionEvents)
            kernel().event_delivery_manager.gather_secondary_events( done_all );

            // reset done and done_all
            //(needs to be in the single threaded part)
            done_all = true;
            done.clear();
          }

          // deliver SecondaryEvents generated during wfr_update
          // returns the done value over all threads
          done_p = kernel().event_delivery_manager.deliver_secondary_events( tid, true );

          if ( done_p )
          {
            max_iterations_reached = false;
            break;
          }
        } // of for (wfr_max_iterations) ...

#pragma omp single
        {
          to_step_ = old_to_step;
          if ( max_iterations_reached )
          {
            std::string msg = String::compose( "Maximum number of iterations reached at interval %1-%2 ms",
              clock_.get_ms(),
              clock_.get_ms() + to_step_ * Time::get_resolution().get_ms() );
            LOG( M_WARNING, "SimulationManager::wfr_update", msg );
          }
        }

      } // of if(wfr_is_used)
        // end of preliminary update

#ifdef TIMER_DETAILED
#pragma omp barrier
      if ( tid == 0 )
      {
        sw_update_.start();
      }
#endif
      const SparseNodeArray& thread_local_nodes = kernel().node_manager.get_local_nodes( tid );

      for ( SparseNodeArray::const_iterator n = thread_local_nodes.begin(); n != thread_local_nodes.end(); ++n )
      {
        // We update in a parallel region. Therefore, we need to catch
        // exceptions here and then handle them after the parallel region.
        try
        {
          Node* node = n->get_node();
          if ( not( node )->is_frozen() )
          {
            ( node )->update( clock_, from_step_, to_step_ );
          }
        }
        catch ( std::exception& e )
        {
          // so throw the exception after parallel region
          exceptions_raised.at( tid ) = std::shared_ptr< WrappedThreadException >( new WrappedThreadException( e ) );
        }
      }

// parallel section ends, wait until all threads are done -> synchronize
#pragma omp barrier
#ifdef TIMER_DETAILED
      if ( tid == 0 )
      {
        sw_update_.stop();
        sw_gather_spike_data_.start();
      }
#endif

      // gather and deliver only at end of slice, i.e., end of min_delay step
      if ( to_step_ == kernel().connection_manager.get_min_delay() )
      {
        if ( kernel().connection_manager.has_primary_connections() )
        {
          kernel().event_delivery_manager.gather_spike_data( tid );
        }
        if ( kernel().connection_manager.secondary_connections_exist() )
        {
#pragma omp single
          {
            kernel().event_delivery_manager.gather_secondary_events( true );
          }
          kernel().event_delivery_manager.deliver_secondary_events( tid, false );
        }
      }

#pragma omp barrier
#ifdef TIMER_DETAILED
      if ( tid == 0 )
      {
        sw_gather_spike_data_.stop();
      }
#endif

// the following block is executed by the master thread only
// the other threads are enforced to wait at the end of the block
#pragma omp master
      {
        advance_time_();

        if ( print_time_ )
        {
          gettimeofday( &t_slice_end_, NULL );
          print_progress_();
        }

        // We cannot throw exception inside master, would not get caught.
        const double end_current_update = sw_simulate_.elapsed();
        const double update_time = end_current_update - start_current_update;
        update_time_limit_exceeded = update_time > update_time_limit_;
        min_update_time_ = std::min( min_update_time_, update_time );
        max_update_time_ = std::max( max_update_time_, update_time );
        start_current_update = end_current_update;
      }
// end of master section, all threads have to synchronize at this point
#pragma omp barrier
      kernel().io_manager.post_step_hook();
// enforce synchronization after post-step activities of the recording backends
#pragma omp barrier
      const double end_current_update = sw_simulate_.elapsed();
      if ( end_current_update - start_current_update > update_time_limit_ )
      {
        LOG( M_ERROR, "SimulationManager::update", "Update time limit exceeded." );
        throw KernelException();
      }
      start_current_update = end_current_update;

    } while ( to_do_ > 0 and not update_time_limit_exceeded and not exceptions_raised.at( tid ) );

    // End of the slice, we update the number of synaptic elements
    for ( SparseNodeArray::const_iterator i = kernel().node_manager.get_local_nodes( tid ).begin();
          i != kernel().node_manager.get_local_nodes( tid ).end();
          ++i )
    {
      Node* node = i->get_node();
      node->update_synaptic_elements( Time( Time::step( clock_.get_steps() + to_step_ ) ).get_ms() );
    }

  } // of omp parallel

  if ( update_time_limit_exceeded )
  {
    LOG( M_ERROR, "SimulationManager::update", "Update time limit exceeded." );
    throw KernelException();
  }

  // check if any exceptions have been raised
  for ( thread tid = 0; tid < kernel().vp_manager.get_num_threads(); ++tid )
  {
    if ( exceptions_raised.at( tid ).get() )
    {
      simulating_ = false; // must mark this here, see #311
      inconsistent_state_ = true;
      throw WrappedThreadException( *( exceptions_raised.at( tid ) ) );
    }
  }
}

void
nest::SimulationManager::advance_time_()
{
  // time now advanced time by the duration of the previous step
  to_do_ -= to_step_ - from_step_;

  // advance clock, update modulos, slice counter only if slice completed
  if ( ( delay ) to_step_ == kernel().connection_manager.get_min_delay() )
  {
    clock_ += Time::step( kernel().connection_manager.get_min_delay() );
    ++slice_;
    kernel().event_delivery_manager.update_moduli();
    from_step_ = 0;
  }
  else
  {
    from_step_ = to_step_;
  }

  long end_sim = from_step_ + to_do_;

  if ( kernel().connection_manager.get_min_delay() < ( delay ) end_sim )
  {
    // update to end of time slice
    to_step_ = kernel().connection_manager.get_min_delay();
  }
  else
  {
    to_step_ = end_sim; // update to end of simulation time
  }

  assert( to_step_ - from_step_ <= ( long ) kernel().connection_manager.get_min_delay() );
}

void
nest::SimulationManager::print_progress_()
{
  double rt_factor = 0.0;

  if ( t_slice_end_.tv_sec != 0 )
  {
    // usec
    long t_real_s = ( t_slice_end_.tv_sec - t_slice_begin_.tv_sec ) * 1e6;
    // usec
    t_real_ += t_real_s + ( t_slice_end_.tv_usec - t_slice_begin_.tv_usec );
    // ms
    double t_real_acc = ( t_real_ ) / 1000.;
    double t_sim_acc = ( to_do_total_ - to_do_ ) * Time::get_resolution().get_ms();
    // real-time factor = wall-clock time / model time
    rt_factor = t_real_acc / t_sim_acc;
  }

  int percentage = ( 100 - int( float( to_do_ ) / to_do_total_ * 100 ) );

  std::cout << "\r[ " << std::setw( 3 ) << std::right << percentage << "% ] "
            << "Model time: " << std::fixed << std::setprecision( 1 ) << clock_.get_ms() << " ms, "
            << "Real-time factor: " << std::setprecision( 4 ) << rt_factor
            << std::resetiosflags( std::ios_base::floatfield );
  std::flush( std::cout );
}

nest::Time const
nest::SimulationManager::get_previous_slice_origin() const
{
  return clock_ - Time::step( kernel().connection_manager.get_min_delay() );
}<|MERGE_RESOLUTION|>--- conflicted
+++ resolved
@@ -214,18 +214,12 @@
         kernel().connection_manager.calibrate( time_converter );
         kernel().model_manager.calibrate( time_converter );
 
-<<<<<<< HEAD
         std::string msg =
-          String::compose( "tics per ms and resolution changed from %1 tics and %2 ms to %3 tics and %4 ms.",
+          String::compose( "Tics per ms and resolution changed from %1 tics and %2 ms to %3 tics and %4 ms.",
             old_tpms,
             old_res,
             tics_per_ms,
             resd );
-=======
-        std::string msg = String::compose(
-          "Tics per ms and resolution changed from %1 tics and %2 ms to %3 tics and %4 ms.",
-          old_tpms, old_res, tics_per_ms, resd );
->>>>>>> 05c7a476
         LOG( M_INFO, "SimulationManager::set_status", msg );
 
         // make sure that wfr communication interval is always greater or equal
