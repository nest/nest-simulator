--- conflicted
+++ resolved
@@ -219,15 +219,9 @@
         nest.Simulate(20.)
 
         # Evaluation
-<<<<<<< HEAD
-        data = mm.events
+        data = mm.events[0]
         senders = data['senders']
         voltages = data['V_m']
-=======
-        data = nest.GetStatus(mm)
-        senders = np.array(data[0]['events']['senders'])
-        voltages = np.array(data[0]['events']['V_m'])
->>>>>>> 6a06921d
 
         vm1 = voltages[np.where(senders == 1)]
         vm2 = voltages[np.where(senders == 2)]
