--- conflicted
+++ resolved
@@ -129,11 +129,7 @@
     // Unroll spike multiplicity as plastic synapses only handle individual spikes.
     for ( size_t i = 0; i < e.get_multiplicity(); ++i )
     {
-<<<<<<< HEAD
-      off_grid_spike_register_[ tid ][ assigned_tid ][ lag ].push_back( OffGridTarget( *it, e.get_stamp().get_offset() ) );
-=======
-      ( *off_grid_emitted_spikes_register_[ tid ] ).emplace_back( target, lag, e.get_offset() );
->>>>>>> b32a3a35
+      ( *off_grid_emitted_spikes_register_[ tid ] ).emplace_back( target, lag, e.get_stamp().get_offset() );
     }
   }
 }
