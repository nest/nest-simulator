--- conflicted
+++ resolved
@@ -208,10 +208,6 @@
     """
     return isinstance(obj, uni_str)
 
-<<<<<<< HEAD
-
-=======
->>>>>>> 2d0bad0b
 
 def is_iterable(seq):
     """Return True if the given object is an iterable, False otherwise.
@@ -450,10 +446,6 @@
     return os.access(candidate, os.X_OK) and os.path.isfile(candidate)
 
 
-<<<<<<< HEAD
-def get_verbosity():
-    """Return verbosity level of NEST's messages.
-=======
 def model_deprecation_warning(model):
     """Checks whether the model is to be removed in a future version of NEST.
     If so, a deprecation warning is issued.
@@ -481,7 +473,6 @@
         list of status dictionaries or list (of lists) of parameter values.
     keys: string or list of strings
         name(s) of properties
->>>>>>> 2d0bad0b
 
     Returns
     -------
@@ -527,12 +518,7 @@
     """
     Get parameters from nodes.
 
-<<<<<<< HEAD
-def set_verbosity(level):
-    """Change verbosity level for NEST's messages.
-=======
     Used by NodeCollections `get()` function.
->>>>>>> 2d0bad0b
 
     Parameters
     ----------
