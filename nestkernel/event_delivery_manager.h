/*
 *  event_delivery_manager.h
 *
 *  This file is part of NEST.
 *
 *  Copyright (C) 2004 The NEST Initiative
 *
 *  NEST is free software: you can redistribute it and/or modify
 *  it under the terms of the GNU General Public License as published by
 *  the Free Software Foundation, either version 2 of the License, or
 *  (at your option) any later version.
 *
 *  NEST is distributed in the hope that it will be useful,
 *  but WITHOUT ANY WARRANTY; without even the implied warranty of
 *  MERCHANTABILITY or FITNESS FOR A PARTICULAR PURPOSE.  See the
 *  GNU General Public License for more details.
 *
 *  You should have received a copy of the GNU General Public License
 *  along with NEST.  If not, see <http://www.gnu.org/licenses/>.
 *
 */

#ifndef EVENT_DELIVERY_MANAGER_H
#define EVENT_DELIVERY_MANAGER_H

#define BATCH_SIZE 8

// C++ includes:
#include <cassert>
#include <limits>
#include <vector>

// Includes from libnestutil:
#include "manager_interface.h"
#include "stopwatch.h"

// Includes from nestkernel:
#include "event.h"
#include "mpi_manager.h" // OffGridSpike
#include "nest_time.h"
#include "nest_types.h"
#include "node.h"
#include "per_thread_bool_indicator.h"
#include "secondary_event.h"
#include "spike_data.h"
#include "target_table.h"
#include "vp_manager.h"

// Includes from sli:
#include "dictdatum.h"

namespace nest
{
typedef MPIManager::OffGridSpike OffGridSpike;

class TargetData;
class SendBufferPosition;

class EventDeliveryManager : public ManagerInterface
{
public:
  EventDeliveryManager();
  ~EventDeliveryManager() override;

  void initialize() override;
  void finalize() override;
  void change_number_of_threads() override;
  void set_status( const DictionaryDatum& ) override;
  void get_status( DictionaryDatum& ) override;

  /**
   * Standard routine for sending events. This method decides if
   * the event has to be delivered locally or globally. It exists
   * to keep a clean and unitary interface for the event sending
   * mechanism.
   * @note Only specialization for SpikeEvent does remote sending.
   *       Specialized for DSSpikeEvent to avoid that these events
   *       are sent to remote processes.
   * \see send_local()
   */
  template < class EventT >
  void send( Node& source, EventT& e, const long lag = 0 );

  /**
   * Send a secondary event remote.
   */
  void send_secondary( Node& source, SecondaryEvent& e );

  /**
   * Send event e to all targets of node source on thread t
   */
  void send_local( thread t, Node& source, Event& e );

  /**
   * Add node ID of event sender to the spike_register.
   * An event sent through this method will remain in the queue until
   * the network time has advanced by min_delay_ steps. After this period
   * the buffers are collocated and sent to the partner machines.

   * Old documentation from network.h:
   * Place an event in the global event queue.
   * Add event to the queue to be delivered
   * when it is due.
   * At the delivery time, the target list of the sender is iterated
   * and the event is delivered to all targets.
   * The event is guaranteed to arrive at the receiver when all
   * elements are updated and the system is
   * in a synchronised (single threaded) state.
   * @see send_to_targets()
   */
  void send_remote( thread tid, SpikeEvent&, const long lag = 0 );

  /**
   * Add node ID of event sender to the spike_register.
   * Store event offset with node ID.
   * An event sent through this method will remain in the queue until
   * the network time has advanced by min_delay_ steps. After this period
   * the buffers are collocated and sent to the partner machines.

   * Old documentation from network.h:
   * Place an event in the global event queue.
   * Add event to the queue to be delivered
   * when it is due.
   * At the delivery time, the target list of the sender is iterated
   * and the event is delivered to all targets.
   * The event is guaranteed to arrive at the receiver when all
   * elements are updated and the system is
   * in a synchronised (single threaded) state.
   * @see send_to_targets()
   */
  void send_off_grid_remote( thread tid, SpikeEvent& e, const long lag = 0 );

  /**
   * Send event e directly to its target node. This should be
   * used only where necessary, e.g. if a node wants to reply
   * to a *RequestEvent immediately.
   */
  void send_to_node( Event& e );

  /**
   * return current communication style.
   * A result of true means off_grid, false means on_grid communication.
   */
  bool get_off_grid_communication() const;

  /**
   * set communication style to off_grid (true) or on_grid
   */
  void set_off_grid_communication( bool off_grid_spiking );

  /**
   * Return 0 for even, 1 for odd time slices.
   *
   * This is useful for buffers that need to be written alternatingly
   * by time slice. The value is given by get_slice_() % 2.
   * @see read_toggle
   */
  size_t write_toggle() const;

  /**
   * Return 1 - write_toggle().
   *
   * This is useful for buffers that need to be read alternatingly
   * by slice. The value is given by 1-write_toggle().
   * @see write_toggle
   */
  size_t read_toggle() const;

  /**
   * Return (T+d) mod max_delay.
   */
  delay get_modulo( delay d );


  /**
   * Index to slice-based buffer.
   * Return ((T+d)/min_delay) % ceil(max_delay/min_delay).
   */
  delay get_slice_modulo( delay d );

  /**
   * Resize spike_register and comm_buffer to correct dimensions.
   * Resizes also off_grid_*_buffer_.
   * This is done by simulate() when called for the first time.
   * The spike buffers cannot be reconfigured later, whence neither
   * the number of local threads or the min_delay can change after
   * simulate() has been called. ConnectorModel::check_delay() and
   * Network::set_status() ensure this.
   */
  void configure_spike_data_buffers();

  void configure_spike_register();

  void resize_send_recv_buffers_target_data();

  void configure_secondary_buffers();

  /**
   * Collocates spikes from register to MPI buffers, communicates via
   * MPI and delivers events to targets.
   */
  void gather_spike_data( const thread tid );

  /**
   * Collocates presynaptic connection information, communicates via
   * MPI and creates presynaptic connection infrastructure.
   */
  void gather_target_data( const thread tid );

  void
  gather_target_data_compressed( const thread tid );

  
  /**
   * Delivers events to targets.
   */
  void deliver_events( const thread tid );

  /**
   * Collocates presynaptic connection information for secondary events (MPI
   * buffer offsets), communicates via MPI and create presynaptic connection
   * infrastructure for secondary events.
   */
  void gather_secondary_target_data();

  void write_done_marker_secondary_events_( const bool done );

  void gather_secondary_events( const bool done );

  bool deliver_secondary_events( const thread tid, const bool called_from_wfr_update );

  /**
   * Update table of fixed modulos, including slice-based.
   */
  void update_moduli();

  /**
   * Initialize modulo table.
   *
   * TODO: can probably be private
   */
  void init_moduli();

  /**
   * Set local spike counter to zero.
   */
  virtual void reset_counters();

  /**
   * Set time measurements for internal profiling to zero (reg. prep.)
   */
  virtual void reset_timers_for_preparation();

  /**
   * Set time measurements for internal profiling to zero (reg. sim. dyn.)
   */
  virtual void reset_timers_for_dynamics();

private:
  template < typename SpikeDataT >
  void gather_spike_data_( const thread tid,
    std::vector< SpikeDataT >& send_buffer,
    std::vector< SpikeDataT >& recv_buffer );

  void resize_send_recv_buffers_spike_data_();

  /**
   * Moves spikes from on grid and off grid spike registers to correct
   * locations in MPI buffers.
   */
  template < typename TargetT, typename SpikeDataT >
  bool collocate_spike_data_buffers_( const thread tid,
    const AssignedRanks& assigned_ranks,
    SendBufferPosition& send_buffer_position,
    std::vector< std::vector< std::vector< TargetT > >* >& spike_register,
    std::vector< SpikeDataT >& send_buffer );

  
  /**
   * Marks end of valid regions in MPI buffers.
   */
  template < typename SpikeDataT >
  void set_end_and_invalid_markers_( const AssignedRanks& assigned_ranks,
    const SendBufferPosition& send_buffer_position,
    std::vector< SpikeDataT >& send_buffer );

  /**
   * Resets marker in MPI buffer that signals end of communication
   * across MPI ranks.
   */
  template < typename SpikeDataT >
  void reset_complete_marker_spike_data_( const AssignedRanks& assigned_ranks,
    const SendBufferPosition& send_buffer_position,
    std::vector< SpikeDataT >& send_buffer ) const;

  /**
   * Sets marker in MPI buffer that signals end of communication
   * across MPI ranks.
   */
  template < typename SpikeDataT >
  void set_complete_marker_spike_data_( const AssignedRanks& assigned_ranks,
    const SendBufferPosition& send_buffer_position,
    std::vector< SpikeDataT >& send_buffer ) const;

  /**
   * Reads spikes from MPI buffers and delivers them to ringbuffer of
   * nodes.
   */
  template < typename SpikeDataT >
  bool deliver_events_( const thread tid, const std::vector< SpikeDataT >& recv_buffer );

  /**
   * Deletes all spikes from spike registers and resets spike
   * counters.
   */
  void reset_spike_register_( const thread tid );

  /**
   * Resizes spike registers according minimal delay so it can
   * accommodate all possible lags.
   */
  void resize_spike_register_( const thread tid );

  /**
   * Returns true if spike has been moved to MPI buffer, such that it
   * can be removed by clean_spike_register. Required static function
   * by std::remove_if.
   */
  static bool is_marked_for_removal_( const Target& target );

  /**
   * Removes spikes that were successfully moved to MPI buffers from
   * spike register, such that they are not considered in (potential)
   * next communication round.
   */
  void clean_spike_register_( const thread tid );

  /**
   * Fills MPI buffer for communication of connection information from
   * presynaptic to postsynaptic side. Builds TargetData objects from
   * SourceTable and connections information.
   */
  bool collocate_target_data_buffers_( const thread tid,
    const AssignedRanks& assigned_ranks,
    SendBufferPosition& send_buffer_position );

  bool
  collocate_target_data_buffers_compressed_( const thread tid,
    const AssignedRanks& assigned_ranks,
                                                                  SendBufferPosition& send_buffer_position );

  /**
   * Sets marker in MPI buffer that signals end of communication
   * across MPI ranks.
   */
  void set_complete_marker_target_data_( const AssignedRanks& assigned_ranks,
    const SendBufferPosition& send_buffer_position );

  /**
   * Reads TargetData objects from MPI buffers and creates Target
   * objects on TargetTable (presynaptic part of connection
   * infrastructure).
   */
  bool distribute_target_data_buffers_( const thread tid );

  /**
   * Sends event e to all targets of node source. Delivers events from
   * devices directly to targets.
   */
  template < class EventT >
  void send_local_( Node& source, EventT& e, const long lag );
  void send_local_( Node& source, SecondaryEvent& e, const long lag );

  //--------------------------------------------------//

  bool off_grid_spiking_; //!< indicates whether spikes are not constrained to
                          //!< the grid

  /**
   * Table of pre-computed modulos.
   * This table is used to map time steps, given as offset from now,
   * to ring-buffer bins.  There are min_delay+max_delay bins in a ring buffer,
   * and the moduli_ array is rotated by min_delay elements after
   * each slice is completed.
   * @see RingBuffer
   */
  std::vector< delay > moduli_;

  /**
   * Table of pre-computed slice-based modulos.
   * This table is used to map time steps, give as offset from now,
   * to slice-based ring-buffer bins.  There are ceil(max_delay/min_delay)
   * bins in a slice-based ring buffer, one per slice within max_delay.
   * Since max_delay may not be a multiple of min_delay, we cannot simply
   * rotate the table content after each slice, but have to recompute
   * the table anew.
   * @see SliceRingBuffer
   */
  std::vector< delay > slice_moduli_;

  /**
   * Register for node IDs of neurons that spiked. This is a 4-dim
   * structure. While spikes are written to the buffer they are
   * immediately sorted by the thread that will later move the spikes to the
   * MPI buffers.
   * - First dim: write threads (from node to register)
   * - Second dim: read threads (from register to MPI buffer) --> REMOVE this dim in this test branch (for 1 MPI)  // TODO: Check if we should re-activate assinging to threads
   * - Third dim: lag
   * - Fourth dim: Target (will be converted in SpikeData)
   */
<<<<<<< HEAD
  std::vector< std::vector< std::vector< Target > >* > spike_register_;
=======
  std::vector< std::vector< std::vector< std::vector< Target > > > > emitted_spikes_register_;
>>>>>>> 96c006da

  /**
   * Register for node IDs of precise neurons that spiked. This is a 4-dim
   * structure. While spikes are written to the buffer they are
   * immediately sorted by the thread that will later move the spikes to the
   * MPI buffers.
   * - First dim: write threads (from node to register)
   * - Second dim: read threads (from register to MPI buffer)
   * - Third dim: lag
   * - Fourth dim: OffGridTarget (will be converted in OffGridSpikeData)
   */
  std::vector< std::vector< std::vector< std::vector< OffGridTarget > > > > off_grid_emitted_spike_register_;

  /**
   * Buffer to collect the secondary events
   * after serialization.
   */
  std::vector< unsigned int > send_buffer_secondary_events_;
  std::vector< unsigned int > recv_buffer_secondary_events_;

  /**
   * Number of generated spike events (both off- and on-grid) during the last
   * call to simulate.
   */
  std::vector< unsigned long > local_spike_counter_;

  std::vector< SpikeData > send_buffer_spike_data_;
  std::vector< SpikeData > recv_buffer_spike_data_;
  std::vector< OffGridSpikeData > send_buffer_off_grid_spike_data_;
  std::vector< OffGridSpikeData > recv_buffer_off_grid_spike_data_;

  std::vector< TargetData > send_buffer_target_data_;
  std::vector< TargetData > recv_buffer_target_data_;
  //!< whether size of MPI buffer for communication of connections was changed
  bool buffer_size_target_data_has_changed_;
  //!< whether size of MPI buffer for communication of spikes was changed
  bool buffer_size_spike_data_has_changed_;
  //!< whether size of MPI buffer for communication of spikes can be decreased
  bool decrease_buffer_size_spike_data_;

  PerThreadBoolIndicator gather_completed_checker_;

#ifdef TIMER_DETAILED
  // private stop watches for benchmarking purposes
  // (intended for internal core developers, not for use in the public API)
  Stopwatch sw_collocate_spike_data_;
  Stopwatch sw_communicate_spike_data_;
  Stopwatch sw_deliver_spike_data_;
  Stopwatch sw_communicate_target_data_;
#endif
};

inline void
EventDeliveryManager::reset_spike_register_( const thread tid )
{
<<<<<<< HEAD
  for ( std::vector< std::vector< Target > >::iterator it = spike_register_[ tid ]->begin();
        it < spike_register_[ tid ]->end();
=======
  for ( std::vector< std::vector< std::vector< Target > > >::iterator it = emitted_spikes_register_[ tid ].begin();
        it < emitted_spikes_register_[ tid ].end();
>>>>>>> 96c006da
        ++it )
  {
    ( *it ).clear();
  }

  for ( std::vector< std::vector< std::vector< OffGridTarget > > >::iterator it =
          off_grid_emitted_spike_register_[ tid ].begin();
        it < off_grid_emitted_spike_register_[ tid ].end();
        ++it )
  {
    for ( std::vector< std::vector< OffGridTarget > >::iterator iit = it->begin(); iit < it->end(); ++iit )
    {
      iit->clear();
    }
  }
}

inline bool
EventDeliveryManager::is_marked_for_removal_( const Target& target )
{
  return target.is_processed();
}

inline void
EventDeliveryManager::clean_spike_register_( const thread tid )
{
<<<<<<< HEAD
  for ( std::vector< std::vector< Target > >::iterator it = spike_register_[ tid ]->begin();
        it < spike_register_[ tid ]->end();
=======
  for ( std::vector< std::vector< std::vector< Target > > >::iterator it = emitted_spikes_register_[ tid ].begin();
        it < emitted_spikes_register_[ tid ].end();
>>>>>>> 96c006da
        ++it )
  {
    std::vector< Target >::iterator new_end = std::remove_if( it->begin(), it->end(), is_marked_for_removal_ );
    it->erase( new_end, it->end() );
  }
  for ( std::vector< std::vector< std::vector< OffGridTarget > > >::iterator it =
          off_grid_emitted_spike_register_[ tid ].begin();
        it < off_grid_emitted_spike_register_[ tid ].end();
        ++it )
  {
    for ( std::vector< std::vector< OffGridTarget > >::iterator iit = it->begin(); iit < it->end(); ++iit )
    {
      std::vector< OffGridTarget >::iterator new_end =
        std::remove_if( iit->begin(), iit->end(), is_marked_for_removal_ );
      iit->erase( new_end, iit->end() );
    }
  }
}

inline void
EventDeliveryManager::send_to_node( Event& e )
{
  e();
}

inline bool
EventDeliveryManager::get_off_grid_communication() const
{
  return off_grid_spiking_;
}

inline void
EventDeliveryManager::set_off_grid_communication( bool off_grid_spiking )
{
  off_grid_spiking_ = off_grid_spiking;
}

inline size_t
EventDeliveryManager::read_toggle() const
{
  // define in terms of write_toggle() to ensure consistency
  return 1 - write_toggle();
}

inline delay
EventDeliveryManager::get_modulo( delay d )
{
  // Note, here d may be 0, since bin 0 represents the "current" time
  // when all events due are read out.
  assert( static_cast< std::vector< delay >::size_type >( d ) < moduli_.size() );

  return moduli_[ d ];
}

inline delay
EventDeliveryManager::get_slice_modulo( delay d )
{
  // Note, here d may be 0, since bin 0 represents the "current" time
  // when all events due are read out.
  assert( static_cast< std::vector< delay >::size_type >( d ) < slice_moduli_.size() );

  return slice_moduli_[ d ];
}

} // namespace nest

#endif /* EVENT_DELIVERY_MANAGER_H */<|MERGE_RESOLUTION|>--- conflicted
+++ resolved
@@ -207,10 +207,9 @@
    */
   void gather_target_data( const thread tid );
 
-  void
-  gather_target_data_compressed( const thread tid );
-
-  
+  void gather_target_data_compressed( const thread tid );
+
+
   /**
    * Delivers events to targets.
    */
@@ -275,7 +274,7 @@
     std::vector< std::vector< std::vector< TargetT > >* >& spike_register,
     std::vector< SpikeDataT >& send_buffer );
 
-  
+
   /**
    * Marks end of valid regions in MPI buffers.
    */
@@ -344,10 +343,9 @@
     const AssignedRanks& assigned_ranks,
     SendBufferPosition& send_buffer_position );
 
-  bool
-  collocate_target_data_buffers_compressed_( const thread tid,
+  bool collocate_target_data_buffers_compressed_( const thread tid,
     const AssignedRanks& assigned_ranks,
-                                                                  SendBufferPosition& send_buffer_position );
+    SendBufferPosition& send_buffer_position );
 
   /**
    * Sets marker in MPI buffer that signals end of communication
@@ -404,15 +402,12 @@
    * immediately sorted by the thread that will later move the spikes to the
    * MPI buffers.
    * - First dim: write threads (from node to register)
-   * - Second dim: read threads (from register to MPI buffer) --> REMOVE this dim in this test branch (for 1 MPI)  // TODO: Check if we should re-activate assinging to threads
+   * - Second dim: read threads (from register to MPI buffer) --> REMOVE this dim in this test branch (for 1 MPI)  //
+   * TODO: Check if we should re-activate assinging to threads
    * - Third dim: lag
    * - Fourth dim: Target (will be converted in SpikeData)
    */
-<<<<<<< HEAD
-  std::vector< std::vector< std::vector< Target > >* > spike_register_;
-=======
-  std::vector< std::vector< std::vector< std::vector< Target > > > > emitted_spikes_register_;
->>>>>>> 96c006da
+  std::vector< std::vector< std::vector< Target > >* > emitted_spikes_register_;
 
   /**
    * Register for node IDs of precise neurons that spiked. This is a 4-dim
@@ -468,13 +463,8 @@
 inline void
 EventDeliveryManager::reset_spike_register_( const thread tid )
 {
-<<<<<<< HEAD
-  for ( std::vector< std::vector< Target > >::iterator it = spike_register_[ tid ]->begin();
-        it < spike_register_[ tid ]->end();
-=======
-  for ( std::vector< std::vector< std::vector< Target > > >::iterator it = emitted_spikes_register_[ tid ].begin();
-        it < emitted_spikes_register_[ tid ].end();
->>>>>>> 96c006da
+  for ( std::vector< std::vector< Target > >::iterator it = emitted_spikes_register_[ tid ]->begin();
+        it < emitted_spikes_register_[ tid ]->end();
         ++it )
   {
     ( *it ).clear();
@@ -501,13 +491,8 @@
 inline void
 EventDeliveryManager::clean_spike_register_( const thread tid )
 {
-<<<<<<< HEAD
-  for ( std::vector< std::vector< Target > >::iterator it = spike_register_[ tid ]->begin();
-        it < spike_register_[ tid ]->end();
-=======
-  for ( std::vector< std::vector< std::vector< Target > > >::iterator it = emitted_spikes_register_[ tid ].begin();
-        it < emitted_spikes_register_[ tid ].end();
->>>>>>> 96c006da
+  for ( std::vector< std::vector< Target > >::iterator it = emitted_spikes_register_[ tid ]->begin();
+        it < emitted_spikes_register_[ tid ]->end();
         ++it )
   {
     std::vector< Target >::iterator new_end = std::remove_if( it->begin(), it->end(), is_marked_for_removal_ );
