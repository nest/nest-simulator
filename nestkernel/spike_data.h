/*
 *  spike_data.h
 *
 *  This file is part of NEST.
 *
 *  Copyright (C) 2004 The NEST Initiative
 *
 *  NEST is free software: you can redistribute it and/or modify
 *  it under the terms of the GNU General Public License as published by
 *  the Free Software Foundation, either version 2 of the License, or
 *  (at your option) any later version.
 *
 *  NEST is distributed in the hope that it will be useful,
 *  but WITHOUT ANY WARRANTY; without even the implied warranty of
 *  MERCHANTABILITY or FITNESS FOR A PARTICULAR PURPOSE.  See the
 *  GNU General Public License for more details.
 *
 *  You should have received a copy of the GNU General Public License
 *  along with NEST.  If not, see <http://www.gnu.org/licenses/>.
 *
 */

#ifndef SPIKE_DATA_H
#define SPIKE_DATA_H

// Includes from nestkernel:
#include "nest_types.h"

namespace nest
{

/**
 * Structure used to communicate spikes. These are the elements of the
 * MPI buffers.
 * SeeAlso: TargetData
 */
struct SpikeData
{
  index lcid : 27;         //!< local connection index
  unsigned int marker : 2; //!< status flag
  unsigned int lag : 14;   //!< lag in this min-delay interval
  thread tid : 10;         //!< thread index
  synindex syn_index : 8;  //!< synapse-type index
  const static unsigned int end_marker = 1;
  const static unsigned int complete_marker = 2;
  const static unsigned int invalid_marker = 3;
  SpikeData();
  SpikeData( const SpikeData& rhs );
  SpikeData( const thread tid,
    const synindex syn_index,
    const index lcid,
    const unsigned int lag );
  void set( const thread tid,
    const synindex syn_index,
    const index lcid,
    const unsigned int lag,
<<<<<<< HEAD
    const double_t offset );
=======
    const double offset );
>>>>>>> ba44ac52
  void reset_marker();
  void set_complete_marker();
  void set_end_marker();
  void set_invalid_marker();
  bool is_complete_marker() const;
  bool is_end_marker() const;
  bool is_invalid_marker() const;
  double get_offset() const;
};

inline SpikeData::SpikeData()
  : lcid( 0 )
  , marker( 0 )
  , lag( 0 )
  , tid( 0 )
  , syn_index( 0 )
{
}

inline SpikeData::SpikeData( const SpikeData& rhs )
  : lcid( rhs.lcid )
  , marker( 0 ) // always initialize with default marker
  , lag( rhs.lag )
  , tid( rhs.tid )
  , syn_index( rhs.syn_index )
{
}

inline SpikeData::SpikeData( const thread tid,
  const synindex syn_index,
  const index lcid,
  const unsigned int lag )
  : lcid( lcid )
  , marker( 0 ) // always initialize with default marker
  , lag( lag )
  , tid( tid )
  , syn_index( syn_index )
{
}

inline void
SpikeData::set( const thread tid,
  const synindex syn_index,
  const index lcid,
  const unsigned int lag,
<<<<<<< HEAD
  const double_t )
=======
  const double )
>>>>>>> ba44ac52
{
  ( *this ).lcid = lcid;
  marker = 0; // always initialize with default marker
  ( *this ).lag = lag;
  ( *this ).tid = tid;
  ( *this ).syn_index = syn_index;
}

inline void
SpikeData::reset_marker()
{
  marker = 0;
}

inline void
SpikeData::set_complete_marker()
{
  marker = complete_marker;
}

inline void
SpikeData::set_end_marker()
{
  marker = end_marker;
}

inline void
SpikeData::set_invalid_marker()
{
  marker = invalid_marker;
}

inline bool
SpikeData::is_complete_marker() const
{
  return marker == complete_marker;
}

inline bool
SpikeData::is_end_marker() const
{
  return marker == end_marker;
}

inline bool
SpikeData::is_invalid_marker() const
{
  return marker == invalid_marker;
}

inline double
SpikeData::get_offset() const
{
  return 0;
}

struct OffGridSpikeData : SpikeData
{
<<<<<<< HEAD
  double_t offset;
=======
  double offset;
>>>>>>> ba44ac52
  void set( const thread tid,
    const synindex syn_index,
    const index lcid,
    const unsigned int lag,
<<<<<<< HEAD
    const double_t offset );
  double_t get_offset() const;
=======
    const double offset );
  double get_offset() const;
>>>>>>> ba44ac52
};

inline void
OffGridSpikeData::set( const thread tid,
  const synindex syn_index,
  const index lcid,
  const unsigned int lag,
<<<<<<< HEAD
  const double_t offset )
=======
  const double offset )
>>>>>>> ba44ac52
{
  ( *this ).lcid = lcid;
  marker = 0; // always initialize with default marker
  ( *this ).lag = lag;
  ( *this ).tid = tid;
  ( *this ).syn_index = syn_index;
  ( *this ).offset = offset;
}

inline double
OffGridSpikeData::get_offset() const
{
  return offset;
}

} // namespace nest

#endif /* SPIKE_DATA_H */<|MERGE_RESOLUTION|>--- conflicted
+++ resolved
@@ -54,11 +54,7 @@
     const synindex syn_index,
     const index lcid,
     const unsigned int lag,
-<<<<<<< HEAD
-    const double_t offset );
-=======
     const double offset );
->>>>>>> ba44ac52
   void reset_marker();
   void set_complete_marker();
   void set_end_marker();
@@ -104,11 +100,7 @@
   const synindex syn_index,
   const index lcid,
   const unsigned int lag,
-<<<<<<< HEAD
-  const double_t )
-=======
   const double )
->>>>>>> ba44ac52
 {
   ( *this ).lcid = lcid;
   marker = 0; // always initialize with default marker
@@ -167,22 +159,13 @@
 
 struct OffGridSpikeData : SpikeData
 {
-<<<<<<< HEAD
-  double_t offset;
-=======
   double offset;
->>>>>>> ba44ac52
   void set( const thread tid,
     const synindex syn_index,
     const index lcid,
     const unsigned int lag,
-<<<<<<< HEAD
-    const double_t offset );
-  double_t get_offset() const;
-=======
     const double offset );
   double get_offset() const;
->>>>>>> ba44ac52
 };
 
 inline void
@@ -190,11 +173,7 @@
   const synindex syn_index,
   const index lcid,
   const unsigned int lag,
-<<<<<<< HEAD
-  const double_t offset )
-=======
   const double offset )
->>>>>>> ba44ac52
 {
   ( *this ).lcid = lcid;
   marker = 0; // always initialize with default marker
