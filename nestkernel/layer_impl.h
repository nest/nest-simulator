--- conflicted
+++ resolved
@@ -90,11 +90,7 @@
 
 template < int D >
 void
-<<<<<<< HEAD
-Layer< D >::get_status( dictionary& d ) const
-=======
-Layer< D >::get_status( DictionaryDatum& d, NodeCollection const* nc ) const
->>>>>>> c201d671
+Layer< D >::get_status( dictionary& d, NodeCollection const* nc ) const
 {
   d[ names::extent ] = std::vector< double >( extent_.get_vector() );
   d[ names::center ] = std::vector< double >( ( lower_left_ + extent_ / 2 ).get_vector() );
@@ -312,66 +308,22 @@
   AbstractLayerPTR target_layer,
   const std::string& syn_model )
 {
-<<<<<<< HEAD
-  auto src_vec = get_global_positions_vector( node_collection );
-
-  // Dictionary with parameters for get_connections()
+  // Find all connections for given sources, targets and synapse model
   dictionary conn_filter;
+  conn_filter[ names::source ] = node_collection;
+  conn_filter[ names::target ] = NodeCollectionPTR( target_layer->get_node_collection() );
   conn_filter[ names::synapse_model ] = syn_model;
-  conn_filter[ names::target ] = NodeCollectionPTR( target_layer->get_node_collection() );
-=======
-  // Find all connections for given sources, targets and synapse model
-  DictionaryDatum conn_filter( new Dictionary );
-  def( conn_filter, names::source, NodeCollectionDatum( node_collection ) );
-  def( conn_filter, names::target, NodeCollectionDatum( target_layer->get_node_collection() ) );
-  def( conn_filter, names::synapse_model, syn_model );
-  ArrayDatum connectome = kernel().connection_manager.get_connections( conn_filter );
->>>>>>> c201d671
+
+  const auto& connectome = kernel().connection_manager.get_connections( conn_filter );
 
   // Get positions of remote nodes
   std::vector< std::pair< Position< D >, size_t > >* src_vec = get_global_positions_vector( node_collection );
 
-<<<<<<< HEAD
-  for ( auto src_iter = src_vec->begin(); src_iter != src_vec->end(); ++src_iter )
-  {
-    const size_t source_node_id = src_iter->second;
-    const Position< D > source_pos = src_iter->first;
-
-    source_array[ 0 ] = source_node_id;
-    conn_filter[ names::source ] = NodeCollectionPTR( NodeCollection::create( source_array ) );
-    const auto connectome = kernel().connection_manager.get_connections( conn_filter );
-
-    // Print information about all local connections for current source
-    for ( size_t i = 0; i < connectome.size(); ++i )
-    {
-      const auto& con_id = connectome[ i ];
-      const dictionary result_dict = kernel().connection_manager.get_synapse_status( con_id.get_source_node_id(),
-        con_id.get_target_node_id(),
-        con_id.get_target_thread(),
-        con_id.get_synapse_model_id(),
-        con_id.get_port() );
-
-      const auto target_node_id = result_dict.get< size_t >( names::target );
-      const auto weight = result_dict.get< double >( names::weight );
-      const auto delay = result_dict.get< double >( names::delay );
-
-      // Print source, target, weight, delay, rports
-      out << source_node_id << ' ' << target_node_id << ' ' << weight << ' ' << delay;
-
-      const auto tgt_layer = dynamic_cast< Layer< D >* >( target_layer.get() );
-
-      out << ' ';
-      const long tnode_lid = tgt_layer->node_collection_->get_lid( target_node_id );
-      assert( tnode_lid >= 0 );
-      tgt_layer->compute_displacement( source_pos, tnode_lid ).print( out );
-      out << '\n';
-=======
   // Iterate over connectome and write every connection, looking up source position only if source neuron changes
   size_t previous_source_node_id = 0; // dummy initial value, cannot be node_id of any node
   Position< D > source_pos;           // dummy value
-  for ( const auto& entry : connectome )
-  {
-    ConnectionDatum conn = getValue< ConnectionDatum >( entry );
+  for ( const auto& conn : connectome )
+  {
     const size_t source_node_id = conn.get_source_node_id();
 
     // Search source_pos for source node only if it is a different node
@@ -384,17 +336,18 @@
 
       source_pos = it->first;
       previous_source_node_id = source_node_id;
->>>>>>> c201d671
-    }
-
-    DictionaryDatum result_dict = kernel().connection_manager.get_synapse_status( source_node_id,
+    }
+
+    const dictionary result_dict = kernel().connection_manager.get_synapse_status( source_node_id,
       conn.get_target_node_id(),
       conn.get_target_thread(),
       conn.get_synapse_model_id(),
       conn.get_port() );
-    const long target_node_id = getValue< long >( result_dict, names::target );
-    const double weight = getValue< double >( result_dict, names::weight );
-    const double delay = getValue< double >( result_dict, names::delay );
+
+    const auto target_node_id = result_dict.get< size_t >( names::target );
+    const auto weight = result_dict.get< double >( names::weight );
+    const auto delay = result_dict.get< double >( names::delay );
+
     const Layer< D >* const tgt_layer = dynamic_cast< Layer< D >* >( target_layer.get() );
     const long tnode_lid = tgt_layer->node_collection_->get_nc_index( target_node_id );
     assert( tnode_lid >= 0 );
