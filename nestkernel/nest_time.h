--- conflicted
+++ resolved
@@ -197,11 +197,7 @@
   friend Time operator-( const Time& t1, const Time& t2 );
   friend Time operator*( const long factor, const Time& t );
   friend Time operator*( const Time& t, long factor );
-<<<<<<< HEAD
-  friend std::ostream&( ::operator<<)( std::ostream&, const Time& );
-=======
   friend std::ostream&( ::operator<< )( std::ostream&, const Time& );
->>>>>>> 7bdb9963
 
   /////////////////////////////////////////////////////////////
   // Limits for time, including infinity definitions
@@ -314,12 +310,8 @@
 
   Time( step t )
     : tics( ( time_abs( t.t ) < LIM_MAX.steps ) ? t.t * Range::TICS_PER_STEP
-<<<<<<< HEAD
-                                                : ( t.t < 0 ) ? LIM_NEG_INF.tics : LIM_POS_INF.tics )
-=======
         : ( t.t < 0 )                           ? LIM_NEG_INF.tics
                                                 : LIM_POS_INF.tics )
->>>>>>> 7bdb9963
   {
   }
 
