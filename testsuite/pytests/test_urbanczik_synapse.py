# -*- coding: utf-8 -*-
#
# test_urbanczik_synapse.py
#
# This file is part of NEST.
#
# Copyright (C) 2004 The NEST Initiative
#
# NEST is free software: you can redistribute it and/or modify
# it under the terms of the GNU General Public License as published by
# the Free Software Foundation, either version 2 of the License, or
# (at your option) any later version.
#
# NEST is distributed in the hope that it will be useful,
# but WITHOUT ANY WARRANTY; without even the implied warranty of
# MERCHANTABILITY or FITNESS FOR A PARTICULAR PURPOSE.  See the
# GNU General Public License for more details.
#
# You should have received a copy of the GNU General Public License
# along with NEST.  If not, see <http://www.gnu.org/licenses/>.

"""
Test functionality of the Urbanczik synapse
"""

import unittest
import nest
import numpy as np

HAVE_GSL = nest.ll_api.sli_func("statusdict/have_gsl ::")


@nest.ll_api.check_stack
@unittest.skipIf(not HAVE_GSL, "GSL is not available")
class UrbanczikSynapseTestCase(unittest.TestCase):
    """Test Urbanczik synapse"""

    def test_ConnectNeuronsWithUrbanczikSynapse(self):
        """Ensures that the restriction to supported neuron models works."""

        nest.set_verbosity("M_WARNING")

        mc_models = ["iaf_cond_alpha_mc", "pp_cond_exp_mc_urbanczik"]  # Multi-compartment models
        supported_models = ["pp_cond_exp_mc_urbanczik"]
        unsupported_models = [n for n in nest.node_models if n not in supported_models]

        # Connect supported models with Urbanczik synapse
        for nm in supported_models:
            nest.ResetKernel()

            r_type = 0
            if nm in mc_models:
                syns = nest.GetDefaults(nm)["receptor_types"]
                r_type = syns["soma_exc"]

            n = nest.Create(nm, 2)

<<<<<<< HEAD
            nest.Connect(nest.AllToAll(n, n, syn_spec=nest.synapsemodels.urbanczik(receptor_type=r_type)))
            nest.BuildNetwork()
=======
            nest.Connect(n, n, {"rule": "all_to_all"}, {"synapse_model": "urbanczik_synapse", "receptor_type": r_type})
>>>>>>> 4d8d3bf9

        # Ensure that connecting not supported models fails
        for nm in unsupported_models:
            nest.ResetKernel()

            r_type = 0
            if nm in mc_models:
                syns = nest.GetDefaults(nm)["receptor_types"]
                r_type = syns["soma_exc"]

            n = nest.Create(nm, 2)

            # try to connect with urbanczik synapse
            with self.assertRaises(nest.kernel.NESTError):
<<<<<<< HEAD
                nest.Connect(nest.AllToAll(n, n, syn_spec=nest.synapsemodels.urbanczik(receptor_type=r_type)))
                nest.BuildNetwork()
=======
                nest.Connect(
                    n, n, {"rule": "all_to_all"}, {"synapse_model": "urbanczik_synapse", "receptor_type": r_type}
                )
>>>>>>> 4d8d3bf9

    def test_SynapseDepressionFacilitation(self):
        """Ensure that depression and facilitation work correctly"""

        nest.set_verbosity("M_WARNING")
        nest.ResetKernel()

        resolution = 0.1
        nest.resolution = resolution

        """
        neuron parameters
        """
        nrn_model = "pp_cond_exp_mc_urbanczik"
        nrn_params = {
            "t_ref": 3.0,  # refractory period
            "g_sp": 600.0,  # somato-dendritic coupling conductance
            "soma": {
                "V_m": -70.0,  # initial value of V_m
                "C_m": 300.0,  # capacitance of membrane
                "E_L": -70.0,  # resting potential
                "g_L": 30.0,  # somatic leak conductance
                "E_ex": 0.0,  # resting potential for exc input
                "E_in": -75.0,  # resting potential for inh input
                "tau_syn_ex": 3.0,  # time constant of exc conductance
                "tau_syn_in": 3.0,  # time constant of inh conductance
            },
            "dendritic": {
                "V_m": -70.0,  # initial value of V_m
                "C_m": 300.0,  # capacitance of membrane
                "E_L": -70.0,  # resting potential
                "g_L": 30.0,  # dendritic leak conductance
                "tau_syn_ex": 3.0,  # time constant of exc input current
                "tau_syn_in": 3.0,  # time constant of inh input current
            },
            # parameters of rate function
            "phi_max": 0.15,  # max rate
            "rate_slope": 0.5,  # called 'k' in the paper
            "beta": 1.0 / 3.0,
            "theta": -55.0,
        }

        """
        synapse params
        """
        syns = nest.GetDefaults(nrn_model)["receptor_types"]
        init_w = 100.0
        syn_params = {
<<<<<<< HEAD
            'receptor_type': syns['dendritic_exc'],
            'tau_Delta': 100.0,  # time constant of low pass filtering of the weight change
            'eta': 0.75,         # learning rate
            'weight': init_w,
            'Wmax': 4.5*nrn_params['dendritic']['C_m'],
            'delay': resolution,
=======
            "synapse_model": "urbanczik_synapse_wr",
            "receptor_type": syns["dendritic_exc"],
            "tau_Delta": 100.0,  # time constant of low pass filtering of the weight change
            "eta": 0.75,  # learning rate
            "weight": init_w,
            "Wmax": 4.5 * nrn_params["dendritic"]["C_m"],
            "delay": resolution,
>>>>>>> 4d8d3bf9
        }

        """
        neuron and devices
        """
        nest.SetDefaults(nrn_model, nrn_params)
        nrn = nest.Create(nrn_model)

        # spike generator is connected to a parrot neuron which is connected to the mc neuron
        prrt_nrn = nest.Create("parrot_neuron")

        # excitatory input to the dendrite
        pre_syn_spike_times = np.array([1.0, 98.0])
        sg_prox = nest.Create("spike_generator", params={"spike_times": pre_syn_spike_times})

        # excitatory input to the soma
        spike_times_soma_inp = np.arange(10.0, 50.0, resolution)
        spike_weights_soma = 10.0 * np.ones_like(spike_times_soma_inp)
        sg_soma_exc = nest.Create(
            "spike_generator", params={"spike_times": spike_times_soma_inp, "spike_weights": spike_weights_soma}
        )

        # for recording all parameters of the Urbanczik neuron
        rqs = nest.GetDefaults(nrn_model)["recordables"]
        mm = nest.Create("multimeter", params={"record_from": rqs, "interval": 0.1})

        # for recoding the synaptic weights of the Urbanczik synapses
        wr = nest.Create("weight_recorder")

        # for recording the spiking of the soma
        sr_soma = nest.Create("spike_recorder")

        """
        create connections
<<<<<<< HEAD
        '''
        nest.Connect(nest.AllToAll(sg_prox, prrt_nrn, syn_spec=nest.synapsemodels.static(delay=resolution)))
        urbanczik_synapse = nest.CopyModel('urbanczik_synapse', weight_recorder=wr[0])
        urbanczik_synapse.specs = syn_params
        nest.Connect(nest.AllToAll(prrt_nrn, nrn, syn_spec=urbanczik_synapse))
        nest.Connect(nest.AllToAll(sg_soma_exc, nrn,
                                   syn_spec=nest.synapsemodels.static(receptor_type=syns['soma_exc'],
                                                                      weight=10.0*resolution,
                                                                      delay=resolution)))
        nest.Connect(nest.AllToAll(mm, nrn, syn_spec=nest.synapsemodels.static(delay=resolution)))
        nest.Connect(nest.AllToAll(nrn, sr_soma, syn_spec=nest.synapsemodels.static(delay=resolution)))

        '''
=======
        """
        nest.Connect(sg_prox, prrt_nrn, syn_spec={"delay": resolution})
        nest.CopyModel("urbanczik_synapse", "urbanczik_synapse_wr", {"weight_recorder": wr[0]})
        nest.Connect(prrt_nrn, nrn, syn_spec=syn_params)
        nest.Connect(
            sg_soma_exc,
            nrn,
            syn_spec={"receptor_type": syns["soma_exc"], "weight": 10.0 * resolution, "delay": resolution},
        )
        nest.Connect(mm, nrn, syn_spec={"delay": resolution})
        nest.Connect(nrn, sr_soma, syn_spec={"delay": resolution})

        """
>>>>>>> 4d8d3bf9
        simulation
        """
        nest.Simulate(100.0)

        """
        read out devices
        """
        # multimeter
        rec = nest.GetStatus(mm)[0]["events"]
        t = rec["times"]
        V_w = rec["V_m.p"]

        # compute dendritic prediction of somatic membrane potential
        g_D = nrn_params["g_sp"]
        g_L = nrn_params["soma"]["g_L"]
        E_L = nrn_params["soma"]["E_L"]
        V_w_star = (g_L * E_L + g_D * V_w) / (g_L + g_D)

        # weight recorder
        data = nest.GetStatus(wr)
        weights = data[0]["events"]["weights"]

        # spike recorder
        data = nest.GetStatus(sr_soma)[0]["events"]
        spike_times_soma = data["times"]

        # compute predicted rate
        phi_max = nrn_params["phi_max"]
        k = nrn_params["rate_slope"]
        beta = nrn_params["beta"]
        theta = nrn_params["theta"]
        rate = phi_max / (1.0 + k * np.exp(beta * (theta - V_w_star)))

        # compute h(V_w_star)
        h = 15.0 * beta / (1.0 + np.exp(-beta * (theta - V_w_star)) / k)

        # compute alpha response kernel
        tau_s = nrn_params["dendritic"]["tau_syn_ex"]
        g_L_prox = nrn_params["dendritic"]["g_L"]
        C_m_prox = nrn_params["dendritic"]["C_m"]
        tau_L = C_m_prox / g_L_prox
        t0 = 1.2
        alpha_response = (
            np.heaviside(t - t0, 0.5)
            * tau_s
            * (np.exp(-(t - t0) / tau_L) - np.exp(-(t - t0) / tau_s))
            / (g_L_prox * (tau_L - tau_s))
        )

        # compute PI(t)
        if len(spike_times_soma) > 0:
            t = np.around(t, 4)
            spike_times_soma = np.around(spike_times_soma + 0.2, 4)
            idx = np.nonzero(np.in1d(t, spike_times_soma))[0]
            rate[idx] -= 1.0 / resolution

        w_change_raw = -15.0 * C_m_prox * rate * h * alpha_response

        # compute low pass filtered version of PI
        tau_Delta = syn_params["tau_Delta"]
        eta = syn_params["eta"]
        w_change_low_pass = (
            eta * np.exp(-t / tau_Delta) * np.cumsum(np.exp(t / tau_Delta) * w_change_raw) * resolution / tau_Delta
        )
        integrated_w_change = np.cumsum(w_change_low_pass) * resolution
        syn_weight_comp = init_w + integrated_w_change

        """
        comparison between Nest and python implementation
        """
        # extract the weight computed in python at the times of the presynaptic spikes
        idx = np.nonzero(np.in1d(np.around(t, 4), np.around(pre_syn_spike_times + resolution, 4)))[0]
        syn_w_comp_at_spike_times = syn_weight_comp[idx]
        realtive_error = (weights[-1] - syn_w_comp_at_spike_times[-1]) / (weights[-1] - init_w)

        self.assertTrue(abs(realtive_error) < 0.001)


def suite():
    suite = unittest.makeSuite(UrbanczikSynapseTestCase, "test")
    return suite


def run():
    runner = unittest.TextTestRunner(verbosity=2)
    runner.run(suite())


if __name__ == "__main__":
    run()<|MERGE_RESOLUTION|>--- conflicted
+++ resolved
@@ -24,8 +24,10 @@
 """
 
 import unittest
+
+import numpy as np
+
 import nest
-import numpy as np
 
 HAVE_GSL = nest.ll_api.sli_func("statusdict/have_gsl ::")
 
@@ -55,12 +57,8 @@
 
             n = nest.Create(nm, 2)
 
-<<<<<<< HEAD
             nest.Connect(nest.AllToAll(n, n, syn_spec=nest.synapsemodels.urbanczik(receptor_type=r_type)))
             nest.BuildNetwork()
-=======
-            nest.Connect(n, n, {"rule": "all_to_all"}, {"synapse_model": "urbanczik_synapse", "receptor_type": r_type})
->>>>>>> 4d8d3bf9
 
         # Ensure that connecting not supported models fails
         for nm in unsupported_models:
@@ -75,14 +73,8 @@
 
             # try to connect with urbanczik synapse
             with self.assertRaises(nest.kernel.NESTError):
-<<<<<<< HEAD
                 nest.Connect(nest.AllToAll(n, n, syn_spec=nest.synapsemodels.urbanczik(receptor_type=r_type)))
                 nest.BuildNetwork()
-=======
-                nest.Connect(
-                    n, n, {"rule": "all_to_all"}, {"synapse_model": "urbanczik_synapse", "receptor_type": r_type}
-                )
->>>>>>> 4d8d3bf9
 
     def test_SynapseDepressionFacilitation(self):
         """Ensure that depression and facilitation work correctly"""
@@ -131,22 +123,12 @@
         syns = nest.GetDefaults(nrn_model)["receptor_types"]
         init_w = 100.0
         syn_params = {
-<<<<<<< HEAD
-            'receptor_type': syns['dendritic_exc'],
-            'tau_Delta': 100.0,  # time constant of low pass filtering of the weight change
-            'eta': 0.75,         # learning rate
-            'weight': init_w,
-            'Wmax': 4.5*nrn_params['dendritic']['C_m'],
-            'delay': resolution,
-=======
-            "synapse_model": "urbanczik_synapse_wr",
             "receptor_type": syns["dendritic_exc"],
             "tau_Delta": 100.0,  # time constant of low pass filtering of the weight change
             "eta": 0.75,  # learning rate
             "weight": init_w,
             "Wmax": 4.5 * nrn_params["dendritic"]["C_m"],
             "delay": resolution,
->>>>>>> 4d8d3bf9
         }
 
         """
@@ -181,35 +163,24 @@
 
         """
         create connections
-<<<<<<< HEAD
-        '''
+        """
         nest.Connect(nest.AllToAll(sg_prox, prrt_nrn, syn_spec=nest.synapsemodels.static(delay=resolution)))
-        urbanczik_synapse = nest.CopyModel('urbanczik_synapse', weight_recorder=wr[0])
+        urbanczik_synapse = nest.CopyModel("urbanczik_synapse", weight_recorder=wr[0])
         urbanczik_synapse.specs = syn_params
         nest.Connect(nest.AllToAll(prrt_nrn, nrn, syn_spec=urbanczik_synapse))
-        nest.Connect(nest.AllToAll(sg_soma_exc, nrn,
-                                   syn_spec=nest.synapsemodels.static(receptor_type=syns['soma_exc'],
-                                                                      weight=10.0*resolution,
-                                                                      delay=resolution)))
+        nest.Connect(
+            nest.AllToAll(
+                sg_soma_exc,
+                nrn,
+                syn_spec=nest.synapsemodels.static(
+                    receptor_type=syns["soma_exc"], weight=10.0 * resolution, delay=resolution
+                ),
+            )
+        )
         nest.Connect(nest.AllToAll(mm, nrn, syn_spec=nest.synapsemodels.static(delay=resolution)))
         nest.Connect(nest.AllToAll(nrn, sr_soma, syn_spec=nest.synapsemodels.static(delay=resolution)))
 
-        '''
-=======
-        """
-        nest.Connect(sg_prox, prrt_nrn, syn_spec={"delay": resolution})
-        nest.CopyModel("urbanczik_synapse", "urbanczik_synapse_wr", {"weight_recorder": wr[0]})
-        nest.Connect(prrt_nrn, nrn, syn_spec=syn_params)
-        nest.Connect(
-            sg_soma_exc,
-            nrn,
-            syn_spec={"receptor_type": syns["soma_exc"], "weight": 10.0 * resolution, "delay": resolution},
-        )
-        nest.Connect(mm, nrn, syn_spec={"delay": resolution})
-        nest.Connect(nrn, sr_soma, syn_spec={"delay": resolution})
-
-        """
->>>>>>> 4d8d3bf9
+        """
         simulation
         """
         nest.Simulate(100.0)
