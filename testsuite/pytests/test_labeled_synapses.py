--- conflicted
+++ resolved
@@ -91,20 +91,8 @@
             symm = nest.GetDefaults(syn, "requires_symmetric")
 
             # set a label during connection
-<<<<<<< HEAD
             syn_spec = nest.synapsemodels.SynapseModel(synapse_model=syn, synapse_label=123, receptor_type=r_type)
             nest.Connect(nest.OneToOne(a, a, make_symmetric=symm, syn_spec=syn_spec))
-            c = nest.GetConnections(a, a)
-            self.assertTrue(
-                all([x == 123 for x in c.get('synapse_label')])
-=======
-            nest.Connect(
-                a,
-                a,
-                {"rule": "one_to_one", "make_symmetric": symm},
-                {"synapse_model": syn, "synapse_label": 123, "receptor_type": r_type},
->>>>>>> 4d8d3bf9
-            )
             c = nest.GetConnections(a, a)
             self.assertTrue(all([x == 123 for x in c.get("synapse_label")]))
 
@@ -118,14 +106,8 @@
             symm = nest.GetDefaults(syn, "requires_symmetric")
 
             # set no label during connection
-<<<<<<< HEAD
             syn_spec = nest.synapsemodels.SynapseModel(synapse_model=syn, receptor_type=r_type)
             nest.Connect(nest.OneToOne(a, a, make_symmetric=symm, syn_spec=syn_spec))
-=======
-            nest.Connect(
-                a, a, {"rule": "one_to_one", "make_symmetric": symm}, {"synapse_model": syn, "receptor_type": r_type}
-            )
->>>>>>> 4d8d3bf9
             c = nest.GetConnections(a, a)
             # still unlabeled
             self.assertTrue(all([x == -1 for x in c.get("synapse_label")]))
@@ -144,19 +126,9 @@
             symm = nest.GetDefaults(syn, "requires_symmetric")
 
             # set a label during SetDefaults
-<<<<<<< HEAD
-            nest.SetDefaults(syn, {'synapse_label': 123})
+            nest.SetDefaults(syn, {"synapse_label": 123})
             syn_spec = nest.synapsemodels.SynapseModel(synapse_model=syn, receptor_type=r_type)
             nest.Connect(nest.OneToOne(a, a, make_symmetric=symm, syn_spec=syn_spec))
-            c = nest.GetConnections(a, a)
-            self.assertTrue(
-                all([x == 123 for x in c.get('synapse_label')])
-=======
-            nest.SetDefaults(syn, {"synapse_label": 123})
-            nest.Connect(
-                a, a, {"rule": "one_to_one", "make_symmetric": symm}, {"synapse_model": syn, "receptor_type": r_type}
->>>>>>> 4d8d3bf9
-            )
             c = nest.GetConnections(a, a)
             self.assertTrue(all([x == 123 for x in c.get("synapse_label")]))
 
@@ -175,26 +147,12 @@
                 synapse_type = "rate_connection_instantaneous"
             if syn in self.siegert_connections:
                 synapse_type = "diffusion_connection"
-<<<<<<< HEAD
             syn_spec = nest.synapsemodels.SynapseModel(synapse_model=syn, receptor_type=r_type)
             nest.Connect(nest.OneToOne(a, a, make_symmetric=symm, syn_spec=syn_spec))
             # set a label during connection
             syn_spec_lab = nest.synapsemodels.SynapseModel(synapse_model=syn, synapse_label=123, receptor_type=r_type)
             nest.Connect(nest.OneToOne(a, a, make_symmetric=symm, syn_spec=syn_spec_lab))
             c = nest.GetConnections(a, a, synapse_label=123)
-            self.assertTrue(
-                all([x == 123 for x in c.get('synapse_label')])
-=======
-            nest.Connect(a, a, {"rule": "one_to_one"}, {"synapse_model": synapse_type, "receptor_type": r_type})
-            # set a label during connection
-            nest.Connect(
-                a,
-                a,
-                {"rule": "one_to_one", "make_symmetric": symm},
-                {"synapse_model": syn, "synapse_label": 123, "receptor_type": r_type},
->>>>>>> 4d8d3bf9
-            )
-            c = nest.GetConnections(a, a, synapse_label=123)
             self.assertTrue(all([x == 123 for x in c.get("synapse_label")]))
 
     def test_SetLabelToNotLabeledSynapse(self):
@@ -214,23 +172,10 @@
             with self.assertRaises(nest.kernel.NESTError):
                 nest.SetDefaults(syn, {"synapse_label": 123})
 
-<<<<<<< HEAD
             # plain connection
             syn_spec_no_label = nest.synapsemodels.SynapseModel(synapse_model=syn, receptor_type=r_type)
             nest.Connect(nest.OneToOne(a, a, make_symmetric=symm, syn_spec=syn_spec_no_label))
             nest.BuildNetwork()
-=======
-            # try set on connect
-            with self.assertRaises(nest.kernel.NESTError):
-                nest.Connect(
-                    a, a, {"rule": "one_to_one", "make_symmetric": symm}, {"synapse_model": syn, "synapse_label": 123}
-                )
-
-            # plain connection
-            nest.Connect(
-                a, a, {"rule": "one_to_one", "make_symmetric": symm}, {"synapse_model": syn, "receptor_type": r_type}
-            )
->>>>>>> 4d8d3bf9
             # try set on SetStatus
             c = nest.GetConnections(a, a)
 
