# -*- coding: utf-8 -*-
#
# ll_api.py
#
# This file is part of NEST.
#
# Copyright (C) 2004 The NEST Initiative
#
# NEST is free software: you can redistribute it and/or modify
# it under the terms of the GNU General Public License as published by
# the Free Software Foundation, either version 2 of the License, or
# (at your option) any later version.
#
# NEST is distributed in the hope that it will be useful,
# but WITHOUT ANY WARRANTY; without even the implied warranty of
# MERCHANTABILITY or FITNESS FOR A PARTICULAR PURPOSE.  See the
# GNU General Public License for more details.
#
# You should have received a copy of the GNU General Public License
# along with NEST.  If not, see <http://www.gnu.org/licenses/>.

"""
Low-level API of PyNEST Module
"""

# Since this is a low level module, we need some more trickery, thus:
# pylint: disable=wrong-import-position

import functools
import inspect
import keyword

import sys
import os

# This is a workaround for readline import errors encountered with Anaconda
# Python running on Ubuntu, when invoked from the terminal
# "python -c 'import nest'"
if "linux" in sys.platform and "Anaconda" in sys.version:
    import readline  # noqa: F401

# This is a workaround to avoid segmentation faults when importing
# scipy *after* nest. See https://github.com/numpy/numpy/issues/2521
try:
    import scipy  # noqa: F401
except ImportError:
    pass

# Make MPI-enabled NEST import properly. The underlying problem is that the
# shared object pynestkernel dynamically opens other libraries that open
# yet other libraries.
sys.setdlopenflags(os.RTLD_NOW | os.RTLD_GLOBAL)

<<<<<<< HEAD
from . import nestkernel_api as nestkernel  # noqa

from .lib.hl_api_exceptions import NESTError, NESTErrors

__all__ = [
    'set_communicator',
    # 'take_array_index',
    'KernelAttribute',
]


initialized = False
=======
from . import pynestkernel as kernel  # noqa pylint: disable=no-name-in-module

__all__ = [
    "check_stack",
    "connect_arrays",
    "set_communicator",
    "get_debug",
    "set_debug",
    "sli_func",
    "sli_pop",
    "sli_push",
    "sli_run",
    "spp",
    "sps",
    "sr",
    "stack_checker",
    "take_array_index",
]


engine = kernel.NESTEngine()

sli_push = sps = engine.push
sli_pop = spp = engine.pop
take_array_index = engine.take_array_index
connect_arrays = engine.connect_arrays


def catching_sli_run(cmd):
    """Send a command string to the NEST kernel to be executed, catch
    SLI errors and re-raise them in Python.

    Parameters
    ----------
    cmd : str
        The SLI command to be executed.
    Raises
    ------
    kernel.NESTError
        SLI errors are bubbled to the Python API as NESTErrors.
    """

    engine.run("{%s} runprotected" % cmd)
    if not sli_pop():
        errorname = sli_pop()
        message = sli_pop()
        commandname = sli_pop()
        engine.run("clear")

        exceptionCls = getattr(kernel.NESTErrors, errorname)
        raise exceptionCls(commandname, message)


sli_run = sr = catching_sli_run


def sli_func(func, *args, **kwargs):
    """Convenience function for executing an SLI command func with
    arguments args.

    This executes the SLI sequence:
    ``sli_push(args); sli_run(func); y=sli_pop()``

    Parameters
    ----------
    func : str
        Function to call
    *args
        Arbitrary number of arguments to pass to the SLI function
    **kwargs
        namespace : str
            The sli code is executed in the given SLI namespace.
        litconv : bool
            Convert string args beginning with / to literals.

    Returns
    -------
    The function may have multiple return values. The number of return values
    is determined by the SLI function that was called.

    Examples
    --------
    r,q = sli_func('dup rollu add',2,3)
    r   = sli_func('add',2,3)
    r   = sli_func('add pop',2,3)
    """

    # check for namespace
    slifun = "sli_func"  # version not converting to literals
    if "namespace" in kwargs:
        func = f'{kwargs["namespace"]} using {func} endusing'
    elif "litconv" in kwargs:
        if kwargs["litconv"]:
            slifun = "sli_func_litconv"
    elif kwargs:
        raise kernel.NESTErrors.PyNESTError("'namespace' and 'litconv' are the only valid keyword arguments.")

    sli_push(args)  # push array of arguments on SLI stack
    sli_push(func)  # push command string
    sli_run(slifun)  # SLI support code to execute func on args
    result = sli_pop()  # return value is an array

    if not result:
        return None
    if len(result) == 1:  # 1 return value is no tuple
        return result[0]
    return result


__debug = False


def get_debug():
    """Return the current value of the debug flag of the low-level API.

    Returns
    -------
    bool:
        current value of the debug flag
    """

    return __debug


def set_debug(dbg=True):
    """Set the debug flag of the low-level API.

    Parameters
    ----------
    dbg : bool, optional
        Value to set the debug flag to
    """

    global __debug
    __debug = dbg

>>>>>>> 4cf76ceb


def set_communicator(comm):
    """Set global communicator for NEST.

    Parameters
    ----------
    comm: MPI.Comm from mpi4py

    Raises
    ------
    _kernel.NESTError
    """

<<<<<<< HEAD
    if "mpi4py" not in sys.modules:
        raise NESTError("set_communicator: "
                                "mpi4py not loaded.")
=======
    @functools.wraps(f)
    def stack_checker_func(*args, **kwargs):
        if not get_debug():
            return f(*args, **kwargs)
        else:
            sr("count")
            stackload_before = spp()
            result = f(*args, **kwargs)
            sr("count")
            num_leftover_elements = spp() - stackload_before
            if num_leftover_elements != 0:
                eargs = (f.__name__, num_leftover_elements)
                etext = "Function '%s' left %i elements on the stack."
                raise kernel.NESTError(etext % eargs)
            return result

    return stack_checker_func


def check_stack(thing):
    """Convenience wrapper for applying the stack_checker decorator to
    all class methods of the given class, or to a given function.

    If the object cannot be decorated, it is returned unchanged.

    Parameters
    ----------
    thing : function or class
        Description

    Returns
    -------
    function or class
        Decorated function or class

    Raises
    ------
    ValueError
    """
>>>>>>> 4cf76ceb

    # TODO-PYNEST-NG: set_communicator
    # engine.set_communicator(comm)


<<<<<<< HEAD
class KernelAttribute:
    """
    Descriptor that dispatches attribute access to the nest kernel.
    """
    def __init__(self, typehint, description, readonly=False, default=None, localonly=False):
        self._readonly = readonly
        self._localonly = localonly
        self._default = default

        readonly = readonly and "**read only**"
        localonly = localonly and "**local only**"

        self.__doc__ = (
            description
            + ("." if default is None else f", defaults to ``{default}``.")
            + ("\n\n" if readonly or localonly else "")
            + ", ".join(c for c in (readonly, localonly) if c)
            + f"\n\n:type: {typehint}"
        )

    def __set_name__(self, cls, name):
        self._name = name
        self._full_status = name == "kernel_status"

    def __get__(self, instance, cls=None):
        if instance is None:
            return self

        status_root = nestkernel.llapi_get_kernel_status()

        if self._full_status:
            return status_root
        else:
            return status_root[self._name]

    def __set__(self, instance, value):
        if self._readonly:
            msg = f"`{self._name}` is a read only kernel attribute."
            raise AttributeError(msg)
        nestkernel.llapi_set_kernel_status({self._name: value})
=======
initialized = False


def set_communicator(comm):
    """Set global communicator for NEST.

    Parameters
    ----------
    comm: MPI.Comm from mpi4py

    Raises
    ------
    kernel.NESTError
    """

    if "mpi4py" not in sys.modules:
        raise kernel.NESTError("set_communicator: mpi4py not loaded.")

    engine.set_communicator(comm)
>>>>>>> 4cf76ceb


def init(argv):
    """Initializes NEST.

    If the environment variable PYNEST_QUIET is set, NEST will not print
    welcome text containing the version and other information. Likewise,
    if the environment variable PYNEST_DEBUG is set, NEST starts in debug
    mode. Note that the same effect can be achieved by using the
    commandline arguments --quiet and --debug respectively.

    Parameters
    ----------
    argv : list
        Command line arguments, passed to the NEST kernel

    Raises
    ------
    kernel.NESTError.PyNESTError
    """

    global initialized

    if initialized:
        raise NESTErrors.PyNESTError("NEST already initialized.")

    # Some commandline arguments of NEST and Python have the same
    # name, but different meaning. To avoid unintended behavior, we
    # handle NEST's arguments here and pass it a modified copy, while
    # we leave the original list unchanged for further use by the user
    # or other modules.
    nest_argv = argv[:]

    quiet = "--quiet" in nest_argv or "PYNEST_QUIET" in os.environ
    if "--quiet" in nest_argv:
        nest_argv.remove("--quiet")
    if "--debug" in nest_argv:
        nest_argv.remove("--debug")
    if "--sli-debug" in nest_argv:
        nest_argv.remove("--sli-debug")
        nest_argv.append("--debug")

    if "PYNEST_DEBUG" in os.environ and "--debug" not in nest_argv:
        nest_argv.append("--debug")

    path = os.path.dirname(__file__)
    nestkernel.init(nest_argv)

<<<<<<< HEAD
    if not quiet:
        print('NEST initialized successfully!')
=======
    if initialized:
        if not quiet:
            engine.run("pywelcome")

        # Dirty hack to get tab-completion for models in IPython.
        try:
            __IPYTHON__
        except NameError:
            pass
        else:
            from .lib.hl_api_simulation import GetKernelStatus  # noqa

            keyword_lists = (
                "connection_rules",
                "node_models",
                "recording_backends",
                "rng_types",
                "stimulation_backends",
                "synapse_models",
            )
            for kwl in keyword_lists:
                keyword.kwlist += GetKernelStatus(kwl)
>>>>>>> 4cf76ceb

    # Dirty hack to get tab-completion for models in IPython.
    try:
        __IPYTHON__
    except NameError:
        pass
    else:
        from .lib.hl_api_simulation import GetKernelStatus  # noqa
        keyword_lists = (
            "connection_rules",
            "node_models",
            "recording_backends",
            "rng_types",
            "stimulation_backends",
            "synapse_models",
        )
        for kwl in keyword_lists:
            keyword.kwlist += GetKernelStatus(kwl)

init(sys.argv)<|MERGE_RESOLUTION|>--- conflicted
+++ resolved
@@ -51,157 +51,18 @@
 # yet other libraries.
 sys.setdlopenflags(os.RTLD_NOW | os.RTLD_GLOBAL)
 
-<<<<<<< HEAD
 from . import nestkernel_api as nestkernel  # noqa
 
 from .lib.hl_api_exceptions import NESTError, NESTErrors
 
 __all__ = [
-    'set_communicator',
+    "set_communicator",
     # 'take_array_index',
-    'KernelAttribute',
+    "KernelAttribute",
 ]
 
 
 initialized = False
-=======
-from . import pynestkernel as kernel  # noqa pylint: disable=no-name-in-module
-
-__all__ = [
-    "check_stack",
-    "connect_arrays",
-    "set_communicator",
-    "get_debug",
-    "set_debug",
-    "sli_func",
-    "sli_pop",
-    "sli_push",
-    "sli_run",
-    "spp",
-    "sps",
-    "sr",
-    "stack_checker",
-    "take_array_index",
-]
-
-
-engine = kernel.NESTEngine()
-
-sli_push = sps = engine.push
-sli_pop = spp = engine.pop
-take_array_index = engine.take_array_index
-connect_arrays = engine.connect_arrays
-
-
-def catching_sli_run(cmd):
-    """Send a command string to the NEST kernel to be executed, catch
-    SLI errors and re-raise them in Python.
-
-    Parameters
-    ----------
-    cmd : str
-        The SLI command to be executed.
-    Raises
-    ------
-    kernel.NESTError
-        SLI errors are bubbled to the Python API as NESTErrors.
-    """
-
-    engine.run("{%s} runprotected" % cmd)
-    if not sli_pop():
-        errorname = sli_pop()
-        message = sli_pop()
-        commandname = sli_pop()
-        engine.run("clear")
-
-        exceptionCls = getattr(kernel.NESTErrors, errorname)
-        raise exceptionCls(commandname, message)
-
-
-sli_run = sr = catching_sli_run
-
-
-def sli_func(func, *args, **kwargs):
-    """Convenience function for executing an SLI command func with
-    arguments args.
-
-    This executes the SLI sequence:
-    ``sli_push(args); sli_run(func); y=sli_pop()``
-
-    Parameters
-    ----------
-    func : str
-        Function to call
-    *args
-        Arbitrary number of arguments to pass to the SLI function
-    **kwargs
-        namespace : str
-            The sli code is executed in the given SLI namespace.
-        litconv : bool
-            Convert string args beginning with / to literals.
-
-    Returns
-    -------
-    The function may have multiple return values. The number of return values
-    is determined by the SLI function that was called.
-
-    Examples
-    --------
-    r,q = sli_func('dup rollu add',2,3)
-    r   = sli_func('add',2,3)
-    r   = sli_func('add pop',2,3)
-    """
-
-    # check for namespace
-    slifun = "sli_func"  # version not converting to literals
-    if "namespace" in kwargs:
-        func = f'{kwargs["namespace"]} using {func} endusing'
-    elif "litconv" in kwargs:
-        if kwargs["litconv"]:
-            slifun = "sli_func_litconv"
-    elif kwargs:
-        raise kernel.NESTErrors.PyNESTError("'namespace' and 'litconv' are the only valid keyword arguments.")
-
-    sli_push(args)  # push array of arguments on SLI stack
-    sli_push(func)  # push command string
-    sli_run(slifun)  # SLI support code to execute func on args
-    result = sli_pop()  # return value is an array
-
-    if not result:
-        return None
-    if len(result) == 1:  # 1 return value is no tuple
-        return result[0]
-    return result
-
-
-__debug = False
-
-
-def get_debug():
-    """Return the current value of the debug flag of the low-level API.
-
-    Returns
-    -------
-    bool:
-        current value of the debug flag
-    """
-
-    return __debug
-
-
-def set_debug(dbg=True):
-    """Set the debug flag of the low-level API.
-
-    Parameters
-    ----------
-    dbg : bool, optional
-        Value to set the debug flag to
-    """
-
-    global __debug
-    __debug = dbg
-
->>>>>>> 4cf76ceb
 
 
 def set_communicator(comm):
@@ -216,61 +77,18 @@
     _kernel.NESTError
     """
 
-<<<<<<< HEAD
     if "mpi4py" not in sys.modules:
-        raise NESTError("set_communicator: "
-                                "mpi4py not loaded.")
-=======
-    @functools.wraps(f)
-    def stack_checker_func(*args, **kwargs):
-        if not get_debug():
-            return f(*args, **kwargs)
-        else:
-            sr("count")
-            stackload_before = spp()
-            result = f(*args, **kwargs)
-            sr("count")
-            num_leftover_elements = spp() - stackload_before
-            if num_leftover_elements != 0:
-                eargs = (f.__name__, num_leftover_elements)
-                etext = "Function '%s' left %i elements on the stack."
-                raise kernel.NESTError(etext % eargs)
-            return result
-
-    return stack_checker_func
-
-
-def check_stack(thing):
-    """Convenience wrapper for applying the stack_checker decorator to
-    all class methods of the given class, or to a given function.
-
-    If the object cannot be decorated, it is returned unchanged.
-
-    Parameters
-    ----------
-    thing : function or class
-        Description
-
-    Returns
-    -------
-    function or class
-        Decorated function or class
-
-    Raises
-    ------
-    ValueError
-    """
->>>>>>> 4cf76ceb
+        raise NESTError("set_communicator: " "mpi4py not loaded.")
 
     # TODO-PYNEST-NG: set_communicator
     # engine.set_communicator(comm)
 
 
-<<<<<<< HEAD
 class KernelAttribute:
     """
     Descriptor that dispatches attribute access to the nest kernel.
     """
+
     def __init__(self, typehint, description, readonly=False, default=None, localonly=False):
         self._readonly = readonly
         self._localonly = localonly
@@ -307,27 +125,6 @@
             msg = f"`{self._name}` is a read only kernel attribute."
             raise AttributeError(msg)
         nestkernel.llapi_set_kernel_status({self._name: value})
-=======
-initialized = False
-
-
-def set_communicator(comm):
-    """Set global communicator for NEST.
-
-    Parameters
-    ----------
-    comm: MPI.Comm from mpi4py
-
-    Raises
-    ------
-    kernel.NESTError
-    """
-
-    if "mpi4py" not in sys.modules:
-        raise kernel.NESTError("set_communicator: mpi4py not loaded.")
-
-    engine.set_communicator(comm)
->>>>>>> 4cf76ceb
 
 
 def init(argv):
@@ -376,33 +173,8 @@
     path = os.path.dirname(__file__)
     nestkernel.init(nest_argv)
 
-<<<<<<< HEAD
     if not quiet:
-        print('NEST initialized successfully!')
-=======
-    if initialized:
-        if not quiet:
-            engine.run("pywelcome")
-
-        # Dirty hack to get tab-completion for models in IPython.
-        try:
-            __IPYTHON__
-        except NameError:
-            pass
-        else:
-            from .lib.hl_api_simulation import GetKernelStatus  # noqa
-
-            keyword_lists = (
-                "connection_rules",
-                "node_models",
-                "recording_backends",
-                "rng_types",
-                "stimulation_backends",
-                "synapse_models",
-            )
-            for kwl in keyword_lists:
-                keyword.kwlist += GetKernelStatus(kwl)
->>>>>>> 4cf76ceb
+        print("NEST initialized successfully!")
 
     # Dirty hack to get tab-completion for models in IPython.
     try:
@@ -411,6 +183,7 @@
         pass
     else:
         from .lib.hl_api_simulation import GetKernelStatus  # noqa
+
         keyword_lists = (
             "connection_rules",
             "node_models",
@@ -422,4 +195,5 @@
         for kwl in keyword_lists:
             keyword.kwlist += GetKernelStatus(kwl)
 
+
 init(sys.argv)