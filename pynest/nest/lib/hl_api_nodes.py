# -*- coding: utf-8 -*-
#
# hl_api_nodes.py
#
# This file is part of NEST.
#
# Copyright (C) 2004 The NEST Initiative
#
# NEST is free software: you can redistribute it and/or modify
# it under the terms of the GNU General Public License as published by
# the Free Software Foundation, either version 2 of the License, or
# (at your option) any later version.
#
# NEST is distributed in the hope that it will be useful,
# but WITHOUT ANY WARRANTY; without even the implied warranty of
# MERCHANTABILITY or FITNESS FOR A PARTICULAR PURPOSE.  See the
# GNU General Public License for more details.
#
# You should have received a copy of the GNU General Public License
# along with NEST.  If not, see <http://www.gnu.org/licenses/>.

"""
Functions for node handling
"""

import warnings

import nest
from ..ll_api import *
from .. import nestkernel_api as nestkernel
from .hl_api_helper import is_iterable, model_deprecation_warning
from .hl_api_types import NodeCollection, Parameter
<<<<<<< HEAD
from .hl_api_exceptions import NESTErrors
=======
from .hl_api_parallel_computing import Rank, NumProcesses
>>>>>>> 07a8ba9c

__all__ = [
    'Create',
    'GetLocalNodeCollection',
    'GetNodes',
    'PrintNodes',
]


def Create(model, n=1, params=None, positions=None):
    """Create one or more nodes.

    Generates `n` new network objects of the supplied model type. If `n` is not
    given, a single node is created. Note that if setting parameters of the
    nodes fail, the nodes will still have been created.

    Note
    ----
    During network construction, create all nodes representing model neurons first, then all nodes
    representing devices (generators, recorders, or detectors), or all devices first and then all neurons.
    Otherwise, network connection can be slow, especially in parallel simulations of networks
    with many devices.

    Parameters
    ----------
    model : str
        Name of the model to create
    n : int, optional
        Number of nodes to create
    params : dict or list, optional
        Parameters for the new nodes. Can be any of the following:

            - A dictionary with either single values or lists of size n.
              The single values will be applied to all nodes, while the lists will be distributed across
              the nodes. Both single values and lists can be given at the same time.
            - A list with n dictionaries, one dictionary for each node.
        Values may be :py:class:`.Parameter` objects. If omitted,
        the model's defaults are used.
    positions: :py:class:`.grid` or :py:class:`.free` object, optional
        Object describing spatial positions of the nodes. If omitted, the nodes have no spatial attachment.

    Returns
    -------
    NodeCollection:
        Object representing the IDs of created nodes, see :py:class:`.NodeCollection` for more.

    Raises
    ------
    NESTError
        If setting node parameters fail. However, the nodes will still have
        been created.
    TypeError
        If the positions object is of wrong type.
    """

    model_deprecation_warning(model)

    # If any of the elements in the parameter dictionary is either an array-like object,
    # or a NEST parameter, we create the nodes first, then set the given values. If not,
    # we can pass the parameter specification to SLI when the nodes are created.
    iterable_or_parameter_in_params = True

    if not isinstance(n, int):
        raise TypeError('n must be an integer')

    # PYNEST-NG: can we support the usecase above by passing the dict into ll_create?
    if isinstance(params, dict) and params:  # if params is a dict and not empty
        iterable_or_parameter_in_params = any(is_iterable(v) or isinstance(v, Parameter) for k, v in params.items())

    if isinstance(params, (list, tuple)) and len(params) != n:
        raise TypeError('list of params must have one dictionary per node')

    if params is not None and not (isinstance(params, dict) or (isinstance(params, (list, tuple))
                                                                and all(isinstance(e, dict) for e in params))):
        raise TypeError('params must be either a dict of parameters or a list or tuple of dicts')

    if positions is not None:
        # Explicitly retrieve lazy loaded spatial property from the module class.
        # This is needed because the automatic lookup fails. See #2135.
        spatial = getattr(nest.NestModule, "spatial")
        # We only accept positions as either a free object or a grid object.
        if not isinstance(positions, (spatial.free, spatial.grid)):
            raise TypeError('`positions` must be either a nest.spatial.free or a nest.spatial.grid object')
        layer_specs = {'elements': model}
        layer_specs['edge_wrap'] = positions.edge_wrap
        if isinstance(positions, spatial.free):
            layer_specs['positions'] = positions.pos
            # If the positions are based on a parameter object, the number of nodes must be specified.
            if isinstance(positions.pos, Parameter):
                layer_specs['n'] = n
        else:
            # If positions is not a free object, it must be a grid object.
            if n > 1:
                raise NESTErrors.NESTError('Cannot specify number of nodes with grid positions')
            layer_specs['shape'] = positions.shape
            if positions.center is not None:
                layer_specs['center'] = [float(v) for v in positions.center]
        if positions.extent is not None:
            layer_specs['extent'] = [float(v) for v in positions.extent]

        layer = nestkernel.llapi_create_spatial(layer_specs)
        layer.set(params if params else {})
        return layer

    node_ids = nestkernel.llapi_create(model, n)

    if (isinstance(params, dict) and params) or isinstance(params, (list, tuple)):
        # if params is a dict and not empty or a list of dicts
        try:
            node_ids.set(params)
        except Exception:
            warnings.warn("Setting node parameters failed, but nodes have already been " +
                          f"created! The node IDs of the new nodes are: {node_ids}.")
            raise

    return node_ids


def PrintNodes():
    """Print the `node ID` ranges and `model names` of all the nodes in the network."""

    print(nestkernel.llapi_print_nodes())


def GetNodes(properties={}, local_only=False):
    """Return all nodes with the given properties as `NodeCollection`.

    Parameters
    ----------
    properties : dict, optional
        Only node IDs of nodes matching the properties given in the
        dictionary exactly will be returned. Matching properties with float
        values (e.g. the membrane potential) may fail due to tiny numerical
        discrepancies and should be avoided. Note that when a params dict is
        present, thread parallelization is not possible, the function will
        be run thread serial.
    local_only : bool, optional
        If True, only node IDs of nodes simulated on the local MPI process will
        be returned. By default, node IDs of nodes in the entire simulation
        will be returned. This requires MPI communication and may slow down
        the script.

    Returns
    -------
    NodeCollection:
        `NodeCollection` of nodes
    """

    return nestkernel.llapi_get_nodes(properties, local_only)


def GetLocalNodeCollection(nc):
    """Get local nodes of a `NodeCollection` as a new `NodeCollection`.

    This function returns the local nodes of a `NodeCollection`. If there are no
    local elements, an empty `NodeCollection` is returned.

    Parameters
    ----------
    nc: NodeCollection
        `NodeCollection` for which to get local nodes

    Returns
    -------
    NodeCollection:
        Object representing the local nodes of the given `NodeCollection`
    """
    if not isinstance(nc, NodeCollection):
        raise TypeError("GetLocalNodeCollection requires a NodeCollection in order to run")

    rank = Rank()
    num_procs = NumProcesses()
    first_in_nc = nc[0].global_id
    first_index = ((rank - first_in_nc % num_procs) + num_procs) % num_procs
    if first_index <= len(nc):
        return nc[first_index:len(nc):num_procs]
    else:
        return NodeCollection([])<|MERGE_RESOLUTION|>--- conflicted
+++ resolved
@@ -30,11 +30,8 @@
 from .. import nestkernel_api as nestkernel
 from .hl_api_helper import is_iterable, model_deprecation_warning
 from .hl_api_types import NodeCollection, Parameter
-<<<<<<< HEAD
 from .hl_api_exceptions import NESTErrors
-=======
 from .hl_api_parallel_computing import Rank, NumProcesses
->>>>>>> 07a8ba9c
 
 __all__ = [
     'Create',
