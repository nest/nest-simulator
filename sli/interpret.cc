/*
 *  interpret.cc
 *
 *  This file is part of NEST.
 *
 *  Copyright (C) 2004 The NEST Initiative
 *
 *  NEST is free software: you can redistribute it and/or modify
 *  it under the terms of the GNU General Public License as published by
 *  the Free Software Foundation, either version 2 of the License, or
 *  (at your option) any later version.
 *
 *  NEST is distributed in the hope that it will be useful,
 *  but WITHOUT ANY WARRANTY; without even the implied warranty of
 *  MERCHANTABILITY or FITNESS FOR A PARTICULAR PURPOSE.  See the
 *  GNU General Public License for more details.
 *
 *  You should have received a copy of the GNU General Public License
 *  along with NEST.  If not, see <http://www.gnu.org/licenses/>.
 *
 */

/*
    Definitions for the SLI Interpreter class
*/

#include "interpret.h"

// C++ includes:
#include <algorithm>
#include <ctime>
#include <exception>
#include <fstream>
#include <functional>
#include <sstream>
#include <string>

// Generated includes:
#include "config.h"

// Includes from libnestutil:
#include "compose.hpp"
#include "numerics.h"

// Includes from sli:
#include "booldatum.h"
#include "dictdatum.h"
#include "dictstack.h"
#include "dictutils.h"
#include "doubledatum.h"
#include "functional.h"
#include "functiondatum.h"
#include "integerdatum.h"
#include "iostreamdatum.h"
#include "namedatum.h"
#include "parser.h"
#include "psignal.h"
#include "scanner.h"
#include "stringdatum.h"
#include "tokenutils.h"
#include "triedatum.h"

// This function is the only interface to the driver program
extern void init_slidict( SLIInterpreter* );
extern void init_slicontrol( SLIInterpreter* );
extern void init_sli_io( SLIInterpreter* );
extern void init_slistack( SLIInterpreter* );
extern void init_slimath( SLIInterpreter* );
extern void init_slitypecheck( SLIInterpreter* );
extern void init_slidata( SLIInterpreter* );
extern void init_slistring( SLIInterpreter* );


const int SLIInterpreter::M_ALL = 0;
const int SLIInterpreter::M_DEBUG = 5;
const int SLIInterpreter::M_STATUS = 7;
const int SLIInterpreter::M_INFO = 10;
<<<<<<< HEAD
const int SLIInterpreter::M_PROGRESS = 15;
=======
const int SLIInterpreter::M_DEPRECATED = 18;
>>>>>>> 5003e2b3
const int SLIInterpreter::M_WARNING = 20;
const int SLIInterpreter::M_ERROR = 30;
const int SLIInterpreter::M_FATAL = 40;
const int SLIInterpreter::M_QUIET = 100;

const char* const SLIInterpreter::M_ALL_NAME = "";
const char* const SLIInterpreter::M_DEBUG_NAME = "Debug";
const char* const SLIInterpreter::M_STATUS_NAME = "Status";
const char* const SLIInterpreter::M_INFO_NAME = "Info";
<<<<<<< HEAD
const char* const SLIInterpreter::M_PROGRESS_NAME = "Progress";
=======
const char* const SLIInterpreter::M_DEPRECATED_NAME = "Deprecated";
>>>>>>> 5003e2b3
const char* const SLIInterpreter::M_WARNING_NAME = "Warning";
const char* const SLIInterpreter::M_ERROR_NAME = "Error";
const char* const SLIInterpreter::M_FATAL_NAME = "Fatal";
const char* const SLIInterpreter::M_QUIET_NAME = "";


SLIType SLIInterpreter::Integertype;
SLIType SLIInterpreter::Doubletype;
SLIType SLIInterpreter::Stringtype;
SLIType SLIInterpreter::Nametype;
SLIType SLIInterpreter::Booltype;
SLIType SLIInterpreter::Literaltype;
SLIType SLIInterpreter::Arraytype;
SLIType SLIInterpreter::Proceduretype;
SLIType SLIInterpreter::Litproceduretype;
SLIType SLIInterpreter::Dictionarytype;
SLIType SLIInterpreter::Symboltype;
SLIType SLIInterpreter::Functiontype;
SLIType SLIInterpreter::Trietype;
SLIType SLIInterpreter::Callbacktype;
SLIType SLIInterpreter::Istreamtype;
SLIType SLIInterpreter::XIstreamtype;
SLIType SLIInterpreter::Ostreamtype;
SLIType SLIInterpreter::IntVectortype;
SLIType SLIInterpreter::DoubleVectortype;
SLIType SLIInterpreter::Iteratortype;

// SLIType SLIInterpreter::IOstreamtype;

// SLIType default actions

DatatypeFunction SLIInterpreter::datatypefunction;
NametypeFunction SLIInterpreter::nametypefunction;
ProceduretypeFunction SLIInterpreter::proceduretypefunction;
LitproceduretypeFunction SLIInterpreter::litproceduretypefunction;
FunctiontypeFunction SLIInterpreter::functiontypefunction;
TrietypeFunction SLIInterpreter::trietypefunction;
CallbacktypeFunction SLIInterpreter::callbacktypefunction;
XIstreamtypeFunction SLIInterpreter::xistreamtypefunction;

// Basic Operations needed to run the default actions

const IlookupFunction SLIInterpreter::ilookupfunction;
const IsetcallbackFunction SLIInterpreter::isetcallbackfunction;
const IiterateFunction SLIInterpreter::iiteratefunction;
const IloopFunction SLIInterpreter::iloopfunction;
const IrepeatFunction SLIInterpreter::irepeatfunction;
const IforFunction SLIInterpreter::iforfunction;
const IforallarrayFunction SLIInterpreter::iforallarrayfunction;
const IforalliterFunction SLIInterpreter::iforalliterfunction;
const IforallindexedarrayFunction SLIInterpreter::iforallindexedarrayfunction;
const IforallindexedstringFunction SLIInterpreter::iforallindexedstringfunction;
const IforallstringFunction SLIInterpreter::iforallstringfunction;

void
SLIInterpreter::inittypes( void )
{
  Iteratortype.settypename( "iteratortype" );
  Iteratortype.setdefaultaction( datatypefunction );
  Integertype.settypename( "integertype" );
  Integertype.setdefaultaction( datatypefunction );
  Doubletype.settypename( "doubletype" );
  Doubletype.setdefaultaction( datatypefunction );
  Stringtype.settypename( "stringtype" );
  Stringtype.setdefaultaction( datatypefunction );
  Nametype.settypename( "nametype" );
  Nametype.setdefaultaction( nametypefunction );
  Booltype.settypename( "booltype" );
  Booltype.setdefaultaction( datatypefunction );
  Literaltype.settypename( "literaltype" );
  Literaltype.setdefaultaction( datatypefunction );
  Arraytype.settypename( "arraytype" );
  Arraytype.setdefaultaction( datatypefunction );
  Proceduretype.settypename( "proceduretype" );
  Proceduretype.setdefaultaction( proceduretypefunction );
  Litproceduretype.settypename( "literalproceduretype" );
  Litproceduretype.setdefaultaction( litproceduretypefunction );
  Dictionarytype.settypename( "dictionarytype" );
  Dictionarytype.setdefaultaction( datatypefunction );
  Symboltype.settypename( "symboltype" );
  Symboltype.setdefaultaction( datatypefunction );
  Functiontype.settypename( "functiontype" );
  Functiontype.setdefaultaction( functiontypefunction );
  Trietype.settypename( "trietype" );
  Trietype.setdefaultaction( trietypefunction );
  Callbacktype.settypename( "callbacktype" );
  Callbacktype.setdefaultaction( callbacktypefunction );
  Istreamtype.settypename( "istreamtype" );
  Istreamtype.setdefaultaction( datatypefunction );
  XIstreamtype.settypename( "xistreamtype" );
  XIstreamtype.setdefaultaction( xistreamtypefunction );
  Ostreamtype.settypename( "ostreamtype" );
  Ostreamtype.setdefaultaction( datatypefunction );
  IntVectortype.settypename( "intvectortype" );
  IntVectortype.setdefaultaction( datatypefunction );
  DoubleVectortype.settypename( "doublevectortype" );
  DoubleVectortype.setdefaultaction( datatypefunction );
}

void
SLIInterpreter::initdictionaries( void )
{
  assert( DStack == NULL );

  DStack = new DictionaryStack();
  assert( DStack != NULL );

  errordict = new Dictionary();
  DictionaryDatum sysdict( new Dictionary() );
  DictionaryDatum userdict( new Dictionary() );

  DStack->push( sysdict );
  DStack->set_basedict();

  def( errordict_name, DictionaryDatum( errordict ) );
  def( systemdict_name, sysdict );
  def( userdict_name, userdict );
  def( "statusdict", DictionaryDatum( statusdict ) );
}

void
SLIInterpreter::initbuiltins( void )
{

  createcommand( ilookup_name, &SLIInterpreter::ilookupfunction );
  createcommand( ipop_name, &SLIInterpreter::ilookupfunction );
  createcommand( isetcallback_name, &SLIInterpreter::isetcallbackfunction );
  createcommand( iiterate_name, &SLIInterpreter::iiteratefunction );
  createcommand( iloop_name, &SLIInterpreter::iloopfunction );
  createcommand( irepeat_name, &SLIInterpreter::irepeatfunction );
  createcommand( ifor_name, &SLIInterpreter::iforfunction );
  createcommand( iforallarray_name, &SLIInterpreter::iforallarrayfunction );
  createcommand( iforalliter_name, &SLIInterpreter::iforalliterfunction );
  createcommand(
    iforallindexedstring_name, &SLIInterpreter::iforallindexedstringfunction );
  createcommand(
    iforallindexedarray_name, &SLIInterpreter::iforallindexedarrayfunction );
  createcommand( iforallstring_name, &SLIInterpreter::iforallstringfunction );

  createdouble( pi_name, numerics::pi );
  createdouble( e_name, numerics::e );
}

void
SLIInterpreter::initexternals( void )
{
  init_slidict( this );
  init_slicontrol( this );
  init_sli_io( this );
  init_slistack( this );
  init_slimath( this );
  init_slitypecheck( this );
  init_slidata( this );
  init_slistring( this );

  ArrayDatum* ad = new ArrayDatum();
  Token at( ad );
  def_move( commandstring_name, at );
}

/**************************************
  The interpreter's dictionary stack is accessed through member functions
  of the interpreter. This is a slight inconsistency with the way the
  other stacks are accessed, however,  class DictionaryStack has
  to know class Interpreter. Thous, the dictionary stack is allocated on the
  free storage.
****************************************/

FunctionDatum*
SLIInterpreter::Ilookup( void ) const
{
  return new FunctionDatum(
    ilookup_name, &SLIInterpreter::ilookupfunction, "" );
}

FunctionDatum*
SLIInterpreter::Iiterate( void ) const
{
  return new FunctionDatum(
    iiterate_name, &SLIInterpreter::iiteratefunction, "" );
}

void
SLIInterpreter::createdouble( Name const& n, double d )
{
  Token t( new DoubleDatum( d ) );
  DStack->def_move( n, t );
}

/** Define a function in the current dictionary.
 *  This function defines a SLI function in the current dictionary.
 *  Note that you may also pass a string as the first argument, as
 *  there is an implicit type conversion operator from string to Name.
 *  Use the Name when a name object for this function already
 *  exists.
 */
void
SLIInterpreter::createcommand( Name const& n,
  SLIFunction const* fn,
  std::string deprecation_info )
{
  if ( DStack->known( n ) )
    throw NamingConflict("A function called '" + std::string(n.toString()) 
			   + "' exists already.\n"
			   "Please choose a different name!");

  Token t( new FunctionDatum( n, fn, deprecation_info ) );
  DStack->def_move( n, t );
}

/** Define a constant in the current dictionary.
 *  This function defines a SLI constant in the current dictionary.
 *  Note that you may also pass a string as the first argument, as
 *  there is an implicit type conversion operator from string to Name.
 *  Use the Name when a name object for this function already
 *  exists.
 */
void
SLIInterpreter::createconstant( Name const& n, Token const& val )
{
  Token t( val );
  DStack->def_move( n, t );
}

const Token&
SLIInterpreter::lookup( const Name& n ) const
{
  return DStack->lookup( n );
}

const Token&
SLIInterpreter::lookup2( const Name& n ) const
{
  return DStack->lookup2( n );
}

const Token&
SLIInterpreter::baselookup( const Name& n ) const
{
  return DStack->baselookup( n );
}

bool
SLIInterpreter::known( const Name& n ) const
{
  return DStack->known( n );
}

bool
SLIInterpreter::baseknown( const Name& n ) const
{
  return DStack->baseknown( n );
}

void
SLIInterpreter::def( Name const& n, Token const& t )
{
  DStack->def( n, t );
}

void
SLIInterpreter::undef( Name const& n )
{
  DStack->undef( n );
}

void
SLIInterpreter::basedef( Name const& n, Token const& t )
{
  DStack->basedef( n, t );
}

void
SLIInterpreter::def_move( Name const& n, Token& t )
{
  DStack->def_move( n, t );
}

void
SLIInterpreter::basedef_move( Name const& n, Token& t )
{
  DStack->basedef_move( n, t );
}

SLIInterpreter::SLIInterpreter( void )
  : debug_mode_( false )
  , show_stack_( false )
  , show_backtrace_( false )
  , catch_errors_( false )
  , opt_tailrecursion_( true )
  , call_depth_( 0 )
  , max_call_depth_( 10 )
  , cycle_count( 0 )
  , cycle_guard( false )
  , cycle_restriction( 0 )
  , verbositylevel( M_INFO )
  , statusdict( 0 )
  , errordict( 0 )
  , DStack( 0 )
  , parse( 0 )
  , ilookup_name( "::lookup" )
  , ipop_name( "::pop" )
  , isetcallback_name( "::setcallback" )
  , iiterate_name( "::executeprocedure" )
  , iloop_name( "::loop" )
  , irepeat_name( "::repeat" )
  , ifor_name( "::for" )
  , iforallarray_name( "::forall_a" )
  , iforalliter_name( "::forall_iter" )
  , iforallindexedarray_name( "::forallindexed_a" )
  , iforallindexedstring_name( "::forallindexed_s" )
  , iforallstring_name( "::forall_s" )

  /* BeginDocumentation
   Name: Pi - Value of the constant Pi= 3.1415...
   Synopsis:  Pi -> double
   Description: Pi yields an approximation with a precision of 12 digits.
   Author: Diesmann, Hehl
   FirstVersion: 10.6.99
   References:
   SeeAlso: E, sin, cos
  */

  , pi_name( "Pi" )

  /* BeginDocumentation
   Name: E - Value of the Euler constant E=2.718...
   Synopsis:  E -> double
   Description: E is the result of the builtin function std::exp(1).
   The precision of this value is therefore system-dependent.

   Author: Diesmann, Hehl
   FirstVersion: 10.6.99
   SeeAlso: exp
  */

  , e_name( "E" )
  , iparse_name( "::parse" )
  , stop_name( "stop" )
  , end_name( "end" )
  , null_name( "null" )
  , true_name( "true" )
  , false_name( "false" )
  , mark_name( "mark" )
  , istopped_name( "::stopped" )
  , systemdict_name( "systemdict" )
  , userdict_name( "userdict" )

  /* BeginDocumentation
   Name: errordict - pushes error dictionary on operand stack
   Synopsis: errordict -> dict
   Description:
    Pushes the dictionary object errordict on the operand stack.
    errordict is not an operator; it is a name in systemdict associated
    with the dictionary object.

    The flag newerror helps to distinguish
    between interrupts caused by call of
    stop and interrupts raised by raiseerror.

    The name command contains the name of the command which
    caused the most recent error.

    The flag recordstacks decides whether the state of the interpreter
    is saved on error.
    If reckordstacks is true, the following state objects are saved

    Operand stack    -> ostack
    Dictionary stack -> dstack
    Execution stack  -> estack

   Parameters: none
   Examples: errordict info -> shows errordict
   Remarks: commented  1.4.1999, Diesmann
   SeeAlso: raiseerror, raiseagain, info
   References: The Red Book 2nd. ed. p. 408
  */
  , errordict_name( "errordict" )
  , quitbyerror_name( "quitbyerror" )
  , newerror_name( "newerror" )
  , errorname_name( "errorname" )
  , commandname_name( "commandname" )
  , signo_name( "sys_signo" )
  , recordstacks_name( "recordstacks" )
  , estack_name( "estack" )
  , ostack_name( "ostack" )
  , dstack_name( "dstack" )
  , commandstring_name( "moduleinitializers" )
  , interpreter_name( "SLIInterpreter::execute" )
  , ArgumentTypeError( "ArgumentType" )
  , StackUnderflowError( "StackUnderflow" )
  , UndefinedNameError( "UndefinedName" )
  , WriteProtectedError( "WriteProtected" )
  , DivisionByZeroError( "DivisionByZero" )
  , RangeCheckError( "RangeCheck" )
  , PositiveIntegerExpectedError( "PositiveIntegerExpected" )
  , BadIOError( "BadIO" )
  , StringStreamExpectedError( "StringStreamExpected" )
  , CycleGuardError( "AllowedCyclesExceeded" )
  , SystemSignal( "SystemSignal" )
  , BadErrorHandler( "BadErrorHandler" )
  , KernelError( "KernelError" )
  , InternalKernelError( "InternalKernelError" )
  , OStack( 100 )
  , EStack( 100 )
{
  inittypes();

  initdictionaries();
  initbuiltins();
  parse = new Parser( std::cin );

  initexternals();

#ifndef HAVE_MPI
  // Set a signal handler if it is not ignored.
  // If the SIGINT is ignored, we are most likely running as
  // a background process.
  // Here, we use a posix conforming substitute for the
  // ISO C signal function. It is defined in psignal.{h,cc}

  if ( posix_signal( SIGINT, ( Sigfunc* ) SIG_IGN ) != ( Sigfunc* ) SIG_IGN )
    posix_signal( SIGINT, ( Sigfunc* ) SLISignalHandler );
  if ( posix_signal( SIGUSR1, ( Sigfunc* ) SIG_IGN ) != ( Sigfunc* ) SIG_IGN )
    posix_signal( SIGUSR1, ( Sigfunc* ) SLISignalHandler );
  if ( posix_signal( SIGUSR2, ( Sigfunc* ) SIG_IGN ) != ( Sigfunc* ) SIG_IGN )
    posix_signal( SIGUSR2, ( Sigfunc* ) SLISignalHandler );
#endif

  errordict->insert( quitbyerror_name, baselookup( false_name ) );
}

void
SLIInterpreter::addmodule( SLIModule* m )
{
  modules.push_back( m );
  try
  {
    m->install( std::cerr, this );
  }
  catch ( SLIException& e )
  {
    message( M_ERROR,
      "SLIInterpreter",
      ( "An error occured while loading module " + m->name() ).c_str() );
    message( M_ERROR, "SLIInterpreter", e.what() );
    message( M_ERROR, "SLIInterpreter", e.message().c_str() );
    return;
  }
  catch ( std::exception& e )
  {
    message( M_ERROR,
      "SLIInterpreter",
      ( "A C++ library exception occured while loading module " + m->name() )
        .c_str() );
    message( M_ERROR, "SLIInterpreter", e.what() );
    return;
  }
  catch ( ... )
  {
    message( M_ERROR,
      "SLIInterpreter",
      ( "An unspecified exception occured while loading module " + m->name() )
        .c_str() );
    return;
  }

  // Add commandstring to list of module initializers. They will be executed
  // by sli-init.sli once all C++ stuff is loaded.
  if ( !( m->commandstring().empty() ) )
  {
    ArrayDatum* ad =
      dynamic_cast< ArrayDatum* >( baselookup( commandstring_name ).datum() );
    assert( ad != NULL );
    ad->push_back( new StringDatum( m->commandstring() ) );
  }
}

void
SLIInterpreter::addlinkedusermodule( SLIModule* m )
{
  m->install( std::cerr, this );

  // Add commandstring to list of module initializers. They will be executed
  // by sli-init.sli once all C++ stuff is loaded.
  if ( !( m->commandstring().empty() ) )
  {
    ArrayDatum* ad =
      dynamic_cast< ArrayDatum* >( baselookup( commandstring_name ).datum() );
    assert( ad != NULL );
    ad->push_back( new StringDatum( m->commandstring() ) );
  }
}


SLIInterpreter::~SLIInterpreter()
{
  // Make sure there is no more data on the stacks
  // before the modules are deleted.
  OStack.clear();
  EStack.clear();

  for_each( modules.rbegin(), modules.rend(), delete_ptr< SLIModule >() );

  DStack->pop();
  delete DStack;
  delete parse;

  Integertype.deletetypename();
  Doubletype.deletetypename();
  Stringtype.deletetypename();
  Nametype.deletetypename();
  Booltype.deletetypename();
  Literaltype.deletetypename();
  Arraytype.deletetypename();
  Proceduretype.deletetypename();
  Litproceduretype.deletetypename();
  Dictionarytype.deletetypename();
  Symboltype.deletetypename();
  Functiontype.deletetypename();
  Trietype.deletetypename();
  Callbacktype.deletetypename();
  Istreamtype.deletetypename();
  XIstreamtype.deletetypename();
  Ostreamtype.deletetypename();
  IntVectortype.deletetypename();
  DoubleVectortype.deletetypename();
}

void
SLIInterpreter::raiseerror( Name err )
{
  Name caller = getcurrentname();
  EStack.pop();
  raiseerror( caller, err );
}

void
SLIInterpreter::raiseerror( std::exception& err )
{
  Name caller = getcurrentname();

  assert( errordict != NULL );
  errordict->insert(
    "command", EStack.top() ); // store the func/trie that caused the error.

  // SLIException provide addtional information
  SLIException* slierr = dynamic_cast< SLIException* >( &err );

  if ( slierr )
  {
    // err is a SLIException
    errordict->insert( Name( "message" ), slierr->message() );
    raiseerror( caller, slierr->what() );
  }
  else
  {
    // plain std::exception: turn what() output into message
    errordict->insert( Name( "message" ), std::string( err.what() ) );
    raiseerror( caller, "C++Exception" );
  }
}

void
SLIInterpreter::raiseerror( Name cmd, Name err )
{

  // All error related symbols are now in their correct dictionary,
  // the error dictionary $errordict ( see Bug #4)

  assert( errordict != NULL );

  if ( errordict->lookup( newerror_name ) == baselookup( false_name ) )
  {
    errordict->insert( newerror_name, baselookup( true_name ) );
    errordict->insert( errorname_name, LiteralDatum( err ) );
    errordict->insert( commandname_name, LiteralDatum( cmd ) );
    if ( errordict->lookup( recordstacks_name ) == baselookup( true_name ) )
    {
      Token est( new ArrayDatum( EStack.toArray() ) );
      Token ost( new ArrayDatum( OStack.toArray() ) );
      TokenArray olddstack;
      DStack->toArray( olddstack );
      Token dst( new ArrayDatum( olddstack ) );

      errordict->insert_move( estack_name, est );
      errordict->insert_move( ostack_name, ost );
      errordict->insert_move( dstack_name, dst );
    }

    OStack.push( LiteralDatum( cmd ) );
    EStack.push( baselookup( stop_name ) );
  }
  else // There might be an error in the error-handler
  {
    errordict->insert( newerror_name, baselookup( false_name ) );
    raiseerror( Name( "raiserror" ), BadErrorHandler );
    return;
  }
}

void
SLIInterpreter::print_error( Token cmd )
{
  // Declare the variables where the information
  // about the error is stored.
  std::string errorname;
  std::ostringstream msg;

  // Read errorname from dictionary.
  if ( errordict->known( errorname_name ) )
  {
    errorname = std::string( errordict->lookup( errorname_name ) );
  }

  // Find the correct message for the errorname.

  // If errorname is equal to SystemError no message string
  // is printed. The if-else branching below follows the
  // syntax of the lib/sli/sli-init.sli function
  // /:print_error
  if ( errorname == "SystemError" )
  {
  }
  else if ( errorname == "BadErrorHandler" )
  {
    msg << ": The error handler of a stopped context "
        << "contained itself an error.";
  }
  else
  {
    // Read a pre-defined message from dictionary.
    if ( errordict->known( Name( "message" ) ) )
    {
      msg << errordict->lookup( Name( "message" ) );
      errordict->erase( Name( "message" ) );
    }

    // Print command information for error command.
    if ( errordict->known( Name( "command" ) ) )
    {
      Token command = errordict->lookup( Name( "command" ) );
      errordict->erase( Name( "command" ) );

      // Command information is only printed if the
      // command is of trietype
      if ( command.datum() != NULL )
      {
        if ( command->gettypename() == Name( "trietype" ) )
        {
          msg << "\n\nCandidates for " << command << " are:\n";

          TrieDatum* trie = dynamic_cast< TrieDatum* >( command.datum() );
          assert( trie != NULL );

          trie->get().info( msg );
        }
      }
    }
  }

  // Error message header is defined as "$errorname in $cmd"
  std::string from = std::string( cmd );

  // Print error.
  message( M_ERROR, from.c_str(), msg.str().c_str(), errorname.c_str() );
}

void
SLIInterpreter::raiseagain( void )
{
  assert( errordict != NULL );

  if ( errordict->known( commandname_name ) )
  {
    Token cmd_t = errordict->lookup( commandname_name );
    assert( !cmd_t.empty() );
    errordict->insert( newerror_name, baselookup( true_name ) );
    OStack.push_move( cmd_t );
    EStack.push( baselookup( stop_name ) );
  }
  else
    raiseerror( Name( "raiseagain" ), BadErrorHandler );
}

void
SLIInterpreter::raisesignal( int sig )
{
  Name caller = getcurrentname();

  errordict->insert( signo_name, IntegerDatum( sig ) );

  raiseerror( caller, SystemSignal );
}

void
SLIInterpreter::verbosity( int l )
{
  verbositylevel = l;
}

int
SLIInterpreter::verbosity( void ) const
{
  return verbositylevel;
}

void
SLIInterpreter::terminate( int returnvalue )
{
  if ( returnvalue == -1 )
  {
    assert( statusdict->known( "exitcodes" ) );
    DictionaryDatum exitcodes =
      getValue< DictionaryDatum >( *statusdict, "exitcodes" );
    returnvalue = getValue< long >( exitcodes, "fatal" );
  }

  message( M_FATAL, "SLIInterpreter", "Exiting." );
  delete this;
  std::exit( returnvalue );
}

void
SLIInterpreter::message( int level,
  const char from[],
  const char text[],
  const char errorname[] ) const
{
// Only one thread may write at a time.
#ifdef _OPENMP
#pragma omp critical( message )
  {
#endif
    if ( level >= verbositylevel )
    {
      if ( level >= M_FATAL )
        message( std::cout, M_FATAL_NAME, from, text, errorname );
      else if ( level >= M_ERROR )
        message( std::cout, M_ERROR_NAME, from, text, errorname );
      else if ( level >= M_WARNING )
        message( std::cout, M_WARNING_NAME, from, text, errorname );
<<<<<<< HEAD
      else if ( level >= M_PROGRESS )
        message( std::cout, M_PROGRESS_NAME, from, text, errorname );
=======
      else if ( level >= M_DEPRECATED )
        message( std::cout, M_DEPRECATED_NAME, from, text, errorname );
>>>>>>> 5003e2b3
      else if ( level >= M_INFO )
        message( std::cout, M_INFO_NAME, from, text, errorname );
      else if ( level >= M_STATUS )
        message( std::cout, M_STATUS_NAME, from, text, errorname );
      else if ( level >= M_DEBUG )
        message( std::cout, M_DEBUG_NAME, from, text, errorname );
      else
        message( std::cout, M_ALL_NAME, from, text, errorname );
    }

#ifdef _OPENMP
  }
#endif
}

void
SLIInterpreter::message( std::ostream& out,
  const char levelname[],
  const char from[],
  const char text[],
  const char errorname[] ) const
{
  const unsigned buflen = 30;
  char timestring[ buflen + 1 ] = "";
  const time_t tm = std::time( NULL );

  std::strftime( timestring, buflen, "%b %d %H:%M:%S", std::localtime( &tm ) );

  std::string msg =
    String::compose( "%1 %2 [%3]: ", timestring, from, levelname );
  out << std::endl
      << msg << errorname;

  // Set the preferred line indentation.
  const size_t indent = 4;

  // Get size of the output window. The message text will be
  // adapted to the width of the window.
  //
  // The COLUMNS variable should preferably be extracted
  // from the environment dictionary set up by the
  // Processes class. getenv("COLUMNS") works only on
  // the created NEST executable (not on the messages
  // printed by make install).
  char const* const columns = std::getenv( "COLUMNS" );
  size_t max_width = 78;
  if ( columns )
    max_width = std::atoi( columns );
  if ( max_width < 3 * indent )
    max_width = 3 * indent;
  const size_t width = max_width - indent;

  // convert char* to string to be able to use the string functions
  std::string text_str( text );

  // Indent first message line
  if ( text_str.size() != 0 )
  {
    std::cout << std::endl
              << std::string( indent, ' ' );
  }

  size_t pos = 0;

  for ( size_t i = 0; i < text_str.size(); ++i )
  {
    if ( text_str.at( i ) == '\n' && i != text_str.size() - 1 )
    {
      // Print a lineshift followed by an indented whitespace
      // Manually inserted lineshift at the end of the message
      // are suppressed.
      out << std::endl
          << std::string( indent, ' ' );
      pos = 0;
    }
    else
    {
      // If we've reached the width of the output we'll print
      // a lineshift regardless of whether '\n' is found or not.
      // The printing is done so that no word splitting occurs.
      size_t space = text_str.find( ' ', i ) < text_str.find( '\n' )
        ? text_str.find( ' ', i )
        : text_str.find( '\n' );
      // If no space is found (i.e. the last word) the space
      // variable is set to the end of the string.
      if ( space == std::string::npos )
      {
        space = text_str.size();
      }

      // Start on a new line if the next word is longer than the
      // space available (as long as the word is shorter than the
      // total width of the printout).
      if ( i != 0 && text_str.at( i - 1 ) == ' '
        && static_cast< int >( space - i ) > static_cast< int >( width - pos ) )
      {
        out << std::endl
            << std::string( indent, ' ' );
        pos = 0;
      }

      // Only print character if we're not at the end of the
      // line and the last character is a space.
      if ( !( width - pos == 0 && text_str.at( i ) == ' ' ) )
      {
        // Print the actual character.
        out << text_str.at( i );
      }

      ++pos;
    }
  }
  out << std::endl;
}

Name
SLIInterpreter::getcurrentname( void ) const
{
  FunctionDatum* func = dynamic_cast< FunctionDatum* >( EStack.top().datum() );
  if ( func != NULL )
    return ( func->getname() );
  TrieDatum* trie = dynamic_cast< TrieDatum* >( EStack.top().datum() );
  if ( trie != NULL )
    return ( trie->getname() );
  return interpreter_name;
}

void
SLIInterpreter::setcycleguard( Index c )
{
  cycle_guard = true;
  cycle_restriction = cycles() + c;
}

void
SLIInterpreter::removecycleguard( void )
{
  cycle_guard = false;
}

void
SLIInterpreter::toggle_stack_display()
{
  show_stack_ = !show_stack_;
  std::string msg =
    std::string( "Stack display is now " ) + ( show_stack_ ? "On" : "Off" );
  message( M_INFO, "SLIInterpreter", msg.c_str() );
}

void
SLIInterpreter::backtrace_on()
{
  show_backtrace_ = true;
  opt_tailrecursion_ = false;
  std::string msg =
    "Showing stack backtrace on error.  Disabling tail recursion optimization.";
  message( M_INFO, "SLIInterpreter", msg.c_str() );
}

void
SLIInterpreter::backtrace_off()
{
  show_backtrace_ = false;
  opt_tailrecursion_ = true;
  std::string msg =
    "Stack backtrace on error in now off. Re-enabling tail recursion "
    "optimization.";
  message( M_INFO, "SLIInterpreter", msg.c_str() );
}

/**
 * List the execution stack from level n-1 downwards to level 0. If you want the
 * entire stack to be displayed, call
 * the function as stack_backtrace(EStack.load());
 */
void
SLIInterpreter::stack_backtrace( int n )
{
  for ( int p = n - 1; p >= 0; --p )
  {
    if ( ( size_t ) p > EStack.load() )
      continue;

    FunctionDatum* fd =
      dynamic_cast< FunctionDatum* >( EStack.pick( p ).datum() );
    if ( fd != 0 )
    {
      fd->backtrace( this, p );
      continue;
    }
    NameDatum* nd = dynamic_cast< NameDatum* >( EStack.pick( p ).datum() );
    if ( nd != 0 )
    {
      std::cerr << "While executing: ";
      nd->print( std::cerr );
      std::cerr << std::endl;
      continue;
    }
    TrieDatum* td = dynamic_cast< TrieDatum* >( EStack.pick( p ).datum() );
    if ( td != 0 )
    {
      std::cerr << "While executing: ";
      td->print( std::cerr );
      std::cerr << std::endl;
      continue;
    }
  }
}

void
SLIInterpreter::debug_options() const
{
  std::cerr << "Type one of the following commands:\n"
            << "\nInspection:\n"
            << "  n)ext       - Trace (execute) next command.\n"
            << "  l)ist       - list current procedure or loop.\n"
            << "  w)here      - show backtrace of execution stack.\n"
            << "  c)ontinue   - Continue this level without debugging\n"
            << "  step        - Step over deeper levels.\n"
            << "  stack       - show operand stack.\n"
            << "  estack      - show execution stack.\n"
            << "  e)dit       - enter interactive mode.\n"
            << "  stop        - raise an exception.\n"
            << "  h)elp       - display this list.\n"
            << "  q)uit       - quit debug mode.\n\n"
            << "  show next   - show next command.\n"
            << "  show stack  - show operand stack.\n"
            << "  show backtrace- same as 'where'.\n"
            << "  show estack - show execution stack.\n\n"
            << "  toggle stack     - toggle stack display.\n"
            << "  toggle catch     - toggle debug on error.\n"
            << "  toggle backtrace - toggle stack backtrace on error.\n"
            << "  toggle tailrecursion - toggle tail-recursion optimisation.\n";
}


char
SLIInterpreter::debug_commandline( Token& next )
{
  char c = '\n';

  std::string command;
  std::string arg;

  // /dev/tty is the UNIX  file representing the keyboard. We directly read from
  // it to be able to close the input
  // with CTRL-D. If std::cin is closed with ctrl-D we cannot re-open it again
  // and the debugger would be dysfunctional for the remainder of the session.
  std::ifstream tty( "/dev/tty" );

  if ( show_stack_ )
    OStack.dump( std::cerr );
  std::cerr << "Next token: ";
  next.pprint( std::cerr );
  std::cerr << std::endl;

  do
  {
    std::cerr << call_depth_ << "/" << max_call_depth_ << ">";

    tty >> command;
    if ( tty.eof() )
    {
      std::cerr << std::endl;
      debug_mode_off();
      return c;
    }

    if ( SLIsignalflag != 0 )
    {
      std::cerr << "Caught Signal Number " << SLIsignalflag << std::endl;
      SLIsignalflag = 0;
      tty.clear();
      continue;
    }

    if ( command == "show" )
    {
      tty >> arg;
      if ( arg == "stack" )
        OStack.dump( std::cerr );
      else if ( arg == "estack" )
        EStack.dump( std::cerr );
      else if ( arg == "backtrace" )
        stack_backtrace( EStack.load() );
      else if ( arg == "next" || arg == "n" )
      {
        std::cerr << "Next token: ";
        next.pprint( std::cerr );
        std::cerr << std::endl;
      }
      else
      {
        std::cerr << "show: Unknown argument. Type 'help' for help."
                  << std::endl;
      }
      continue;
    }
    else if ( command == "toggle" )
    {
      tty >> arg;
      if ( arg == "backtrace" )
      {
        show_backtrace_ = !show_backtrace_;
        std::cerr << "Stack backtrace is now "
                  << ( show_backtrace_ ? " On." : "Off." ) << std::endl;
      }
      else if ( arg == "stack" )
      {
        show_stack_ = !show_stack_;
        std::cerr << "Stack display is now "
                  << ( show_stack_ ? " On." : "Off." ) << std::endl;
      }
      else if ( arg == "catch" )
      {
        catch_errors_ = !catch_errors_;
        std::cerr << "Catch error mode is now "
                  << ( catch_errors_ ? " On." : "Off." ) << std::endl;
      }
      else if ( arg == "tailrecursion" || arg == "tail" )
      {
        opt_tailrecursion_ = !opt_tailrecursion_;
        std::cerr << "Tail-recursion optimization is now "
                  << ( opt_tailrecursion_ ? " On." : "Off." ) << std::endl;
      }
    }
    else if ( command == "list" || command == "l" )
    {
      c = 'l';
      break;
    }
    else if ( command == "stop" )
    {
      debug_mode_off();
      EStack.push( new NameDatum( stop_name ) );
      break;
    }
    else if ( command == "catch" )
    {
      catch_errors_ = true;
      std::cerr << "Catch error mode is now "
                << ( catch_errors_ ? " On." : "Off." ) << std::endl;
    }
    else if ( command == "where" || command == "w" )
    {
      stack_backtrace( EStack.load() );
    }
    else if ( command == "edit" || command == "break" || command == "e" )
    {
      debug_mode_off();
      std::cerr << "Type 'continue', to exit interactive mode." << std::endl;
      EStack.push( new NameDatum( "debugon" ) ); // restart debugging mode
      EStack.push( baselookup( mark_name ) );
      EStack.push( new XIstreamDatum( std::cin ) );
      EStack.push( baselookup( iparse_name ) );
      c = 'i';
      break;
    }
    else if ( command == "stack" )
    {
      OStack.dump( std::cerr );
    }
    else if ( command == "estack" )
    {
      EStack.dump( std::cerr );
    }
    else if ( command == "help" || command == "?" || command == "h" )
    {
      debug_options();
    }
    else if ( command == "next" || command == "n" )
    {
      break;
    }
    else if ( command == "continue" || command == "cont" || command == "c" )
    {
      max_call_depth_ = call_depth_; // will show lower levels only
    }
    else if ( command == "step" )
    {
      max_call_depth_ = call_depth_ + 1; // will this level and lower.
    }
    else if ( command == "quit" || command == "q" )
    {
      debug_mode_ = false;
      break;
    }
    else
    {
      std::cerr
        << "Unknown command. Type 'help' for help, or 'quit' to leave debugger."
        << std::endl;
    }
  } while ( true );

  return c;
}

int
SLIInterpreter::startup()
{
  static bool is_initialized = false;
  int exitcode = EXIT_SUCCESS;

  if ( !is_initialized && EStack.load() > 0 )
  {
    exitcode = execute_(); // run the interpreter
    is_initialized = true;
  }
  return exitcode;
}

int
SLIInterpreter::execute( const std::string& cmdline )
{
  int exitcode = startup();
  if ( exitcode != EXIT_SUCCESS )
    return -1;

  OStack.push( new StringDatum( cmdline ) );
  EStack.push( new NameDatum( "::evalstring" ) );
  return execute_(); // run the interpreter
}

int
SLIInterpreter::execute( const Token& cmd )
{
  int exitcode = startup();
  if ( exitcode != EXIT_SUCCESS )
    return -1;

  EStack.push( cmd );
  return execute_(); // run the interpreter
}


int
SLIInterpreter::execute( int v )
{
  startup();
  EStack.push( new NameDatum( "start" ) );
  switch ( v )
  {
  case 0:
  case 1:
    return execute_(); // run the interpreter
  case 2:
    return execute_debug_();
  default:
    return -1;
  }
}

int
SLIInterpreter::execute_debug_( size_t exitlevel )
{
  int exitcode;
  assert( statusdict->known( "exitcodes" ) );
  DictionaryDatum exitcodes =
    getValue< DictionaryDatum >( *statusdict, "exitcodes" );

  if ( SLIsignalflag != 0 )
  {
    exitcode = getValue< long >( exitcodes, "unknownerror" );
    return exitcode;
  }

  try
  {
    do
    { // loop1  this double loop to keep the try/catch outside the inner loop
      try
      {
        while ( EStack.load() > exitlevel ) // loop 2
        {
          ++cycle_count;
          EStack.top()->execute( this );
        }
      }
      catch ( std::exception& exc )
      {
        raiseerror( exc );
      }
    } while ( EStack.load() > exitlevel );
  }
  catch ( std::exception& e )
  {
    message( M_FATAL, "SLIInterpreter", "A C++ library exception occured." );
    OStack.dump( std::cerr );
    EStack.dump( std::cerr );
    message( M_FATAL, "SLIInterpreter", e.what() );
    exitcode = getValue< long >( *exitcodes, "exception" );
    terminate( exitcode );
  }
  catch ( ... )
  {
    message( M_FATAL, "SLIInterpreter", "An unknown c++ exception occured." );
    OStack.dump( std::cerr );
    EStack.dump( std::cerr );
    exitcode = getValue< long >( *exitcodes, "exception" );
    terminate( exitcode );
  }

  assert( statusdict->known( "exitcode" ) );
  exitcode = getValue< long >( *statusdict, "exitcode" );

  if ( exitcode != 0 )
    errordict->insert( quitbyerror_name, baselookup( true_name ) );

  return exitcode;
}

int
SLIInterpreter::execute_( size_t exitlevel )
{
  int exitcode;
  assert( statusdict->known( "exitcodes" ) );
  DictionaryDatum exitcodes =
    getValue< DictionaryDatum >( *statusdict, "exitcodes" );

  if ( SLIsignalflag != 0 )
  {
    exitcode = getValue< long >( exitcodes, "unknownerror" );
    return exitcode;
  }

  try
  {
    do
    { // loop1  this double loop to keep the try/catch outside the inner loop
      try
      {
        while ( !SLIsignalflag and ( EStack.load() > exitlevel ) ) // loop 2
        {
          ++cycle_count;
          EStack.top()->execute( this );
        }
        if ( SLIsignalflag != 0 )
        {
          SLIsignalflag = 0;
          raisesignal( SLIsignalflag );
        }
      }
      catch ( std::exception& exc )
      {
        raiseerror( exc );
      }
    } while ( EStack.load() > exitlevel );
  }
  catch ( std::exception& e )
  {
    message( M_FATAL, "SLIInterpreter", "A C++ library exception occured." );
    OStack.dump( std::cerr );
    EStack.dump( std::cerr );
    message( M_FATAL, "SLIInterpreter", e.what() );
    exitcode = getValue< long >( *exitcodes, "exception" );
    terminate( exitcode );
  }
  catch ( ... )
  {
    message( M_FATAL, "SLIInterpreter", "An unknown c++ exception occured." );
    OStack.dump( std::cerr );
    EStack.dump( std::cerr );
    exitcode = getValue< long >( *exitcodes, "exception" );
    terminate( exitcode );
  }

  assert( statusdict->known( "exitcode" ) );
  exitcode = getValue< long >( *statusdict, "exitcode" );

  if ( exitcode != 0 )
    errordict->insert( quitbyerror_name, baselookup( true_name ) );

  return exitcode;
}<|MERGE_RESOLUTION|>--- conflicted
+++ resolved
@@ -75,11 +75,8 @@
 const int SLIInterpreter::M_DEBUG = 5;
 const int SLIInterpreter::M_STATUS = 7;
 const int SLIInterpreter::M_INFO = 10;
-<<<<<<< HEAD
 const int SLIInterpreter::M_PROGRESS = 15;
-=======
 const int SLIInterpreter::M_DEPRECATED = 18;
->>>>>>> 5003e2b3
 const int SLIInterpreter::M_WARNING = 20;
 const int SLIInterpreter::M_ERROR = 30;
 const int SLIInterpreter::M_FATAL = 40;
@@ -89,11 +86,8 @@
 const char* const SLIInterpreter::M_DEBUG_NAME = "Debug";
 const char* const SLIInterpreter::M_STATUS_NAME = "Status";
 const char* const SLIInterpreter::M_INFO_NAME = "Info";
-<<<<<<< HEAD
 const char* const SLIInterpreter::M_PROGRESS_NAME = "Progress";
-=======
 const char* const SLIInterpreter::M_DEPRECATED_NAME = "Deprecated";
->>>>>>> 5003e2b3
 const char* const SLIInterpreter::M_WARNING_NAME = "Warning";
 const char* const SLIInterpreter::M_ERROR_NAME = "Error";
 const char* const SLIInterpreter::M_FATAL_NAME = "Fatal";
@@ -770,7 +764,7 @@
   if ( errordict->known( commandname_name ) )
   {
     Token cmd_t = errordict->lookup( commandname_name );
-    assert( !cmd_t.empty() );
+    assert( not cmd_t.empty() );
     errordict->insert( newerror_name, baselookup( true_name ) );
     OStack.push_move( cmd_t );
     EStack.push( baselookup( stop_name ) );
@@ -836,13 +830,10 @@
         message( std::cout, M_ERROR_NAME, from, text, errorname );
       else if ( level >= M_WARNING )
         message( std::cout, M_WARNING_NAME, from, text, errorname );
-<<<<<<< HEAD
+      else if ( level >= M_DEPRECATED )
+        message( std::cout, M_DEPRECATED_NAME, from, text, errorname );
       else if ( level >= M_PROGRESS )
         message( std::cout, M_PROGRESS_NAME, from, text, errorname );
-=======
-      else if ( level >= M_DEPRECATED )
-        message( std::cout, M_DEPRECATED_NAME, from, text, errorname );
->>>>>>> 5003e2b3
       else if ( level >= M_INFO )
         message( std::cout, M_INFO_NAME, from, text, errorname );
       else if ( level >= M_STATUS )
@@ -986,7 +977,7 @@
 void
 SLIInterpreter::toggle_stack_display()
 {
-  show_stack_ = !show_stack_;
+  show_stack_ = not show_stack_;
   std::string msg =
     std::string( "Stack display is now " ) + ( show_stack_ ? "On" : "Off" );
   message( M_INFO, "SLIInterpreter", msg.c_str() );
@@ -1146,25 +1137,25 @@
       tty >> arg;
       if ( arg == "backtrace" )
       {
-        show_backtrace_ = !show_backtrace_;
+        show_backtrace_ = not show_backtrace_;
         std::cerr << "Stack backtrace is now "
                   << ( show_backtrace_ ? " On." : "Off." ) << std::endl;
       }
       else if ( arg == "stack" )
       {
-        show_stack_ = !show_stack_;
+        show_stack_ = not show_stack_;
         std::cerr << "Stack display is now "
                   << ( show_stack_ ? " On." : "Off." ) << std::endl;
       }
       else if ( arg == "catch" )
       {
-        catch_errors_ = !catch_errors_;
+        catch_errors_ = not catch_errors_;
         std::cerr << "Catch error mode is now "
                   << ( catch_errors_ ? " On." : "Off." ) << std::endl;
       }
       else if ( arg == "tailrecursion" || arg == "tail" )
       {
-        opt_tailrecursion_ = !opt_tailrecursion_;
+        opt_tailrecursion_ = not opt_tailrecursion_;
         std::cerr << "Tail-recursion optimization is now "
                   << ( opt_tailrecursion_ ? " On." : "Off." ) << std::endl;
       }
@@ -1247,7 +1238,7 @@
   static bool is_initialized = false;
   int exitcode = EXIT_SUCCESS;
 
-  if ( !is_initialized && EStack.load() > 0 )
+  if ( not is_initialized && EStack.load() > 0 )
   {
     exitcode = execute_(); // run the interpreter
     is_initialized = true;
@@ -1375,7 +1366,7 @@
     { // loop1  this double loop to keep the try/catch outside the inner loop
       try
       {
-        while ( !SLIsignalflag and ( EStack.load() > exitlevel ) ) // loop 2
+        while ( not SLIsignalflag and ( EStack.load() > exitlevel ) ) // loop 2
         {
           ++cycle_count;
           EStack.top()->execute( this );
