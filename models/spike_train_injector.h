--- conflicted
+++ resolved
@@ -242,15 +242,9 @@
   spike_train_injector();
   spike_train_injector( const spike_train_injector& );
 
-<<<<<<< HEAD
-  port send_test_event( Node&, rport, synindex, bool ) override;
+  size_t send_test_event( Node&, size_t, synindex, bool ) override;
   void get_status( dictionary& ) const override;
   void set_status( const dictionary& ) override;
-=======
-  size_t send_test_event( Node&, size_t, synindex, bool ) override;
-  void get_status( DictionaryDatum& ) const override;
-  void set_status( const DictionaryDatum& ) override;
->>>>>>> 4cf76ceb
   bool is_active( const Time& ) const override;
 
   bool
