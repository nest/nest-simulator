--- conflicted
+++ resolved
@@ -341,11 +341,7 @@
 const Name tau_epsp( "tau_epsp" );
 const Name tau_eta( "tau_eta" );
 const Name tau_fac( "tau_fac" );
-<<<<<<< HEAD
-const Name tau_facs( "tau_facs" );
 const Name tau_filter( "tau_filter" );
-=======
->>>>>>> da8881b6
 const Name tau_lcm( "tau_lcm" );
 const Name tau_m( "tau_m" );
 const Name tau_max( "tau_max" );
