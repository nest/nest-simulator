/*
 *  nest.cpp
 *
 *  This file is part of NEST.
 *
 *  Copyright (C) 2004 The NEST Initiative
 *
 *  NEST is free software: you can redistribute it and/or modify
 *  it under the terms of the GNU General Public License as published by
 *  the Free Software Foundation, either version 2 of the License, or
 *  (at your option) any later version.
 *
 *  NEST is distributed in the hope that it will be useful,
 *  but WITHOUT ANY WARRANTY; without even the implied warranty of
 *  MERCHANTABILITY or FITNESS FOR A PARTICULAR PURPOSE.  See the
 *  GNU General Public License for more details.
 *
 *  You should have received a copy of the GNU General Public License
 *  along with NEST.  If not, see <http://www.gnu.org/licenses/>.
 *
 */

#include "nest.h"

// C++ includes:
#include <cassert>

// Includes from nestkernel:
#include "exceptions.h"
#include "kernel_manager.h"
#include "mpi_manager_impl.h"
#include "parameter.h"

#include "sp_manager.h"
#include "sp_manager_impl.h"

#include "connector_model_impl.h"

#include "ac_generator.h"
#include "aeif_cond_alpha.h"
#include "aeif_cond_alpha_multisynapse.h"
#include "aeif_cond_beta_multisynapse.h"
#include "aeif_psc_delta_clopath.h"
#include "cm_default.h"
#include "dc_generator.h"
#include "erfc_neuron.h"
#include "glif_cond.h"
#include "glif_psc.h"
#include "hh_psc_alpha_gap.h"
#include "ht_neuron.h"
#include "iaf_cond_alpha.h"
#include "iaf_cond_alpha_mc.h"
#include "lin_rate.h"
#include "multimeter.h"
#include "noise_generator.h"
#include "poisson_generator.h"
#include "poisson_generator_ps.h"
#include "pp_psc_delta.h"
#include "spike_generator.h"
#include "spike_train_injector.h"
#include "spike_recorder.h"
#include "tanh_rate.h"

#include "aeif_cond_exp.h"
#include "hh_psc_alpha_clopath.h"
#include "iaf_cond_exp.h"
#include "parrot_neuron_ps.h"
#include "siegert_neuron.h"
#include "sigmoid_rate_gg_1998.h"
#include "step_current_generator.h"
#include "step_rate_generator.h"

#include "aeif_psc_alpha.h"
#include "aeif_psc_delta.h"
#include "aeif_psc_exp.h"
#include "threshold_lin_rate.h"

#include "iaf_psc_alpha.h"
#include "iaf_psc_delta.h"
#include "iaf_psc_exp.h"
#include "iaf_psc_exp_multisynapse.h"

#include "pp_cond_exp_mc_urbanczik.h"
#include "spin_detector.h"

#include "parrot_neuron.h"

#include "bernoulli_synapse.h"
#include "clopath_synapse.h"
#include "common_synapse_properties.h"
#include "cont_delay_synapse.h"
#include "cont_delay_synapse_impl.h"
#include "diffusion_connection.h"
#include "gap_junction.h"
#include "ht_synapse.h"
#include "jonke_synapse.h"
#include "quantal_stp_synapse.h"
#include "quantal_stp_synapse_impl.h"
#include "rate_connection_delayed.h"
#include "rate_connection_instantaneous.h"
#include "static_synapse.h"
#include "static_synapse_hom_w.h"
#include "stdp_dopamine_synapse.h"
#include "stdp_nn_pre_centered_synapse.h"
#include "stdp_nn_restr_synapse.h"
#include "stdp_nn_symm_synapse.h"
#include "stdp_pl_synapse_hom.h"
#include "stdp_synapse.h"
#include "stdp_synapse_facetshw_hom.h"
#include "stdp_synapse_facetshw_hom_impl.h"
#include "stdp_synapse_hom.h"
#include "stdp_triplet_synapse.h"
#include "tsodyks2_synapse.h"
#include "tsodyks_synapse.h"
#include "tsodyks_synapse_hom.h"
#include "urbanczik_synapse.h"
#include "vogels_sprekeler_synapse.h"

#include "volume_transmitter.h"
#include "weight_recorder.h"

#include "conn_builder_conngen.h"

#include "grid_mask.h"
#include "spatial.h"

#include "connection_manager_impl.h"

#include "genericmodel_impl.h"
#include "model_manager.h"
#include "model_manager_impl.h"

#include "config.h"
#include "dictionary.h"

namespace nest
{


AbstractMask* create_doughnut( const dictionary& d );

void
init_nest( int* argc, char** argv[] )
{
  KernelManager::create_kernel_manager();
  kernel().mpi_manager.init_mpi( argc, argv );
  kernel().initialize();


  kernel().model_manager.register_node_model< ac_generator >( "ac_generator" );
  kernel().model_manager.register_node_model< dc_generator >( "dc_generator" );
  kernel().model_manager.register_node_model< spike_generator >( "spike_generator" );
  kernel().model_manager.register_node_model< spike_train_injector >( "spike_train_injector" );
  kernel().model_manager.register_node_model< spike_recorder >( "spike_recorder" );
  kernel().model_manager.register_node_model< poisson_generator >( "poisson_generator" );
  kernel().model_manager.register_node_model< poisson_generator_ps >( "poisson_generator_ps" );
  kernel().model_manager.register_node_model< voltmeter >( "voltmeter" );
  kernel().model_manager.register_node_model< multimeter >( "multimeter" );
  kernel().model_manager.register_node_model< noise_generator >( "noise_generator" );
  kernel().model_manager.register_node_model< aeif_cond_alpha >( "aeif_cond_alpha" );
  kernel().model_manager.register_node_model< aeif_cond_alpha_multisynapse >( "aeif_cond_alpha_multisynapse" );
  kernel().model_manager.register_node_model< aeif_cond_beta_multisynapse >( "aeif_cond_beta_multisynapse" );
  kernel().model_manager.register_node_model< aeif_psc_delta_clopath >( "aeif_psc_delta_clopath" );
  kernel().model_manager.register_node_model< cm_default >( "cm_default" );
  kernel().model_manager.register_node_model< erfc_neuron >( "erfc_neuron" );
  kernel().model_manager.register_node_model< glif_cond >( "glif_cond" );
  kernel().model_manager.register_node_model< glif_psc >( "glif_psc" );
  kernel().model_manager.register_node_model< hh_psc_alpha_gap >( "hh_psc_alpha_gap" );
  kernel().model_manager.register_node_model< ht_neuron >( "ht_neuron" );
  kernel().model_manager.register_node_model< iaf_cond_alpha_mc >( "iaf_cond_alpha_mc" );
  kernel().model_manager.register_node_model< pp_psc_delta >( "pp_psc_delta" );
  kernel().model_manager.register_node_model< lin_rate_ipn >( "lin_rate_ipn" );
  kernel().model_manager.register_node_model< iaf_cond_alpha >( "iaf_cond_alpha" );
  kernel().model_manager.register_node_model< rate_transformer_sigmoid_gg_1998 >( "rate_transformer_sigmoid_gg_1998" );

  kernel().model_manager.register_node_model< tanh_rate_ipn >( "tanh_rate_ipn" );
  kernel().model_manager.register_node_model< lin_rate_opn >( "lin_rate_opn" );
  kernel().model_manager.register_node_model< parrot_neuron_ps >( "parrot_neuron_ps" );
  kernel().model_manager.register_node_model< step_rate_generator >( "step_rate_generator" );
  kernel().model_manager.register_node_model< step_current_generator >( "step_current_generator" );
  kernel().model_manager.register_node_model< hh_psc_alpha_clopath >( "hh_psc_alpha_clopath" );
  kernel().model_manager.register_node_model< iaf_cond_exp >( "iaf_cond_exp" );
  kernel().model_manager.register_node_model< aeif_cond_exp >( "aeif_cond_exp" );
  kernel().model_manager.register_node_model< siegert_neuron >( "siegert_neuron" );

  kernel().model_manager.register_node_model< aeif_psc_alpha >( "aeif_psc_alpha" );
  kernel().model_manager.register_node_model< aeif_psc_delta >( "aeif_psc_delta" );
  kernel().model_manager.register_node_model< aeif_psc_exp >( "aeif_psc_exp" );
  kernel().model_manager.register_node_model< threshold_lin_rate_ipn >( "threshold_lin_rate_ipn" );

  kernel().model_manager.register_node_model< iaf_psc_alpha >( "iaf_psc_alpha" );
  kernel().model_manager.register_node_model< iaf_psc_delta >( "iaf_psc_delta" );
  kernel().model_manager.register_node_model< iaf_psc_exp >( "iaf_psc_exp" );
  kernel().model_manager.register_node_model< iaf_psc_exp_multisynapse >( "iaf_psc_exp_multisynapse" );
  kernel().model_manager.register_node_model< parrot_neuron >( "parrot_neuron" );

  kernel().model_manager.register_node_model< spin_detector >( "spin_detector" );
  kernel().model_manager.register_node_model< pp_cond_exp_mc_urbanczik >( "pp_cond_exp_mc_urbanczik" );

  kernel().model_manager.register_node_model< weight_recorder >( "weight_recorder" );
  kernel().model_manager.register_node_model< volume_transmitter >( "volume_transmitter" );

  kernel().model_manager.register_connection_model< bernoulli_synapse >( "bernoulli_synapse" );
  kernel().model_manager.register_connection_model< clopath_synapse >( "clopath_synapse" );
  kernel().model_manager.register_connection_model< cont_delay_synapse >( "cont_delay_synapse" );
  kernel().model_manager.register_connection_model< ht_synapse >( "ht_synapse" );
  kernel().model_manager.register_connection_model< jonke_synapse >( "jonke_synapse" );
  kernel().model_manager.register_connection_model< quantal_stp_synapse >( "quantal_stp_synapse" );
  kernel().model_manager.register_connection_model< static_synapse >( "static_synapse" );
  kernel().model_manager.register_connection_model< static_synapse_hom_w >( "static_synapse_hom_w" );
  kernel().model_manager.register_connection_model< stdp_synapse >( "stdp_synapse" );
  kernel().model_manager.register_connection_model< stdp_synapse_hom >( "stdp_synapse_hom" );
  kernel().model_manager.register_connection_model< stdp_dopamine_synapse >( "stdp_dopamine_synapse" );
  kernel().model_manager.register_connection_model< stdp_facetshw_synapse_hom >( "stdp_facetshw_synapse_hom" );
  kernel().model_manager.register_connection_model< stdp_nn_restr_synapse >( "stdp_nn_restr_synapse" );
  kernel().model_manager.register_connection_model< stdp_nn_symm_synapse >( "stdp_nn_symm_synapse" );
  kernel().model_manager.register_connection_model< stdp_nn_pre_centered_synapse >( "stdp_nn_pre_centered_synapse" );
  kernel().model_manager.register_connection_model< stdp_pl_synapse_hom >( "stdp_pl_synapse_hom" );
  kernel().model_manager.register_connection_model< stdp_triplet_synapse >( "stdp_triplet_synapse" );
  kernel().model_manager.register_connection_model< tsodyks_synapse >( "tsodyks_synapse" );
  kernel().model_manager.register_connection_model< tsodyks_synapse_hom >( "tsodyks_synapse_hom" );
  kernel().model_manager.register_connection_model< tsodyks2_synapse >( "tsodyks2_synapse" );
  kernel().model_manager.register_connection_model< urbanczik_synapse >( "urbanczik_synapse" );
  kernel().model_manager.register_connection_model< vogels_sprekeler_synapse >( "vogels_sprekeler_synapse" );

  // register secondary connection models
  kernel().model_manager.register_connection_model< GapJunction >( "gap_junction" );
  kernel().model_manager.register_connection_model< RateConnectionInstantaneous >( "rate_connection_instantaneous" );
  kernel().model_manager.register_connection_model< RateConnectionDelayed >( "rate_connection_delayed" );
  kernel().model_manager.register_connection_model< DiffusionConnection >( "diffusion_connection" );

  // Add connection rules
  kernel().connection_manager.register_conn_builder< OneToOneBuilder >( "one_to_one" );
  kernel().connection_manager.register_conn_builder< AllToAllBuilder >( "all_to_all" );
  kernel().connection_manager.register_conn_builder< FixedInDegreeBuilder >( "fixed_indegree" );
  kernel().connection_manager.register_conn_builder< FixedOutDegreeBuilder >( "fixed_outdegree" );
  kernel().connection_manager.register_conn_builder< BernoulliBuilder >( "pairwise_bernoulli" );
  kernel().connection_manager.register_conn_builder< SymmetricBernoulliBuilder >( "symmetric_pairwise_bernoulli" );
  kernel().connection_manager.register_conn_builder< FixedTotalNumberBuilder >( "fixed_total_number" );
#ifdef HAVE_LIBNEUROSIM
  kernel().connection_manager.register_conn_builder< ConnectionGeneratorBuilder >( "conngen" );
#endif

  register_parameter< ConstantParameter >( "constant" );
  register_parameter< UniformParameter >( "uniform" );
  register_parameter< UniformIntParameter >( "uniform_int" );
  register_parameter< NormalParameter >( "normal" );
  register_parameter< LognormalParameter >( "lognormal" );
  register_parameter< ExponentialParameter >( "exponential" );
  register_parameter< NodePosParameter >( "position" );
  register_parameter< SpatialDistanceParameter >( "distance" );
  register_parameter< GaussianParameter >( "gaussian" );
  register_parameter< Gaussian2DParameter >( "gaussian2d" );
  register_parameter< GammaParameter >( "gamma" );
  register_parameter< ExpDistParameter >( "exp_distribution" );

  register_mask< BallMask< 2 > >();
  register_mask< BallMask< 3 > >();
  register_mask< EllipseMask< 2 > >();
  register_mask< EllipseMask< 3 > >();
  register_mask< BoxMask< 2 > >();
  register_mask< BoxMask< 3 > >();
  register_mask( "doughnut", create_doughnut );
  register_mask< GridMask< 2 > >();

  kernel().sp_manager.register_growth_curve< GrowthCurveSigmoid >( "sigmoid" );
  kernel().sp_manager.register_growth_curve< GrowthCurveGaussian >( "gaussian" );
  kernel().sp_manager.register_growth_curve< GrowthCurveLinear >( "linear" );
}

void
fail_exit( int )
{
}

void
install_module( const std::string& )
{
}

void
reset_kernel()
{
  kernel().reset();
}

severity_t
get_verbosity()
{
  return kernel().logging_manager.get_logging_level();
}

void
set_verbosity( severity_t s )
{
  kernel().logging_manager.set_logging_level( s );
}

void
enable_dryrun_mode( const size_t n_procs )
{
  kernel().mpi_manager.set_num_processes( n_procs );
}

void
enable_structural_plasticity()
{
  kernel().sp_manager.enable_structural_plasticity();
}


void
disable_structural_plasticity()
{
  kernel().sp_manager.disable_structural_plasticity();
}

void
register_logger_client( const deliver_logging_event_ptr client_callback )
{
  kernel().logging_manager.register_logging_client( client_callback );
}

int
get_rank()
{
  return kernel().mpi_manager.get_rank();
}

int
get_num_mpi_processes()
{
  return kernel().mpi_manager.get_num_processes();
}

<<<<<<< HEAD
std::string
print_nodes_to_string()
=======
RngPtr
get_vp_synced_rng( size_t tid )
>>>>>>> 4cf76ceb
{
  std::stringstream string_stream;
  kernel().node_manager.print( string_stream );
  return string_stream.str();
}

<<<<<<< HEAD
std::string
pprint_to_string( NodeCollectionPTR nc )
=======
RngPtr
get_vp_specific_rng( size_t tid )
>>>>>>> 4cf76ceb
{
  if ( nc )
  {
    std::stringstream stream;
    nc->print_me( stream );
    return stream.str();
  }
  else
  {
    // PYNEST-ng: added this, not sure why this can happen now, but could not previously
    std::cout << "pprint_to_string: nc is not assigned" << std::endl;
    return "";
  }
}

size_t
nc_size( NodeCollectionPTR nc )
{
  assert( nc && "NodeCollectionPTR must be initialized." );
  return nc->size();
}

void
set_kernel_status( const dictionary& dict )
{
  dict.init_access_flags();
  kernel().set_status( dict );
  dict.all_entries_accessed( "SetKernelStatus", "params" );
}

dictionary
get_kernel_status()
{
  assert( kernel().is_initialized() );

  dictionary d;
  kernel().get_status( d );

  return d;
}

<<<<<<< HEAD
dictionary
get_nc_status( NodeCollectionPTR nc )
=======
void
set_node_status( const size_t node_id, const DictionaryDatum& dict )
>>>>>>> 4cf76ceb
{
  dictionary result;
  size_t node_index = 0;
  for ( NodeCollection::const_iterator it = nc->begin(); it < nc->end(); ++it, ++node_index )
  {
    const auto node_status = get_node_status( ( *it ).node_id );
    for ( auto& kv_pair : node_status )
    {
      auto p = result.find( kv_pair.first );
      if ( p != result.end() )
      {
        // key exists
        auto& v = boost::any_cast< std::vector< boost::any >& >( p->second );
        v[ node_index ] = kv_pair.second;
      }
      else
      {
        // key does not exist yet
        auto new_entry = std::vector< boost::any >( nc->size(), nullptr );
        new_entry[ node_index ] = kv_pair.second;
        result[ kv_pair.first ] = new_entry;
      }
    }
  }
  return result;
}

<<<<<<< HEAD
void
set_nc_status( NodeCollectionPTR nc, std::vector< dictionary >& params )
=======
DictionaryDatum
get_node_status( const size_t node_id )
>>>>>>> 4cf76ceb
{
  if ( params.size() == 1 )
  {
    params[ 0 ].init_access_flags();
    for ( auto it = nc->begin(); it < nc->end(); ++it )
    {
      kernel().node_manager.set_status( ( *it ).node_id, params[ 0 ] );
    }
    params[ 0 ].all_entries_accessed( "NodeCollection.set()", "params" );
  }
  else if ( nc->size() == params.size() )
  {
    for ( auto it = nc->begin(); it < nc->end(); ++it )
    {
      size_t i = ( *it ).lid;
      params[ i ].init_access_flags();
      kernel().node_manager.set_status( ( *it ).node_id, params[ i ] );
      params[ i ].all_entries_accessed( "NodeCollection.set()", "params" );
    }
  }
  else
  {
    std::string msg = String::compose(
      "List of dictionaries must be the same size as the NodeCollection (%1), %2 given.", nc->size(), params.size() );
    throw BadParameter( msg );
  }
}

void
set_connection_status( const std::deque< ConnectionID >& conns, const dictionary& dict )
{
<<<<<<< HEAD
  dict.init_access_flags();
  for ( auto& conn : conns )
  {
    kernel().connection_manager.set_synapse_status( conn.get_source_node_id(),
      conn.get_target_node_id(),
      conn.get_target_thread(),
      conn.get_synapse_model_id(),
      conn.get_port(),
      dict );
  }
  dict.all_entries_accessed( "connection.set()", "params" );
}

//// void
//// set_connection_status( const std::deque< ConnectionID >& conn, const dictionary& dict )
//// {
////   // TODO_PYNEST-NG: Get ConnectionDatum dict
////   // dictionary conn_dict = conn.get_dict();
////   dictionary conn_dict;
////   const index source_node_id = conn_dict.get< long >( nest::names::source );
////   const index target_node_id = conn_dict.get< long >( nest::names::target );
////   const thread tid = conn_dict.get< long >( nest::names::target_thread );
////   const synindex syn_id = conn_dict.get< long >( nest::names::synapse_modelid );
////   const port p = conn_dict.get< long >( nest::names::port );
////
////   // TODO_PYNEST-NG: Access flags
////   // dict->clear_access_flags();
////
////   kernel().connection_manager.set_synapse_status( source_node_id, target_node_id, tid, syn_id, p, dict );
////
////   // ALL_ENTRIES_ACCESSED2( *dict,
////   //   "SetStatus",
////   //   "Unread dictionary entries: ",
////   //   "Maybe you tried to set common synapse properties through an individual "
////   //   "synapse?" );
//// }
=======
  DictionaryDatum conn_dict = conn.get_dict();
  const size_t source_node_id = getValue< long >( conn_dict, nest::names::source );
  const size_t target_node_id = getValue< long >( conn_dict, nest::names::target );
  const size_t tid = getValue< long >( conn_dict, nest::names::target_thread );
  const synindex syn_id = getValue< long >( conn_dict, nest::names::synapse_modelid );
  const size_t p = getValue< long >( conn_dict, nest::names::port );
>>>>>>> 4cf76ceb


void
set_connection_status( const std::deque< ConnectionID >& conns, const std::vector< dictionary >& dicts )
{
  if ( conns.size() != dicts.size() )
  {
    throw BadParameter( "List of dictionaries must contain one dictionary per connection" );
  }

  for ( size_t i = 0; i < conns.size(); ++i )
  {
    const auto conn = conns[ i ];
    const auto dict = dicts[ i ];
    kernel().connection_manager.set_synapse_status( conn.get_source_node_id(),
      conn.get_target_node_id(),
      conn.get_target_thread(),
      conn.get_synapse_model_id(),
      conn.get_port(),
      dict );
  }
}

std::vector< dictionary >
get_connection_status( const std::deque< ConnectionID >& conns )
{
  std::vector< dictionary > result;
  result.reserve( conns.size() );

  for ( auto& conn : conns )
  {
    const auto d = kernel().connection_manager.get_synapse_status( conn.get_source_node_id(),
      conn.get_target_node_id(),
      conn.get_target_thread(),
      conn.get_synapse_model_id(),
      conn.get_port() );
    result.push_back( d );
  }
  return result;
}

void
set_node_status( const index node_id, const dictionary& dict )
{
  kernel().node_manager.set_status( node_id, dict );
}

dictionary
get_node_status( const index node_id )
{
  return kernel().node_manager.get_status( node_id );
}

dictionary
get_connection_status( const ConnectionID& conn )
{
  return kernel().connection_manager.get_synapse_status( conn.get_source_node_id(),
    conn.get_target_node_id(),
    conn.get_target_thread(),
    conn.get_synapse_model_id(),
    conn.get_port() );
}

NodeCollectionPTR
<<<<<<< HEAD
slice_nc( const NodeCollectionPTR nc, long start, long stop, long step )
{
  const size_t g_size = nc->size();

  // TODO-PYNEST-NG: Zero-based indexing?
  if ( step < 1 )
  {
    throw BadParameter( "Slicing step must be strictly positive." );
  }

  if ( start >= 0 )
  {
    start -= 1; // adjust from 1-based to 0-based indexing
  }
  else
  {
    start += g_size; // automatically correct for 0-based indexing
  }

  if ( stop >= 0 )
  {
    // no adjustment necessary: adjustment from 1- to 0- based indexing
    // and adjustment from last- to stop-based logic cancel
  }
  else
  {
    stop += g_size + 1; // adjust from 0- to 1- based indexin
  }

  return nc->slice( start, stop, step );
}

NodeCollectionPTR
create( const std::string model_name, const index n_nodes )
=======
create( const Name& model_name, const size_t n_nodes )
>>>>>>> 4cf76ceb
{
  if ( n_nodes == 0 )
  {
    throw RangeCheck();
  }

  const size_t model_id = kernel().model_manager.get_node_model_id( model_name );
  return kernel().node_manager.add_node( model_id, n_nodes );
}

NodeCollectionPTR
create_spatial( const dictionary& layer_dict )
{
  return create_layer( layer_dict );
}

// std::vector< std::vector< double > >
// get_position( NodeCollectionPTR layer_nc )
//{
//   return get_position( layer );  // PYNEST-NG: is this call creating a copy?
// }


NodeCollectionPTR
make_nodecollection( const std::vector< index > node_ids )
{
  return NodeCollection::create( node_ids );
}

NodeCollectionPTR
get_nodes( const dictionary& params, const bool local_only )
{
  return kernel().node_manager.get_nodes( params, local_only );
}

bool
equal( const NodeCollectionPTR lhs, const NodeCollectionPTR rhs )
{
  return lhs->operator==( rhs );
}

bool
contains( const NodeCollectionPTR nc, const size_t node_id )
{
  return nc->contains( node_id );
}

long
find( const NodeCollectionPTR nc, size_t node_id )
{
  return nc->find( node_id );
}

dictionary
get_metadata( const NodeCollectionPTR nc )
{
  dictionary status_dict;
  const auto meta = nc->get_metadata();
  // Fill the status dictionary only if the NodeCollection has valid metadata.
  if ( meta.get() )
  {
    meta->get_status( status_dict );
    slice_positions_if_sliced_nc( status_dict, nc );
    status_dict[ names::network_size ] = nc->size();
  }
  return status_dict;
}

void
connect( NodeCollectionPTR sources,
  NodeCollectionPTR targets,
  const dictionary& connectivity,
  const std::vector< dictionary >& synapse_params )
{
  kernel().connection_manager.connect( sources, targets, connectivity, synapse_params );
}

void
disconnect( NodeCollectionPTR sources,
  NodeCollectionPTR targets,
  const dictionary& connectivity,
  const dictionary& synapse_params )
{
  kernel().sp_manager.disconnect( sources, targets, connectivity, synapse_params );
}


void
connect_arrays( long* sources,
  long* targets,
  double* weights,
  double* delays,
  std::vector< std::string >& p_keys,
  double* p_values,
  size_t n,
  std::string syn_model )
{
  kernel().connection_manager.connect_arrays( sources, targets, weights, delays, p_keys, p_values, n, syn_model );
}

std::deque< ConnectionID >
get_connections( const dictionary& dict )
{
  dict.init_access_flags();

  const auto& connectome = kernel().connection_manager.get_connections( dict );

  dict.all_entries_accessed( "GetConnections", "params" );

  return connectome;
}

void
disconnect( const std::deque< ConnectionID >& conns )
{
  for ( auto& conn : conns )
  {
    const auto target_node = kernel().node_manager.get_node_or_proxy( conn.get_target_node_id() );
    kernel().sp_manager.disconnect(
      conn.get_source_node_id(), target_node, conn.get_target_thread(), conn.get_synapse_model_id() );
  }
}

void
simulate( const double& t )
{
  prepare();
  run( t );
  cleanup();
}

void
run( const double& time )
{
  const Time t_sim = Time::ms( time );

  if ( time < 0 )
  {
    throw BadParameter( "The simulation time cannot be negative." );
  }
  if ( not t_sim.is_finite() )
  {
    throw BadParameter( "The simulation time must be finite." );
  }
  if ( not t_sim.is_grid_time() )
  {
    throw BadParameter(
      "The simulation time must be a multiple "
      "of the simulation resolution." );
  }

  kernel().simulation_manager.run( t_sim );
}

void
prepare()
{
  kernel().prepare();
}

void
cleanup()
{
  kernel().cleanup();
}

void
copy_model( const std::string& oldmodname, const std::string& newmodname, const dictionary& dict )
{
  kernel().model_manager.copy_model( oldmodname, newmodname, dict );
}

void
set_model_defaults( const std::string& component, const dictionary& dict )
{
  if ( kernel().model_manager.set_model_defaults( component, dict ) )
  {
    return;
  }

  if ( kernel().io_manager.is_valid_recording_backend( component ) )
  {
    kernel().io_manager.set_recording_backend_status( component, dict );
    return;
  }

  throw UnknownComponent( component );
}

dictionary
get_model_defaults( const std::string& component )
{
  try
  {
    const size_t model_id = kernel().model_manager.get_node_model_id( component );
    return kernel().model_manager.get_node_model( model_id )->get_status();
  }
  catch ( UnknownModelName& )
  {
    // ignore errors; throw at the end of the function if that's reached
  }

  try
  {
<<<<<<< HEAD
    const index synapse_model_id = kernel().model_manager.get_synapse_model_id( component );
    const auto ret = kernel().model_manager.get_connector_defaults( synapse_model_id );
    return ret;
=======
    const size_t synapse_model_id = kernel().model_manager.get_synapse_model_id( component );
    return kernel().model_manager.get_connector_defaults( synapse_model_id );
>>>>>>> 4cf76ceb
  }
  catch ( UnknownSynapseType& )
  {
    // ignore errors; throw at the end of the function if that's reached
  }

  if ( kernel().io_manager.is_valid_recording_backend( component ) )
  {
    return kernel().io_manager.get_recording_backend_status( component );
  }

  throw UnknownComponent( component );
  return dictionary(); // supress missing return value warning; never reached
}

ParameterPTR
create_parameter( const boost::any& value )
{
  if ( is_type< double >( value ) )
  {
    return create_parameter( boost::any_cast< double >( value ) );
  }
  else if ( is_type< int >( value ) )
  {
    return create_parameter( boost::any_cast< int >( value ) );
  }
  else if ( is_type< long >( value ) )
  {
    return create_parameter( static_cast< int >( boost::any_cast< long >( value ) ) );
  }
  else if ( is_type< dictionary >( value ) )
  {
    return create_parameter( boost::any_cast< dictionary >( value ) );
  }
  else if ( is_type< ParameterPTR >( value ) )
  {
    return create_parameter( boost::any_cast< ParameterPTR >( value ) );
  }
  throw BadProperty(
    std::string( "Parameter must be parametertype, constant or dictionary, got " ) + debug_type( value ) );
}

ParameterPTR
create_parameter( const ParameterPTR param )
{
  // TODO-PYNEST-NG: do we need this function?
  return param;
}

ParameterPTR
create_parameter( const double value )
{
  const auto param = new ConstantParameter( value );
  return ParameterPTR( param );
}

ParameterPTR
create_parameter( const int value )
{
  const auto param = new ConstantParameter( value );
  return ParameterPTR( param );
}

ParameterPTR
create_parameter( const dictionary& param_dict )
{
  // The dictionary should only have a single key, which is the name of
  // the parameter type to create.
  if ( param_dict.size() != 1 )
  {
    throw BadProperty( "Parameter definition dictionary must contain one single key only." );
  }

  const auto n = param_dict.begin()->first;
  const auto pdict = param_dict.get< dictionary >( n );
  pdict.init_access_flags();
  auto parameter = create_parameter( n, pdict );
  pdict.all_entries_accessed( "create_parameter", "param" );
  return parameter;
}

ParameterPTR
create_parameter( const std::string& name, const dictionary& d )
{
  // The parameter factory will create the parameter
  return ParameterPTR( parameter_factory_().create( name, d ) );
}

ParameterFactory&
parameter_factory_( void )
{
  static ParameterFactory factory;
  return factory;
}

MaskFactory&
mask_factory_( void )
{
  static MaskFactory factory;
  return factory;
}

double
get_value( const ParameterPTR param )
{
  RngPtr rng = get_rank_synced_rng();
  return param->value( rng, nullptr );
}

bool
is_spatial( const ParameterPTR param )
{
  return param->is_spatial();
}

std::vector< double >
apply( const ParameterPTR param, const NodeCollectionPTR nc )
{
  std::vector< double > result;
  result.reserve( nc->size() );
  RngPtr rng = get_rank_synced_rng();
  for ( auto it = nc->begin(); it < nc->end(); ++it )
  {
    auto node = kernel().node_manager.get_node_or_proxy( ( *it ).node_id );
    result.push_back( param->value( rng, node ) );
  }
  return result;
}

std::vector< double >
apply( const ParameterPTR param, const dictionary& positions )
{
  auto source_nc = positions.get< NodeCollectionPTR >( names::source );
  auto targets = positions.get< std::vector< std::vector< double > > >( names::targets );
  return param->apply( source_nc, targets );
}

NodeCollectionPTR
node_collection_array_index( NodeCollectionPTR nc, const long* array, unsigned long n )
{
<<<<<<< HEAD
  assert( nc->size() >= n );
  std::vector< index > node_ids;
=======
  const NodeCollectionDatum node_collection = *dynamic_cast< const NodeCollectionDatum* >( datum );
  assert( node_collection->size() >= n );
  std::vector< size_t > node_ids;
>>>>>>> 4cf76ceb
  node_ids.reserve( n );

  for ( auto node_ptr = array; node_ptr != array + n; ++node_ptr )
  {
    node_ids.push_back( nc->operator[]( *node_ptr ) );
  }
  return NodeCollection::create( node_ids );
}

NodeCollectionPTR
node_collection_array_index( NodeCollectionPTR nc, const bool* array, unsigned long n )
{
<<<<<<< HEAD
  assert( nc->size() == n );
  std::vector< index > node_ids;
=======
  const NodeCollectionDatum node_collection = *dynamic_cast< const NodeCollectionDatum* >( datum );
  assert( node_collection->size() == n );
  std::vector< size_t > node_ids;
>>>>>>> 4cf76ceb
  node_ids.reserve( n );

  auto nc_it = nc->begin();
  for ( auto node_ptr = array; node_ptr != array + n; ++node_ptr, ++nc_it )
  {
    if ( *node_ptr )
    {
      node_ids.push_back( ( *nc_it ).node_id );
    }
  }
  return NodeCollection::create( node_ids );
}

void
slice_positions_if_sliced_nc( dictionary& dict, const NodeCollectionPTR nc )
{
  // If metadata contains node positions and the NodeCollection is sliced, get only positions of the sliced nodes.
  if ( dict.known( names::positions ) )
  {
    // PyNEST-NG: Check if TokenArray is the correct type here
    const auto positions = dict.get< std::vector< std::vector< double > > >( names::positions );
    if ( nc->size() != positions.size() )
    {
      std::vector< std::vector< double > > sliced_points;
      // Iterate only local nodes
      NodeCollection::const_iterator nc_begin = nc->has_proxies() ? nc->MPI_local_begin() : nc->begin();
      NodeCollection::const_iterator nc_end = nc->end();
      for ( auto node = nc_begin; node < nc_end; ++node )
      {
        // Because the local ID also includes non-local nodes, it must be adapted to represent
        // the index for the local node position.
        const auto index =
          static_cast< size_t >( std::floor( ( *node ).lid / kernel().mpi_manager.get_num_processes() ) );
        sliced_points.push_back( positions[ index ] );
      }
      dict[ names::positions ] = sliced_points;
    }
  }
}

AbstractMask*
create_doughnut( const dictionary& d )
{
  // The doughnut (actually an annulus) is created using a DifferenceMask
  Position< 2 > center( 0, 0 );
  if ( d.known( names::anchor ) )
  {
    center = d.get< std::vector< double > >( names::anchor );
  }

  const double outer = d.get< double >( names::outer_radius );
  const double inner = d.get< double >( names::inner_radius );
  if ( inner >= outer )
  {
    throw BadProperty(
      "nest::create_doughnut: "
      "inner_radius < outer_radius required." );
  }

  BallMask< 2 > outer_circle( center, outer );
  BallMask< 2 > inner_circle( center, inner );

  return new DifferenceMask< 2 >( outer_circle, inner_circle );
}


} // namespace nest<|MERGE_RESOLUTION|>--- conflicted
+++ resolved
@@ -106,8 +106,8 @@
 #include "stdp_nn_symm_synapse.h"
 #include "stdp_pl_synapse_hom.h"
 #include "stdp_synapse.h"
-#include "stdp_synapse_facetshw_hom.h"
-#include "stdp_synapse_facetshw_hom_impl.h"
+#include "stdp_facetshw_synapse_hom.h"
+#include "stdp_facetshw_synapse_hom_impl.h"
 #include "stdp_synapse_hom.h"
 #include "stdp_triplet_synapse.h"
 #include "tsodyks2_synapse.h"
@@ -224,10 +224,10 @@
   kernel().model_manager.register_connection_model< vogels_sprekeler_synapse >( "vogels_sprekeler_synapse" );
 
   // register secondary connection models
-  kernel().model_manager.register_connection_model< GapJunction >( "gap_junction" );
-  kernel().model_manager.register_connection_model< RateConnectionInstantaneous >( "rate_connection_instantaneous" );
-  kernel().model_manager.register_connection_model< RateConnectionDelayed >( "rate_connection_delayed" );
-  kernel().model_manager.register_connection_model< DiffusionConnection >( "diffusion_connection" );
+  kernel().model_manager.register_connection_model< gap_junction >( "gap_junction" );
+  kernel().model_manager.register_connection_model< rate_connection_instantaneous >( "rate_connection_instantaneous" );
+  kernel().model_manager.register_connection_model< rate_connection_delayed >( "rate_connection_delayed" );
+  kernel().model_manager.register_connection_model< diffusion_connection >( "diffusion_connection" );
 
   // Add connection rules
   kernel().connection_manager.register_conn_builder< OneToOneBuilder >( "one_to_one" );
@@ -333,26 +333,16 @@
   return kernel().mpi_manager.get_num_processes();
 }
 
-<<<<<<< HEAD
 std::string
 print_nodes_to_string()
-=======
-RngPtr
-get_vp_synced_rng( size_t tid )
->>>>>>> 4cf76ceb
 {
   std::stringstream string_stream;
   kernel().node_manager.print( string_stream );
   return string_stream.str();
 }
 
-<<<<<<< HEAD
 std::string
 pprint_to_string( NodeCollectionPTR nc )
-=======
-RngPtr
-get_vp_specific_rng( size_t tid )
->>>>>>> 4cf76ceb
 {
   if ( nc )
   {
@@ -394,13 +384,8 @@
   return d;
 }
 
-<<<<<<< HEAD
 dictionary
 get_nc_status( NodeCollectionPTR nc )
-=======
-void
-set_node_status( const size_t node_id, const DictionaryDatum& dict )
->>>>>>> 4cf76ceb
 {
   dictionary result;
   size_t node_index = 0;
@@ -428,13 +413,8 @@
   return result;
 }
 
-<<<<<<< HEAD
 void
 set_nc_status( NodeCollectionPTR nc, std::vector< dictionary >& params )
-=======
-DictionaryDatum
-get_node_status( const size_t node_id )
->>>>>>> 4cf76ceb
 {
   if ( params.size() == 1 )
   {
@@ -466,7 +446,6 @@
 void
 set_connection_status( const std::deque< ConnectionID >& conns, const dictionary& dict )
 {
-<<<<<<< HEAD
   dict.init_access_flags();
   for ( auto& conn : conns )
   {
@@ -503,14 +482,6 @@
 ////   //   "Maybe you tried to set common synapse properties through an individual "
 ////   //   "synapse?" );
 //// }
-=======
-  DictionaryDatum conn_dict = conn.get_dict();
-  const size_t source_node_id = getValue< long >( conn_dict, nest::names::source );
-  const size_t target_node_id = getValue< long >( conn_dict, nest::names::target );
-  const size_t tid = getValue< long >( conn_dict, nest::names::target_thread );
-  const synindex syn_id = getValue< long >( conn_dict, nest::names::synapse_modelid );
-  const size_t p = getValue< long >( conn_dict, nest::names::port );
->>>>>>> 4cf76ceb
 
 
 void
@@ -553,13 +524,13 @@
 }
 
 void
-set_node_status( const index node_id, const dictionary& dict )
+set_node_status( const size_t node_id, const dictionary& dict )
 {
   kernel().node_manager.set_status( node_id, dict );
 }
 
 dictionary
-get_node_status( const index node_id )
+get_node_status( const size_t node_id )
 {
   return kernel().node_manager.get_status( node_id );
 }
@@ -575,7 +546,6 @@
 }
 
 NodeCollectionPTR
-<<<<<<< HEAD
 slice_nc( const NodeCollectionPTR nc, long start, long stop, long step )
 {
   const size_t g_size = nc->size();
@@ -609,10 +579,7 @@
 }
 
 NodeCollectionPTR
-create( const std::string model_name, const index n_nodes )
-=======
-create( const Name& model_name, const size_t n_nodes )
->>>>>>> 4cf76ceb
+create( const std::string model_name, const size_t n_nodes )
 {
   if ( n_nodes == 0 )
   {
@@ -637,7 +604,7 @@
 
 
 NodeCollectionPTR
-make_nodecollection( const std::vector< index > node_ids )
+make_nodecollection( const std::vector< size_t > node_ids )
 {
   return NodeCollection::create( node_ids );
 }
@@ -663,7 +630,7 @@
 long
 find( const NodeCollectionPTR nc, size_t node_id )
 {
-  return nc->find( node_id );
+  return nc->get_lid( node_id );
 }
 
 dictionary
@@ -817,14 +784,8 @@
 
   try
   {
-<<<<<<< HEAD
-    const index synapse_model_id = kernel().model_manager.get_synapse_model_id( component );
-    const auto ret = kernel().model_manager.get_connector_defaults( synapse_model_id );
-    return ret;
-=======
     const size_t synapse_model_id = kernel().model_manager.get_synapse_model_id( component );
     return kernel().model_manager.get_connector_defaults( synapse_model_id );
->>>>>>> 4cf76ceb
   }
   catch ( UnknownSynapseType& )
   {
@@ -965,14 +926,8 @@
 NodeCollectionPTR
 node_collection_array_index( NodeCollectionPTR nc, const long* array, unsigned long n )
 {
-<<<<<<< HEAD
   assert( nc->size() >= n );
-  std::vector< index > node_ids;
-=======
-  const NodeCollectionDatum node_collection = *dynamic_cast< const NodeCollectionDatum* >( datum );
-  assert( node_collection->size() >= n );
   std::vector< size_t > node_ids;
->>>>>>> 4cf76ceb
   node_ids.reserve( n );
 
   for ( auto node_ptr = array; node_ptr != array + n; ++node_ptr )
@@ -985,14 +940,8 @@
 NodeCollectionPTR
 node_collection_array_index( NodeCollectionPTR nc, const bool* array, unsigned long n )
 {
-<<<<<<< HEAD
   assert( nc->size() == n );
-  std::vector< index > node_ids;
-=======
-  const NodeCollectionDatum node_collection = *dynamic_cast< const NodeCollectionDatum* >( datum );
-  assert( node_collection->size() == n );
   std::vector< size_t > node_ids;
->>>>>>> 4cf76ceb
   node_ids.reserve( n );
 
   auto nc_it = nc->begin();
