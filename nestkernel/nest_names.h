/*
 *  nest_names.h
 *
 *  This file is part of NEST.
 *
 *  Copyright (C) 2004 The NEST Initiative
 *
 *  NEST is free software: you can redistribute it and/or modify
 *  it under the terms of the GNU General Public License as published by
 *  the Free Software Foundation, either version 2 of the License, or
 *  (at your option) any later version.
 *
 *  NEST is distributed in the hope that it will be useful,
 *  but WITHOUT ANY WARRANTY; without even the implied warranty of
 *  MERCHANTABILITY or FITNESS FOR A PARTICULAR PURPOSE.  See the
 *  GNU General Public License for more details.
 *
 *  You should have received a copy of the GNU General Public License
 *  along with NEST.  If not, see <http://www.gnu.org/licenses/>.
 *
 */

#ifndef NEST_NAMES_H
#define NEST_NAMES_H

// Includes from sli:
#include "name.h"

namespace nest
{

/**
 * This namespace contains global Name objects. These can be used in
 * Node::get_status and Node::set_status to make data exchange
 * more efficient and consistent. Creating a Name from a std::string
 * is in O(log n), for n the number of Names already created. Using
 * predefined names should make data exchange much more efficient.
 */
namespace names
{
extern const Name A;
extern const Name a; //!< Specific to Brette & Gerstner 2005 (aeif_cond-*)
extern const Name A_lower;
extern const Name A_mean;
extern const Name A_std;
extern const Name A_upper;
extern const Name accumulator; //!< Recorder parameter
extern const Name Act_h;       //!< Specific to Hodgkin Huxley models
extern const Name Act_m;       //!< Specific to Hodgkin Huxley models
extern const Name address;     //!< Node parameter
extern const Name alpha_1;     //!< Specific to Kobayashi, Tsubo, Shinomoto 2009
extern const Name alpha_2;     //!< Specific to Kobayashi, Tsubo, Shinomoto 2009
extern const Name amplitude;   //!< Signal modulation amplitude
extern const Name archiver_length; //!< used for ArchivingNode
extern const Name as; //!< Number of available release sites (property arrays)
extern const Name autapses; //!< Connectivity-related

extern const Name b;    //!< Specific to Brette & Gerstner 2005 (aeif_cond-*)
extern const Name beta; //!< Specific to amat2_*
extern const Name
  beta_Ca; //!< Increment in calcium concentration with each spike
extern const Name binary; //!< Recorder parameter

extern const Name c;         //!< Specific to Izhikevich 2003
extern const Name c_1;       //!< Specific to stochastic neuron pp_psc_delta
extern const Name c_2;       //!< Specific to stochastic neuron pp_psc_delta
extern const Name c_3;       //!< Specific to stochastic neuron pp_psc_delta
extern const Name C_m;       //!< Membrane capacitance
extern const Name Ca;        //!< Calcium concentration
extern const Name calibrate; //!< Command to calibrate the neuron (sli_neuron)
extern const Name
  calibrate_node;        //!< Command to calibrate the neuron (sli_neuron)
extern const Name clear; //!< used for ArchivingNode
extern const Name close_after_simulate; //!< Recorder parameter
extern const Name close_on_reset;       //!< Recorder parameter
extern const Name
  coeff_ex; //!< tau_lcm=coeff_ex*tau_ex (precise timing neurons (Brette 2007))
extern const Name
  coeff_in; //!< tau_lcm=coeff_in*tau_in (precise timing neurons (Brette 2007))
extern const Name
  coeff_m; //!< tau_lcm=coeff_m*tau_m (precise timing neurons (Brette 2007))
extern const Name connection_count;       //!< Parameters for MUSIC devices
extern const Name consistent_integration; //!< Specific to Izhikevich 2003
extern const Name continuous;             //!< Parameter for MSP dynamics
extern const Name count_covariance; //!< Specific to correlomatrix_detector
extern const Name count_histogram;  //!< Specific to correlation_detector
extern const Name covariance;       //!< Specific to correlomatrix_detector
extern const Name currents;         //!< Recorder parameter

extern const Name d; //!< Specific to Izhikevich 2003
extern const Name D_lower;
extern const Name D_mean;
extern const Name D_std;
extern const Name D_upper;
extern const Name dc; //!< Specific to sinusoidally modulated generators
extern const Name
  dead_time; //!< Specific to ppd_sup_generator and gamma_sup_generator
extern const Name dead_time_random; //!< Random dead time or fixed dead time
                                    //!< (stochastic neuron pp_psc_delta)
extern const Name dead_time_shape;  //!< Shape parameter of the dead time
// distribution (stochastic
//!< neuron pp_psc_delta)
extern const Name delay;   //!< Connection parameters
extern const Name delays;  //!< Connection parameters
extern const Name Delta_T; //!< Specific to Brette & Gerstner 2005 (aeif_cond-*)
extern const Name delta_tau; //!< Specific to correlation_and correlomatrix
                             //!< detector
extern const Name Delta_V;   //!< Specific to gif models
extern const Name delta_u;   //!< Specific to population point process model
                             //!< (pp_pop_psc_delta)
extern const Name dg;        //!< Derivative of the conductance
extern const Name dg_ex;     //!< Derivative of the excitatory conductance
extern const Name dg_in;     //!< Derivative of the inhibitory conductance
extern const Name dhaene_det_spikes;   //!< used for iaflossless_count_exp
extern const Name dhaene_max_geq_V_th; //!< used for iaflossless_count_exp
extern const Name dhaene_quick1;       //!< used for iaflossless_count_exp
extern const Name dhaene_quick2;       //!< used for iaflossless_count_exp
extern const Name dhaene_tmax_lt_t1;   //!< used for iaflossless_count_exp
<<<<<<< HEAD
extern const Name dI_syn_ex; //!< Derivative of the excitatory synaptic current
extern const Name dI_syn_in; //!< Derivative of the inhibitory synaptic current
extern const Name distribution; //!< Connectivity-related
extern const Name dt;           //!< Miscellaneous parameters
extern const Name dU;  //!< Unit increment of the utilization for a facilitating
                       //!< synapse [0...1] (Tsodyks2_connection)
extern const Name dUs; //!< Unit increment of the utilization for a facilitating
                       //!< synapse [0...1] (property arrays)
=======
extern const Name distribution;        //!< Connectivity-related
extern const Name dt;                  //!< Miscellaneous parameters
extern const Name
  dU; //!< Unit increment of the utilization for a facilitating synapse [0...1]
      //!< (Tsodyks2_connection)
extern const Name
  dUs; //!< Unit increment of the utilization for a facilitating synapse [0...1]
       //!< (property arrays)
>>>>>>> 87f6034f

extern const Name E_ahp;        //!< Specific to iaf_chxk_2008 neuron
extern const Name E_ex;         //!< Excitatory reversal potential
extern const Name E_in;         //!< Inhibitory reversal potential
extern const Name E_K;          //!< Potassium reversal potential
extern const Name E_L;          //!< Resting potential
extern const Name E_Na;         //!< Sodium reversal potential
extern const Name E_rr;         //!< Other adaptation
extern const Name E_sfa;        //!< Other adaptation
extern const Name element_type; //!< Node type
extern const Name epoch;
extern const Name eps;             //!< MSP growth curve parameter
extern const Name eq12;            //!< used for iaflossless_count_exp
extern const Name eq13;            //!< used for iaflossless_count_exp
extern const Name eq7;             //!< used for iaflossless_count_exp
extern const Name eq9;             //!< used for iaflossless_count_exp
extern const Name eqs7and9;        //!< used for iaflossless_count_exp
extern const Name error;           //!< Indicates an error in a neuron
extern const Name eta;             //!< MSP growth curve parameter
extern const Name events;          //!< Recorder parameter
extern const Name ex_spikes;       //!< Number of arriving excitatory spikes
extern const Name exc_conductance; //!< Recorder parameter

extern const Name F_lower;
extern const Name F_mean;
extern const Name F_std;
extern const Name F_upper;
extern const Name fbuffer_size;         //!< Recorder parameter
extern const Name file;                 //!< Recorder parameter
extern const Name file_extension;       //!< Recorder parameter
extern const Name filename;             //!< Recorder parameter
extern const Name filenames;            //!< Recorder parameter
extern const Name flush_after_simulate; //!< Recorder parameter
extern const Name flush_records;        //!< Recorder parameter
extern const Name frequency;            //!< Signal modulation frequency
extern const Name frozen;               //!< Node parameter

extern const Name g;     //!< Conductance
extern const Name g_ahp; //!< Specific to iaf_chxk_2008 neuron
extern const Name g_ex;  //!< Excitatory conductance
extern const Name g_in;  //!< inhibitory conductance
extern const Name g_K;   //!< Potassium conductance
extern const Name g_Kv1; //!< Kv1 Potassium conductance
extern const Name g_Kv3; //!< Kv3 Potassium conductance
extern const Name g_L;   //!< Leak conductance
extern const Name g_Na;  //!< Sodium conductance
extern const Name g_rr;  //!< Other adaptation
extern const Name g_sfa; //!< Other adaptation
extern const Name gamma; //!< Specific to mirollo_strogatz_ps
extern const Name
  gamma_shape; //!< Specific to ppd_sup_generator and gamma_sup_generator
extern const Name gaussian;     //!< Parameter for MSP growth curves
extern const Name global_id;    //!< Node parameter
extern const Name growth_curve; //!< Growth curve for MSP dynamics
extern const Name
  growth_rate; //!< Parameter of the growth curve for MSP dynamics
extern const Name gsl_error_tol; //!< GSL integrator tolerance

extern const Name h; //!< Summed input to a neuron (Ginzburg neuron)
extern const Name has_connections; //!< Specific to iaf_psc_exp_multisynapse and
                                   //!< iaf_psc_alpha_multisynapse
extern const Name histogram;       //!< Specific to correlation_detector
extern const Name histogram_correction; //!< Specific to correlation_detector
extern const Name HMIN; //!< Smallest integration step for adaptive stepsize
                        //!< (Brette & Gerstner 2005)

extern const Name I; //!< Specific to mirollo_strogatz_ps
extern const Name
  I_adapt;              //!< Goal of current homeostasis (current homeostasis)
extern const Name I_e;  //!< Input current
extern const Name I_ex; //!< Excitatory synaptic input current
extern const Name I_in; //!< Inhibitory synaptic input current
extern const Name I_L;  //!< Leak current
extern const Name
  I_std; //!< Standard deviation of current distribution (current homeostasis)
extern const Name I_syn; //!< used for iaflossless_count_exp
extern const Name
  I_syn_ex; //!< Total excitatory synaptic current (iaf_tum_2000)
extern const Name
  I_syn_in;                //!< Total inhibitory synaptic current (iaf_tum_2000)
extern const Name I_total; //!< Total current (current homeostasis)
extern const Name I;       //!< Specific to mirollo_strogatz_ps
extern const Name I_adapt; //!< Goal of current homeostasis
                           //!< (current homeostasis)
extern const Name I_e;     //!< Input current
extern const Name I_L;     //!< Leak current
extern const Name I_std;   //!< Standard deviation of current distribution
                           //!< (current homeostasis)
extern const Name I_syn;   //!< used for iaflossless_count_exp
extern const Name I_syn_ex;  //!< Total excitatory synaptic current
                             //!< (iaf_tum_2000)
extern const Name I_syn_in;  //!< Total inhibitory synaptic current
                             //!< (iaf_tum_2000)
extern const Name I_total;   //!< Total current (current homeostasis)
extern const Name in_spikes; //!< Number of arriving inhibitory spikes
extern const Name Inact_n;   //!< Specific to Hodgkin Huxley models
extern const Name
  Inact_p; //!< Specific to Hodgkin Huxley models with gap junctions
extern const Name index_map;               //!< Parameters for MUSIC devices
extern const Name individual_spike_trains; //!< Generator parameters
extern const Name inh_conductance;         //!< Recorder parameter
extern const Name input_currents_ex;       //!< Incoming excitatory currents
extern const Name input_currents_in;       //!< Incoming inhibitory currents
extern const Name
  Interpol_Order;           //!< Interpolation order (precise timing neurons)
extern const Name interval; //!< Recorder parameter
extern const Name Interpol_Order; //!< Interpolation order (precise
                                  //!< timing neurons)
extern const Name interval;       //!< Recorder parameter
extern const Name is_refractory; //!< Neuron is in refractory period (debugging)

extern const Name label;      //!< Miscellaneous parameters
extern const Name len_kernel; //!< Specific to population point process model
                              //!< (pp_pop_psc_delta)
extern const Name lin_left_geq_V_th; //!< used for iaflossless_count_exp
extern const Name lin_max_geq_V_th;  //!< used for iaflossless_count_exp
extern const Name linear;            //!< Parameter for MSP growth curves
extern const Name local;             //!< Node parameter
extern const Name local_id;          //!< Node

extern const Name MAXERR; //!< Largest permissible error for adaptive stepsize
                          //!< (Brette & Gerstner 2005)
extern const Name mean;   //!< Miscellaneous parameters
extern const Name memory; //!< Recorder parameter
extern const Name model;  //!< Node parameter
extern const Name mother_rng;    //!< Specific to mip_generator
extern const Name mother_seed;   //!< Specific to mip_generator
extern const Name multapses;     //!< Connectivity-related
extern const Name music_channel; //!< Parameters for MUSIC devices

extern const Name
  n; //!< Number of synaptic release sites (int >=0) (Tsodyks2_connection)
extern const Name
  N; //!< Specific to population point process model (pp_pop_psc_delta)
extern const Name N_channels; //!< Specific to correlomatrix_detector
extern const Name n_events;   //!< Recorder parameter
extern const Name
  n_proc; //!< Number of component processes of ppd_sup_/gamma_sup_generator
extern const Name needs_prelim_update; //!< Node parameter
extern const Name neuron;              //!< Node type
extern const Name node_uses_wfr;       //!< Node parameter
extern const Name noise;               //!< Specific to iaf_chs_2008 neuron
extern const Name ns; //!< Number of release sites (property arrays)

extern const Name offset;  //!< Miscellaneous parameters
extern const Name offsets; //!< Recorder parameter
extern const Name omega;   //!< Specific to Kobayashi, Tsubo, Shinomoto 2009
extern const Name order;   //!< Specific to sinusoidally modulated generators
extern const Name origin;  //!< Device parameters
extern const Name other;   //!< Node type

extern const Name p; //!< current release probability  (Tsodyks2_connection)
extern const Name p_copy;                //!< Specific to mip_generator
extern const Name parent;                //!< Node parameter
extern const Name phase;                 //!< Signal phase in degrees
extern const Name phi;                   //!< Specific to mirollo_strogatz_ps
extern const Name phi_th;                //!< Specific to mirollo_strogatz_ps
extern const Name port;                  //!< Connection parameters
extern const Name ports;                 //!< Connection parameters
extern const Name port_name;             //!< Parameters for MUSIC devices
extern const Name port_width;            //!< Parameters for MUSIC devices
extern const Name post_synaptic_element; //!< Post synaptic elements
extern const Name pot_spikes;            //!< used for iaflossless_count_exp
extern const Name potentials;            //!< Recorder parameter
extern const Name pre_synaptic_element;  //!< Pre synaptic elements
extern const Name precise_times;         //!< Recorder parameter
extern const Name precision;             //!< Recorder parameter
extern const Name ps; //!< current release probability [0...1] (property arrays)
extern const Name PSC_adapt_step;     //!< PSC increment (current homeostasis)
extern const Name PSC_Unit_amplitude; //!< Scaling of PSC (current homeostasis)
extern const Name published;          //!< Parameters for MUSIC devices

extern const Name q_rr;     //!< Other adaptation
extern const Name q_sfa;    //!< Other adaptation
extern const Name q_stc;    //!< Specific to gif models
extern const Name I_stc;    //!< Specific to gif models
extern const Name stc;      //!< Specific to gif models
extern const Name V_T_star; //!< Specific to gif models
extern const Name lambda_0; //!< Specific to gif models

extern const Name
  rate; //!< Specific to ppd_sup_generator and gamma_sup_generator
extern const Name receptor_type;  //!< Connection parameters
extern const Name receptor_types; //!< Connection parameters
extern const Name record_from;    //!< Recorder parameter
extern const Name record_to;      //!< Recorder parameter
extern const Name
  recordables; //!< List of recordable state data (Device parameters)
extern const Name recorder; //!< Node type
extern const Name
  refractory_input; //!< Spikes arriving during refractory period are counted
                    //!< (precise timing neurons)
extern const Name registered; //!< Parameters for MUSIC devices
extern const Name
  relative_amplitude;    //!< Signal modulation amplitude relative to mean
extern const Name rho_0; //!< Specific to population point process model
                         //!< (pp_pop_psc_delta)
extern const Name rms;   //!< Root mean square
extern const Name root_finding_epsilon; //!< Accuracy of the root of the
// polynomial (precise timing
//!< neurons (Brette 2007))
extern const Name rport;  //!< Connection parameters
extern const Name rports; //!< Connection parameters
extern const Name rule;   //!< Connectivity-related

extern const Name S; //!< Binary state (output) of neuron (Ginzburg neuron)
extern const Name scientific; //!< Recorder parameter
extern const Name screen;     //!< Recorder parameter
extern const Name senders;    //!< Recorder parameter
extern const Name size_of;    //!< Connection parameters
extern const Name source;     //!< Connection parameters
extern const Name
  spike; //!< true if the neuron spikes and false if not. (sli_neuron)
extern const Name spike_times;                    //!< Recorder parameter
extern const Name start;                          //!< Device parameters
extern const Name state;                          //!< Node parameter
extern const Name std;                            //!< Miscellaneous parameters
extern const Name std_mod;                        //!< Miscellaneous parameters
extern const Name stimulator;                     //!< Node type
extern const Name stop;                           //!< Device parameters
extern const Name structural_plasticity_synapses; //!< Synapses defined for
// structural plasticity
extern const Name structural_plasticity_update_interval; //!< Update interval
// for structural
// plasticity
extern const Name structure; //!< Node type
extern const Name success;
extern const Name supports_precise_spikes; //!< true if model supports precise
                                           //!< spikes
extern const Name symmetric;               //!< Connectivity-related
extern const Name synapse;                 //!< Node type
extern const Name synapse_label;           //!< Label id of synapses with labels
extern const Name synapse_model;           //!< Connection parameters
extern const Name synapse_modelid;         //!< Connection parameters
extern const Name synaptic_elements; //!< Synaptic elements used in structural
                                     //!< plasticity

extern const Name t_lag;     //!< Lag within a time slice
extern const Name t_origin;  //!< Origin of a time-slice
extern const Name t_ref;     //!< Refractory period
extern const Name t_ref_abs; //!< Absolute refractory period
extern const Name
  t_ref_remaining;           //!< Time remaining till end of refractory state
extern const Name t_ref_tot; //!< Total refractory period
extern const Name t_spike;   //!< Time of last spike
extern const Name target;    //!< Connection parameters
extern const Name target_thread; //!< Connection parameters
extern const Name targets;       //!< Connection parameters
extern const Name tau_1;    //!< Specific to Kobayashi, Tsubo, Shinomoto 2009
extern const Name tau_2;    //!< Specific to Kobayashi, Tsubo, Shinomoto 2009
extern const Name tau_ahp;  //!< Specific to iaf_chxk_2008 neuron
extern const Name tau_Ca;   //!< Rate of loss of calcium concentration
extern const Name tau_epsp; //!< Specific to iaf_chs_2008 neuron
extern const Name
  tau_fac; //!< facilitation time constant (ms) (Tsodyks2_connection)
extern const Name
  tau_facs; //!< facilitation time constant (ms) (property arrays)
extern const Name
  tau_lcm;               //!< Least common multiple of tau_m, tau_ex and tau_in
                         //!< (precise timing neurons (Brette 2007))
extern const Name tau_m; //!< Membrane time constant
extern const Name
  tau_max; //!< Specific to correlation_and correlomatrix detector
extern const Name tau_minus;         //!< used for ArchivingNode
extern const Name tau_minus_triplet; //!< used for ArchivingNode
extern const Name
  tau_rec; //!< time constant for recovery (ms) (Tsodyks2_connection)
extern const Name
  tau_recs; //!< time constant for recovery (ms) (property arrays)
extern const Name tau_reset;  //!< Specific to iaf_chs_2008 neuron
extern const Name tau_rr;     //!< Other adaptation
extern const Name tau_sfa;    //!< Other adaptation
extern const Name tau_stc;    //!< Specific to gif models
extern const Name tau_syn;    //!< Synapse time constant
extern const Name tau_syn_ex; //!< Excitatory synaptic time constant
extern const Name tau_syn_in; //!< Inhibitory synaptic time constant
extern const Name tau_v;      //!< Specific to amat2_*
extern const Name tau_vacant; //!< Parameter for MSP dynamics
extern const Name tau_w; //!< Specific to Brette & Gerstner 2005 (aeif_cond-*)
extern const Name taus_eta;   //!< Specific to population point process model
                              //!< (pp_pop_psc_delta)
extern const Name taus_syn;   //!< Synapse time constants (array)
extern const Name taus_rise;  //!< Synapse rise constants (array)
extern const Name taus_decay; //!< Synapse decay constants (array)
extern const Name theta;  //!< Did not compile without (theta neuron problem)
extern const Name thread; //!< Node parameter
extern const Name thread_local_id; //!< Thead-local ID of node,
                                   //!< see Kunkel et al 2014, Sec 3.3.2
extern const Name time_in_steps;   //!< Recorder parameter
extern const Name times;           //!< Recorder parameter
extern const Name to_accumulator;  //!< Recorder parameter
extern const Name to_file;         //!< Recorder parameter
extern const Name to_memory;       //!< Recorder parameter
extern const Name to_screen;       //!< Recorder parameter
extern const Name Tstart;          //!< Specific to correlation and
                                   //!< correlomatrix detector
extern const Name Tstop; //!< Specific to correlation and correlomatrix detector

extern const Name u; //!< probability of release [0...1] (Tsodyks2_connection)
extern const Name U_lower;
extern const Name U_m; //!< Specific to Izhikevich 2003
extern const Name U_mean;
extern const Name U_std;
extern const Name U_upper;
extern const Name update;      //!< Command to execute the neuron (sli_neuron)
extern const Name update_node; //!< Command to execute the neuron (sli_neuron)
extern const Name us; //!< probability of release [0...1] (property arrays)

extern const Name V_epsp;  //!< Specific to iaf_chs_2008 neuron
extern const Name V_m;     //!< Membrane potential
extern const Name V_min;   //!< Absolute lower value for the membrane potential
extern const Name V_noise; //!< Specific to iaf_chs_2008 neuron
extern const Name
  V_peak; //!< Spike detection threshold (Brette & Gerstner 2005)
extern const Name V_reset; //!< Reset potential
extern const Name V_th;    //!< Threshold
extern const Name
  V_th_alpha_1; //!< Specific to Kobayashi, Tsubo, Shinomoto 2009
extern const Name
  V_th_alpha_2;           //!< Specific to Kobayashi, Tsubo, Shinomoto 2009
extern const Name V_th_v; //!< Specific to amat2_*
extern const Name
  vals_eta; //!< Specific to population point process model (pp_pop_psc_delta)
extern const Name vp; //!< Node parameter

extern const Name w;      //!< Specific to Brette & Gerstner 2005 (aeif_cond-*)
extern const Name weight; //!< Connection parameters
extern const Name weight_std; //!< Standard deviation/mean of noisy synapse.
extern const Name weighted_spikes_ex; //!< Weighted incoming excitatory spikes
extern const Name weighted_spikes_in; //!< Weighted incoming inhibitory spikes
extern const Name weights;            //!< Connection parameters
extern const Name weight_recorder;    //!< Device name
extern const Name with_noise;
extern const Name with_reset; //!< Shall the pp_neuron reset after each spike?
                              //!< (stochastic neuron pp_psc_delta)
extern const Name withgid;    //!< Recorder parameter
extern const Name withpath;   //!< Recorder parameter
extern const Name withport;   //!< Recorder parameter
extern const Name withrport;  //!< Recorder parameter
extern const Name withtargetgid; //!< Recorder parameter
extern const Name withtime;      //!< Recorder parameter
extern const Name withweight;    //!< Recorder parameter

extern const Name x;  //!< current scaling factor of the synaptic weight [0...1]
                      //!< (Tsodyks2_connection)
extern const Name xs; //!< current scaling factor of the synaptic weight [0...1]
                      //(property arrays)

extern const Name z; //!< Number of available synaptic elements per node
extern const Name
  z_connected; //!< Number of connected synaptic elements per node
}
}

#endif<|MERGE_RESOLUTION|>--- conflicted
+++ resolved
@@ -116,25 +116,17 @@
 extern const Name dhaene_quick1;       //!< used for iaflossless_count_exp
 extern const Name dhaene_quick2;       //!< used for iaflossless_count_exp
 extern const Name dhaene_tmax_lt_t1;   //!< used for iaflossless_count_exp
-<<<<<<< HEAD
 extern const Name dI_syn_ex; //!< Derivative of the excitatory synaptic current
 extern const Name dI_syn_in; //!< Derivative of the inhibitory synaptic current
 extern const Name distribution; //!< Connectivity-related
+extern const Name distribution; //!< Connectivity-related
 extern const Name dt;           //!< Miscellaneous parameters
-extern const Name dU;  //!< Unit increment of the utilization for a facilitating
-                       //!< synapse [0...1] (Tsodyks2_connection)
-extern const Name dUs; //!< Unit increment of the utilization for a facilitating
-                       //!< synapse [0...1] (property arrays)
-=======
-extern const Name distribution;        //!< Connectivity-related
-extern const Name dt;                  //!< Miscellaneous parameters
 extern const Name
   dU; //!< Unit increment of the utilization for a facilitating synapse [0...1]
       //!< (Tsodyks2_connection)
 extern const Name
   dUs; //!< Unit increment of the utilization for a facilitating synapse [0...1]
        //!< (property arrays)
->>>>>>> 87f6034f
 
 extern const Name E_ahp;        //!< Specific to iaf_chxk_2008 neuron
 extern const Name E_ex;         //!< Excitatory reversal potential
