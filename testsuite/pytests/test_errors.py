# -*- coding: utf-8 -*-
#
# test_errors.py
#
# This file is part of NEST.
#
# Copyright (C) 2004 The NEST Initiative
#
# NEST is free software: you can redistribute it and/or modify
# it under the terms of the GNU General Public License as published by
# the Free Software Foundation, either version 2 of the License, or
# (at your option) any later version.
#
# NEST is distributed in the hope that it will be useful,
# but WITHOUT ANY WARRANTY; without even the implied warranty of
# MERCHANTABILITY or FITNESS FOR A PARTICULAR PURPOSE.  See the
# GNU General Public License for more details.
#
# You should have received a copy of the GNU General Public License
# along with NEST.  If not, see <http://www.gnu.org/licenses/>.

"""
Tests for error handling
"""

import unittest
import nest


class ErrorTestCase(unittest.TestCase):
    """Tests if errors are handled correctly"""

    def test_Raise(self):
        """Error raising"""

        def raise_custom_exception(exc, msg):
            raise exc(msg)

        message = "test"
        exception = nest.NESTError

        self.assertRaisesRegex(exception, message, raise_custom_exception, exception, message)

<<<<<<< HEAD
=======
    def test_StackUnderFlow(self):
        """Stack underflow"""

        nest.ResetKernel()

        self.assertRaisesRegex(nest.kernel.NESTError, "StackUnderflow", nest.ll_api.sr, "clear ;")

    def test_DivisionByZero(self):
        """Division by zero"""

        nest.ResetKernel()

        self.assertRaisesRegex(nest.kernel.NESTError, "DivisionByZero", nest.ll_api.sr, "1 0 div")

>>>>>>> 4cf76ceb
    def test_InvalidNodeCollection(self):
        """Invalid NodeCollection"""

        nest.ResetKernel()

        nc1 = nest.Create("iaf_psc_alpha", 10)
        nc2 = nest.Create("iaf_psc_alpha", 10)
        nc3 = nest.Create("iaf_psc_exp", 10)
        nc_c = nc1 + nc3

        nest.ResetKernel()

        def add_test_primitive():
            return nc1 + nc2

        def add_test_composite():
            return nc1 + nc3

        def add_test_pc():
            return nc_c + nc2

        def slice_test_primitive():
            return nc1[8:9]

        def slice_test_composite():
            return nc_c[8:9]

        msg = "InvalidNodeCollection"
        self.assertRaisesRegex(nest.NESTError, msg, add_test_primitive)
        self.assertRaisesRegex(nest.NESTError, msg, add_test_composite)
        self.assertRaisesRegex(nest.NESTError, msg, add_test_pc)
        self.assertRaisesRegex(nest.NESTError, msg, slice_test_primitive)
        self.assertRaisesRegex(nest.NESTError, msg, slice_test_composite)

    def test_UnknownNode(self):
        """Unknown node"""

        nest.ResetKernel()

        nc = nest.Create("iaf_psc_alpha", 10)  # noqa: F841
        nest.ResetKernel()

        msg = "99 doesn't exist"
        self.assertRaisesRegex(nest.NESTError, msg, nest.NodeCollection, [99])

    def test_UnknownModel(self):
        """Unknown model name"""

        nest.ResetKernel()

        msg = "not a known model name"
        self.assertRaisesRegex(nest.NESTError, msg, nest.Create, "unknown_model")


def suite():
    suite = unittest.makeSuite(ErrorTestCase, "test")
    return suite


def run():
    runner = unittest.TextTestRunner(verbosity=2)
    runner.run(suite())


if __name__ == "__main__":
    run()<|MERGE_RESOLUTION|>--- conflicted
+++ resolved
@@ -41,23 +41,6 @@
 
         self.assertRaisesRegex(exception, message, raise_custom_exception, exception, message)
 
-<<<<<<< HEAD
-=======
-    def test_StackUnderFlow(self):
-        """Stack underflow"""
-
-        nest.ResetKernel()
-
-        self.assertRaisesRegex(nest.kernel.NESTError, "StackUnderflow", nest.ll_api.sr, "clear ;")
-
-    def test_DivisionByZero(self):
-        """Division by zero"""
-
-        nest.ResetKernel()
-
-        self.assertRaisesRegex(nest.kernel.NESTError, "DivisionByZero", nest.ll_api.sr, "1 0 div")
-
->>>>>>> 4cf76ceb
     def test_InvalidNodeCollection(self):
         """Invalid NodeCollection"""
 
