--- conflicted
+++ resolved
@@ -70,18 +70,10 @@
   , hh( 0.0 )
   , n_passed( 0 )
 {
-<<<<<<< HEAD
-
   compartment_params.update_value( names::C_m, ca );
   compartment_params.update_value( names::g_C, gc );
   compartment_params.update_value( names::g_L, gl );
   compartment_params.update_value( names::e_L, el );
-=======
-  updateValue< double >( compartment_params, names::C_m, ca );
-  updateValue< double >( compartment_params, names::g_C, gc );
-  updateValue< double >( compartment_params, names::g_L, gl );
-  updateValue< double >( compartment_params, names::e_L, el );
->>>>>>> 6a907bf2
 
   v_comp = el;
 
