--- conflicted
+++ resolved
@@ -26,17 +26,12 @@
 import warnings
 
 import nest
-from ..ll_api import check_stack, sli_func, sps, sr, spp
+from ..ll_api import *
 from .. import pynestkernel as kernel
-<<<<<<< HEAD
 from .. import nestkernel_api as nestkernel
-from .hl_api_helper import *
-=======
 from .hl_api_helper import is_iterable, model_deprecation_warning
 from .hl_api_info import SetStatus
->>>>>>> 7bdb9963
 from .hl_api_types import NodeCollection, Parameter
-from .hl_api_parallel_computing import Rank, NumProcesses
 
 __all__ = [
     'Create',
@@ -46,7 +41,6 @@
 ]
 
 
-@check_stack
 def Create(model, n=1, params=None, positions=None):
     """Create one or more nodes.
 
@@ -99,6 +93,8 @@
     # or a NEST parameter, we create the nodes first, then set the given values. If not,
     # we can pass the parameter specification to SLI when the nodes are created.
     iterable_or_parameter_in_params = True
+
+    #PYNEST-NG: can we support the usecase above by passing the dict into ll_create?
     if isinstance(params, dict) and params:  # if params is a dict and not empty
         iterable_or_parameter_in_params = any(is_iterable(v) or isinstance(v, Parameter) for k, v in params.items())
 
@@ -112,7 +108,7 @@
         layer_specs = {'elements': model}
         layer_specs['edge_wrap'] = positions.edge_wrap
         if isinstance(positions, spatial.free):
-            layer_specs['positions'] = positions.pos._datum
+            layer_specs['positions'] = positions.pos
             # If the positions are based on a parameter object, the number of nodes must be specified.
             if isinstance(positions.pos, Parameter):
                 layer_specs['n'] = n
@@ -125,65 +121,28 @@
                 layer_specs['center'] = positions.center
         if positions.extent is not None:
             layer_specs['extent'] = positions.extent
-<<<<<<< HEAD
-        # For compatibility with SLI.
-        if params is None:
-            params = {}
+            
         layer = nestkernel.llapi_create_spatial(layer_specs)
-        layer.set(params)
+        layer.set(params if params else {})
         return layer
 
-    # If any of the elements in the parameter dictionary is either an array-like object,
-    # or a NEST parameter, we create the nodes first, then set the given values. If not,
-    # we can pass the parameter specification to SLI when the nodes are created.
-    iterable_or_parameter_in_params = True
+    node_ids = nestkernel.llapi_create(model, n)
+
     if isinstance(params, dict) and params:  # if params is a dict and not empty
-        iterable_or_parameter_in_params = any(is_iterable(v) or isinstance(v, Parameter) for k, v in params.items())
-
-    node_ids = nestkernel.llapi_create(model, n)
-=======
-
-        if not iterable_or_parameter_in_params:
-            if params is None:
-                # For compatibility with SLI.
-                params = {}
-            node_ids = sli_func('CreateLayerParams', layer_specs, params)
-        else:
-            # If node params contains iterable of Parameter, set after nodes are created. Empty dictionary
-            # needed for SLI
-            node_ids = sli_func('CreateLayerParams', layer_specs, {})
-    else:
-        # Nodes without positions
-        if not iterable_or_parameter_in_params:
-            cmd = "/%s 3 1 roll exch Create" % model
-            sps(params)
-        else:
-            cmd = "/%s exch Create" % model
-
-        sps(n)
-        sr(cmd)
-
-        node_ids = spp()
->>>>>>> 7bdb9963
-
-    if params is not None and iterable_or_parameter_in_params:
         try:
             node_ids.set(params)
         except Exception:
-            warnings.warn(
-                "SetStatus() call failed, but nodes have already been " +
-                "created! The node IDs of the new nodes are: {0}.".format(node_ids))
+            warnings.warn("SetStatus() call failed, but nodes have already been " +
+                          f"created! The node IDs of the new nodes are: {node_ids}.")
             raise
 
     return node_ids
 
 
-@check_stack
 def PrintNodes():
     """Print the `node ID` ranges and `model names` of all the nodes in the network."""
 
-    string = nestkernel.llapi_print_nodes()
-    print(string)
+    print(nestkernel.llapi_print_nodes())
 
 
 def GetNodes(properties={}, local_only=False):
@@ -209,10 +168,10 @@
     NodeCollection:
         `NodeCollection` of nodes
     """
+
     return nestkernel.llapi_get_nodes(properties, local_only)
 
 
-@check_stack
 def GetLocalNodeCollection(nc):
     """Get local nodes of a `NodeCollection` as a new `NodeCollection`.
 
