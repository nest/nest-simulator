/*
 *  conn_builder.cpp
 *
 *  This file is part of NEST.
 *
 *  Copyright (C) 2004 The NEST Initiative
 *
 *  NEST is free software: you can redistribute it and/or modify
 *  it under the terms of the GNU General Public License as published by
 *  the Free Software Foundation, either version 2 of the License, or
 *  (at your option) any later version.
 *
 *  NEST is distributed in the hope that it will be useful,
 *  but WITHOUT ANY WARRANTY; without even the implied warranty of
 *  MERCHANTABILITY or FITNESS FOR A PARTICULAR PURPOSE.  See the
 *  GNU General Public License for more details.
 *
 *  You should have received a copy of the GNU General Public License
 *  along with NEST.  If not, see <http://www.gnu.org/licenses/>.
 *
 */

#include "conn_builder.h"

// Includes from libnestutil:
#include "logging.h"

// Includes from nestkernel:
#include "conn_builder_impl.h"
#include "conn_parameter.h"
#include "exceptions.h"
#include "kernel_manager.h"
#include "nest_names.h"
#include "node.h"
#include "vp_manager_impl.h"

// Includes from sli:
#include "dict.h"
#include "fdstream.h"
#include "name.h"

nest::ConnBuilder::ConnBuilder( NodeCollectionPTR sources,
  NodeCollectionPTR targets,
  const DictionaryDatum& conn_spec,
  const std::vector< DictionaryDatum >& syn_specs )
  : sources_( sources )
  , targets_( targets )
  , allow_autapses_( true )
  , allow_multapses_( true )
  , make_symmetric_( false )
  , creates_symmetric_connections_( false )
  , exceptions_raised_( kernel().vp_manager.get_num_threads() )
  , use_structural_plasticity_( false )
  , parameters_requiring_skipping_()
  , param_dicts_()
{
  // We only read a subset of rule-related parameters here. The property 'rule'
  // has already been taken care of in ConnectionManager::get_conn_builder() and
  // rule-specific parameters are handled by the subclass constructors.
  updateValue< bool >( conn_spec, names::allow_autapses, allow_autapses_ );
  updateValue< bool >( conn_spec, names::allow_multapses, allow_multapses_ );
  updateValue< bool >( conn_spec, names::make_symmetric, make_symmetric_ );

  // Synapse-specific parameters that should be skipped when we set default synapse parameters
  skip_syn_params_ = {
    names::weight, names::delay, names::min_delay, names::max_delay, names::num_connections, names::synapse_model
  };

  default_weight_.resize( syn_specs.size() );
  default_delay_.resize( syn_specs.size() );
  default_weight_and_delay_.resize( syn_specs.size() );
  weights_.resize( syn_specs.size() );
  delays_.resize( syn_specs.size() );
  synapse_params_.resize( syn_specs.size() );
  synapse_model_id_.resize( syn_specs.size() );
  synapse_model_id_[ 0 ] = kernel().model_manager.get_synapse_model_id( "static_synapse" );
  param_dicts_.resize( syn_specs.size() );

  // loop through vector of synapse dictionaries, and set synapse parameters
  for ( size_t synapse_indx = 0; synapse_indx < syn_specs.size(); ++synapse_indx )
  {
    auto syn_params = syn_specs[ synapse_indx ];

    set_synapse_model_( syn_params, synapse_indx );
    set_default_weight_or_delay_( syn_params, synapse_indx );

    DictionaryDatum syn_defaults = kernel().model_manager.get_connector_defaults( synapse_model_id_[ synapse_indx ] );

#ifdef HAVE_MUSIC
    // We allow music_channel as alias for receptor_type during connection setup
    ( *syn_defaults )[ names::music_channel ] = 0;
#endif

    set_synapse_params( syn_defaults, syn_params, synapse_indx );
  }

  set_structural_plasticity_parameters( syn_specs );

  // If make_symmetric_ is requested, call reset on all parameters in order
  // to check if all parameters support symmetric connections
  if ( make_symmetric_ )
  {
    reset_weights_();
    reset_delays_();

    for ( auto params : synapse_params_ )
    {
      for ( auto synapse_parameter : params )
      {
        synapse_parameter.second->reset();
      }
    }
  }

  if ( not( sources_->valid() and targets_->valid() ) )
  {
    throw KernelException( "InvalidNodeCollection: sources and targets must be valid NodeCollections." );
  }
}

nest::ConnBuilder::~ConnBuilder()
{
  for ( auto weight : weights_ )
  {
    delete weight;
  }

  for ( auto delay : delays_ )
  {
    delete delay;
  }

  for ( auto params : synapse_params_ )
  {
    for ( auto synapse_parameter : params )
    {
      delete synapse_parameter.second;
    }
  }
}

bool
nest::ConnBuilder::change_connected_synaptic_elements( size_t snode_id, size_t tnode_id, const size_t tid, int update )
{
  int local = true;

  // check whether the source is on this mpi machine
  if ( kernel().node_manager.is_local_node_id( snode_id ) )
  {
    Node* const source = kernel().node_manager.get_node_or_proxy( snode_id, tid );
    const size_t source_thread = source->get_thread();

    // check whether the source is on our thread
    if ( tid == source_thread )
    {
      // update the number of connected synaptic elements
      source->connect_synaptic_element( pre_synaptic_element_name_, update );
    }
  }

  // check whether the target is on this mpi machine
  if ( not kernel().node_manager.is_local_node_id( tnode_id ) )
  {
    local = false;
  }
  else
  {
    Node* const target = kernel().node_manager.get_node_or_proxy( tnode_id, tid );
    const size_t target_thread = target->get_thread();
    // check whether the target is on our thread
    if ( tid != target_thread )
    {
      local = false;
    }
    else
    {
      // update the number of connected synaptic elements
      target->connect_synaptic_element( post_synaptic_element_name_, update );
    }
  }

  return local;
}

void
nest::ConnBuilder::connect()
{
  // We test here, and not in the ConnBuilder constructor, so the derived
  // classes are fully constructed when the test is executed
  for ( auto synapse_model_id : synapse_model_id_ )
  {
    const ConnectorModel& synapse_model = kernel().model_manager.get_connection_model( synapse_model_id );
    const bool requires_symmetric = synapse_model.has_property( ConnectionModelProperties::REQUIRES_SYMMETRIC );

    if ( requires_symmetric and not( is_symmetric() or make_symmetric_ ) )
    {
      throw BadProperty(
        "Connections with this synapse model can only be created as "
        "one-to-one connections with \"make_symmetric\" set to true "
        "or as all-to-all connections with equal source and target "
        "populations and default or scalar parameters." );
    }
  }

  if ( make_symmetric_ and not supports_symmetric() )
  {
    throw NotImplemented( "This connection rule does not support symmetric connections." );
  }

  if ( use_structural_plasticity_ )
  {
    if ( make_symmetric_ )
    {
      throw NotImplemented( "Symmetric connections are not supported in combination with structural plasticity." );
    }
    sp_connect_();
  }
  else
  {
    connect_();
    if ( make_symmetric_ and not creates_symmetric_connections_ )
    {
      // call reset on all parameters
      reset_weights_();
      reset_delays_();

      for ( auto params : synapse_params_ )
      {
        for ( auto synapse_parameter : params )
        {
          synapse_parameter.second->reset();
        }
      }
#pragma omp barrier
#pragma omp single
      {
        std::swap( sources_, targets_ );
      }

      connect_();

#pragma omp barrier
#pragma omp single
      {
        std::swap( sources_, targets_ ); // re-establish original state
      }
    }
  }
  // check if any exceptions have been raised
  for ( size_t tid = 0; tid < kernel().vp_manager.get_num_threads(); ++tid )
  {
    if ( exceptions_raised_.at( tid ).get() )
    {
      throw WrappedThreadException( *( exceptions_raised_.at( tid ) ) );
    }
  }
}

void
nest::ConnBuilder::disconnect()
{
  if ( use_structural_plasticity_ )
  {
    sp_disconnect_();
  }
  else
  {
    disconnect_();
  }

  // check if any exceptions have been raised
  for ( size_t tid = 0; tid < kernel().vp_manager.get_num_threads(); ++tid )
  {
    if ( exceptions_raised_.at( tid ).get() )
    {
      throw WrappedThreadException( *( exceptions_raised_.at( tid ) ) );
    }
  }
}

void
nest::ConnBuilder::update_param_dict_( size_t snode_id,
  Node& target,
  size_t target_thread,
  RngPtr rng,
  size_t synapse_indx )
{
  assert( kernel().vp_manager.get_num_threads() == static_cast< size_t >( param_dicts_[ synapse_indx ].size() ) );

  for ( auto synapse_parameter : synapse_params_[ synapse_indx ] )
  {
    if ( synapse_parameter.second->provides_long() )
    {
      // change value of dictionary entry without allocating new datum
      IntegerDatum* id = static_cast< IntegerDatum* >(
        ( ( *param_dicts_[ synapse_indx ][ target_thread ] )[ synapse_parameter.first ] ).datum() );
      ( *id ) = synapse_parameter.second->value_int( target_thread, rng, snode_id, &target );
    }
    else
    {
      // change value of dictionary entry without allocating new datum
      DoubleDatum* dd = static_cast< DoubleDatum* >(
        ( ( *param_dicts_[ synapse_indx ][ target_thread ] )[ synapse_parameter.first ] ).datum() );
      ( *dd ) = synapse_parameter.second->value_double( target_thread, rng, snode_id, &target );
    }
  }
}

void
nest::ConnBuilder::single_connect_( size_t snode_id, Node& target, size_t target_thread, RngPtr rng )
{
  if ( this->requires_proxies() and not target.has_proxies() )
  {
    throw IllegalConnection( "Cannot use this rule to connect to nodes without proxies (usually devices)." );
  }

  for ( size_t synapse_indx = 0; synapse_indx < synapse_params_.size(); ++synapse_indx )
  {
    update_param_dict_( snode_id, target, target_thread, rng, synapse_indx );

    if ( default_weight_and_delay_[ synapse_indx ] )
    {
      kernel().connection_manager.connect( snode_id,
        &target,
        target_thread,
        synapse_model_id_[ synapse_indx ],
        param_dicts_[ synapse_indx ][ target_thread ] );
    }
    else if ( default_weight_[ synapse_indx ] )
    {
      kernel().connection_manager.connect( snode_id,
        &target,
        target_thread,
        synapse_model_id_[ synapse_indx ],
        param_dicts_[ synapse_indx ][ target_thread ],
        delays_[ synapse_indx ]->value_double( target_thread, rng, snode_id, &target ) );
    }
    else if ( default_delay_[ synapse_indx ] )
    {
      kernel().connection_manager.connect( snode_id,
        &target,
        target_thread,
        synapse_model_id_[ synapse_indx ],
        param_dicts_[ synapse_indx ][ target_thread ],
        numerics::nan,
        weights_[ synapse_indx ]->value_double( target_thread, rng, snode_id, &target ) );
    }
    else
    {
      const double delay = delays_[ synapse_indx ]->value_double( target_thread, rng, snode_id, &target );
      const double weight = weights_[ synapse_indx ]->value_double( target_thread, rng, snode_id, &target );
      kernel().connection_manager.connect( snode_id,
        &target,
        target_thread,
        synapse_model_id_[ synapse_indx ],
        param_dicts_[ synapse_indx ][ target_thread ],
        delay,
        weight );
    }
  }
}

void
nest::ConnBuilder::set_synaptic_element_names( const std::string& pre_name, const std::string& post_name )
{
  if ( pre_name.empty() or post_name.empty() )
  {
    throw BadProperty( "synaptic element names cannot be empty." );
  }

  pre_synaptic_element_name_ = pre_name;
  post_synaptic_element_name_ = post_name;

  use_structural_plasticity_ = true;
}

bool
nest::ConnBuilder::all_parameters_scalar_() const
{
  bool all_scalar = true;

  for ( auto weight : weights_ )
  {
    if ( weight )
    {
      all_scalar = all_scalar and weight->is_scalar();
    }
  }

  for ( auto delay : delays_ )
  {
    if ( delay )
    {
      all_scalar = all_scalar and delay->is_scalar();
    }
  }

  for ( auto params : synapse_params_ )
  {
    for ( auto synapse_parameter : params )
    {
      all_scalar = all_scalar and synapse_parameter.second->is_scalar();
    }
  }

  return all_scalar;
}

bool
nest::ConnBuilder::loop_over_targets_() const
{
  return targets_->size() < kernel().node_manager.size() or not targets_->is_range()
    or parameters_requiring_skipping_.size() > 0;
}

void
nest::ConnBuilder::set_synapse_model_( DictionaryDatum syn_params, size_t synapse_indx )
{
  if ( not syn_params->known( names::synapse_model ) )
  {
    throw BadProperty( "Synapse spec must contain synapse model." );
  }
  const std::string syn_name = ( *syn_params )[ names::synapse_model ];

  // The following call will throw "UnknownSynapseType" if syn_name is not naming a known model
  const size_t synapse_model_id = kernel().model_manager.get_synapse_model_id( syn_name );
  synapse_model_id_[ synapse_indx ] = synapse_model_id;

  // We need to make sure that Connect can process all synapse parameters specified.
  const ConnectorModel& synapse_model = kernel().model_manager.get_connection_model( synapse_model_id );
  synapse_model.check_synapse_params( syn_params );
}

void
nest::ConnBuilder::set_default_weight_or_delay_( DictionaryDatum syn_params, size_t synapse_indx )
{
  DictionaryDatum syn_defaults = kernel().model_manager.get_connector_defaults( synapse_model_id_[ synapse_indx ] );

  // All synapse models have the possibility to set the delay (see SynIdDelay), but some have
  // homogeneous weights, hence it should be possible to set the delay without the weight.
  default_weight_[ synapse_indx ] = not syn_params->known( names::weight );

  default_delay_[ synapse_indx ] = not syn_params->known( names::delay );

  // If neither weight nor delay are given in the dict, we handle this separately. Important for
  // hom_w synapses, on which weight cannot be set. However, we use default weight and delay for
  // _all_ types of synapses.
  default_weight_and_delay_[ synapse_indx ] = ( default_weight_[ synapse_indx ] and default_delay_[ synapse_indx ] );

  if ( not default_weight_and_delay_[ synapse_indx ] )
  {
    weights_[ synapse_indx ] = syn_params->known( names::weight )
      ? ConnParameter::create( ( *syn_params )[ names::weight ], kernel().vp_manager.get_num_threads() )
      : ConnParameter::create( ( *syn_defaults )[ names::weight ], kernel().vp_manager.get_num_threads() );
    register_parameters_requiring_skipping_( *weights_[ synapse_indx ] );

    delays_[ synapse_indx ] = syn_params->known( names::delay )
      ? ConnParameter::create( ( *syn_params )[ names::delay ], kernel().vp_manager.get_num_threads() )
      : ConnParameter::create( ( *syn_defaults )[ names::delay ], kernel().vp_manager.get_num_threads() );
  }
  else if ( default_weight_[ synapse_indx ] )
  {
    delays_[ synapse_indx ] = syn_params->known( names::delay )
      ? ConnParameter::create( ( *syn_params )[ names::delay ], kernel().vp_manager.get_num_threads() )
      : ConnParameter::create( ( *syn_defaults )[ names::delay ], kernel().vp_manager.get_num_threads() );
  }
  register_parameters_requiring_skipping_( *delays_[ synapse_indx ] );
}

void
nest::ConnBuilder::set_synapse_params( DictionaryDatum syn_defaults, DictionaryDatum syn_params, size_t synapse_indx )
{
  for ( Dictionary::const_iterator default_it = syn_defaults->begin(); default_it != syn_defaults->end(); ++default_it )
  {
    const Name param_name = default_it->first;
    if ( skip_syn_params_.find( param_name ) != skip_syn_params_.end() )
    {
      continue; // weight, delay or other not-settable parameter
    }

    if ( syn_params->known( param_name ) )
    {
      synapse_params_[ synapse_indx ][ param_name ] =
        ConnParameter::create( ( *syn_params )[ param_name ], kernel().vp_manager.get_num_threads() );
      register_parameters_requiring_skipping_( *synapse_params_[ synapse_indx ][ param_name ] );
    }
  }

  // Now create dictionary with dummy values that we will use to pass settings to the synapses created. We
  // create it here once to avoid re-creating the object over and over again.
  for ( size_t tid = 0; tid < kernel().vp_manager.get_num_threads(); ++tid )
  {
    param_dicts_[ synapse_indx ].push_back( new Dictionary() );

    for ( auto param : synapse_params_[ synapse_indx ] )
    {
      if ( param.second->provides_long() )
      {
        ( *param_dicts_[ synapse_indx ][ tid ] )[ param.first ] = Token( new IntegerDatum( 0 ) );
      }
      else
      {
        ( *param_dicts_[ synapse_indx ][ tid ] )[ param.first ] = Token( new DoubleDatum( 0.0 ) );
      }
    }
  }
}

void
nest::ConnBuilder::set_structural_plasticity_parameters( std::vector< DictionaryDatum > syn_specs )
{
  bool have_structural_plasticity_parameters = false;
  for ( auto& syn_spec : syn_specs )
  {
    if ( syn_spec->known( names::pre_synaptic_element ) or syn_spec->known( names::post_synaptic_element ) )
    {
      have_structural_plasticity_parameters = true;
    }
  }

  if ( not have_structural_plasticity_parameters )
  {
    return;
  }

  if ( syn_specs.size() > 1 )
  {
    throw KernelException( "Structural plasticity can only be used with a single syn_spec." );
  }

  const DictionaryDatum syn_spec = syn_specs[ 0 ];
  if ( syn_spec->known( names::pre_synaptic_element ) xor syn_spec->known( names::post_synaptic_element ) )
  {
    throw BadProperty( "Structural plasticity requires both a pre- and postsynaptic element." );
  }

  pre_synaptic_element_name_ = getValue< std::string >( syn_spec, names::pre_synaptic_element );
  post_synaptic_element_name_ = getValue< std::string >( syn_spec, names::post_synaptic_element );
  use_structural_plasticity_ = true;
}

void
nest::ConnBuilder::reset_weights_()
{
  for ( auto weight : weights_ )
  {
    if ( weight )
    {
      weight->reset();
    }
  }
}

void
nest::ConnBuilder::reset_delays_()
{
  for ( auto delay : delays_ )
  {
    if ( delay )
    {
      delay->reset();
    }
  }
}

nest::OneToOneBuilder::OneToOneBuilder( const NodeCollectionPTR sources,
  const NodeCollectionPTR targets,
  const DictionaryDatum& conn_spec,
  const std::vector< DictionaryDatum >& syn_specs )
  : ConnBuilder( sources, targets, conn_spec, syn_specs )
{
  // make sure that target and source population have the same size
  if ( sources_->size() != targets_->size() )
  {
    throw DimensionMismatch( "Source and Target population must be of the same size." );
  }
}

void
nest::OneToOneBuilder::connect_()
{
  // get thread id
  const thread tid = kernel().vp_manager.get_thread_id();

  try
  {
<<<<<<< HEAD
    RngPtr rng = get_vp_specific_rng( tid );
=======
    // get thread id
    const size_t tid = kernel().vp_manager.get_thread_id();
>>>>>>> 4d8d3bf9

    if ( loop_over_targets_() )
    {
      // A more efficient way of doing this might be to use NodeCollection's local_begin(). For this to work we would
      // need to change some of the logic, sources and targets might not be on the same process etc., so therefore
      // we are not doing it at the moment. This also applies to other ConnBuilders below.
      NodeCollection::const_iterator target_it = targets_->begin();
      NodeCollection::const_iterator source_it = sources_->begin();
      for ( ; target_it < targets_->end(); ++target_it, ++source_it )
      {
<<<<<<< HEAD
        assert( source_it < sources_->end() );
=======
        // A more efficient way of doing this might be to use NodeCollection's local_begin(). For this to work we would
        // need to change some of the logic, sources and targets might not be on the same process etc., so therefore
        // we are not doing it at the moment. This also applies to other ConnBuilders below.
        NodeCollection::const_iterator target_it = targets_->begin();
        NodeCollection::const_iterator source_it = sources_->begin();
        for ( ; target_it < targets_->end(); ++target_it, ++source_it )
        {
          assert( source_it < sources_->end() );

          const size_t snode_id = ( *source_it ).node_id;
          const size_t tnode_id = ( *target_it ).node_id;
>>>>>>> 4d8d3bf9

        const index snode_id = ( *source_it ).node_id;
        const index tnode_id = ( *target_it ).node_id;

        if ( snode_id == tnode_id and not allow_autapses_ )
        {
          continue;
        }

        Node* const target = kernel().node_manager.get_node_or_proxy( tnode_id, tid );
        if ( target->is_proxy() )
        {
          // skip array parameters handled in other virtual processes
          skip_conn_parameter_( tid );
          continue;
        }

        single_connect_( snode_id, *target, tid, rng );
      }
    }
    else
    {
      const SparseNodeArray& local_nodes = kernel().node_manager.get_local_nodes( tid );
      SparseNodeArray::const_iterator n;
      for ( n = local_nodes.begin(); n != local_nodes.end(); ++n )
      {
        Node* target = n->get_node();

<<<<<<< HEAD
        const index tnode_id = n->get_node_id();
        const int idx = targets_->find( tnode_id );
        if ( idx < 0 ) // Is local node in target list?
        {
          continue;
        }

        // one-to-one, thus we can use target idx for source as well
        const index snode_id = ( *sources_ )[ idx ];
        if ( not allow_autapses_ and snode_id == tnode_id )
        {
          // no skipping required / possible,
          // as we iterate only over local nodes
          continue;
=======
          const size_t tnode_id = n->get_node_id();
          const long lid = targets_->get_lid( tnode_id );
          if ( lid < 0 ) // Is local node in target list?
          {
            continue;
          }

          // one-to-one, thus we can use target idx for source as well
          const size_t snode_id = ( *sources_ )[ lid ];
          if ( not allow_autapses_ and snode_id == tnode_id )
          {
            // no skipping required / possible,
            // as we iterate only over local nodes
            continue;
          }
          single_connect_( snode_id, *target, tid, rng );
>>>>>>> 4d8d3bf9
        }
        single_connect_( snode_id, *target, tid, rng );
      }
    }
  }
  catch ( std::exception& err )
  {
    // We must create a new exception here, err's lifetime ends at
    // the end of the catch block.
    exceptions_raised_.at( tid ) = std::shared_ptr< WrappedThreadException >( new WrappedThreadException( err ) );
  }
}

void
nest::OneToOneBuilder::disconnect_()
{

#pragma omp parallel
  {
    // get thread id
    const size_t tid = kernel().vp_manager.get_thread_id();

    try
    {
      NodeCollection::const_iterator target_it = targets_->begin();
      NodeCollection::const_iterator source_it = sources_->begin();
      for ( ; target_it < targets_->end(); ++target_it, ++source_it )
      {
        assert( source_it < sources_->end() );

        const size_t tnode_id = ( *target_it ).node_id;
        const size_t snode_id = ( *source_it ).node_id;

        // check whether the target is on this mpi machine
        if ( not kernel().node_manager.is_local_node_id( tnode_id ) )
        {
          // Disconnecting: no parameter skipping required
          continue;
        }

        Node* const target = kernel().node_manager.get_node_or_proxy( tnode_id, tid );
        const size_t target_thread = target->get_thread();

        // check whether the target is a proxy
        if ( target->is_proxy() )
        {
          // Disconnecting: no parameter skipping required
          continue;
        }
        single_disconnect_( snode_id, *target, target_thread );
      }
    }
    catch ( std::exception& err )
    {
      // We must create a new exception here, err's lifetime ends at
      // the end of the catch block.
      exceptions_raised_.at( tid ) = std::shared_ptr< WrappedThreadException >( new WrappedThreadException( err ) );
    }
  }
}

void
nest::OneToOneBuilder::sp_connect_()
{

#pragma omp parallel
  {
    // get thread id
    const size_t tid = kernel().vp_manager.get_thread_id();

    try
    {
      RngPtr rng = get_vp_specific_rng( tid );

      NodeCollection::const_iterator target_it = targets_->begin();
      NodeCollection::const_iterator source_it = sources_->begin();
      for ( ; target_it < targets_->end(); ++target_it, ++source_it )
      {
        assert( source_it < sources_->end() );

        const size_t snode_id = ( *source_it ).node_id;
        const size_t tnode_id = ( *target_it ).node_id;

        if ( snode_id == tnode_id and not allow_autapses_ )
        {
          continue;
        }

        if ( not change_connected_synaptic_elements( snode_id, tnode_id, tid, 1 ) )
        {
          skip_conn_parameter_( tid );
          continue;
        }
        Node* const target = kernel().node_manager.get_node_or_proxy( tnode_id, tid );
        const size_t target_thread = target->get_thread();

        single_connect_( snode_id, *target, target_thread, rng );
      }
    }
    catch ( std::exception& err )
    {
      // We must create a new exception here, err's lifetime ends at
      // the end of the catch block.
      exceptions_raised_.at( tid ) = std::shared_ptr< WrappedThreadException >( new WrappedThreadException( err ) );
    }
  }
}

void
nest::OneToOneBuilder::sp_disconnect_()
{

#pragma omp parallel
  {
    // get thread id
    const size_t tid = kernel().vp_manager.get_thread_id();

    try
    {
      NodeCollection::const_iterator target_it = targets_->begin();
      NodeCollection::const_iterator source_it = sources_->begin();
      for ( ; target_it < targets_->end(); ++target_it, ++source_it )
      {
        assert( source_it < sources_->end() );

        const size_t snode_id = ( *source_it ).node_id;
        const size_t tnode_id = ( *target_it ).node_id;

        if ( not change_connected_synaptic_elements( snode_id, tnode_id, tid, -1 ) )
        {
          continue;
        }

        Node* const target = kernel().node_manager.get_node_or_proxy( tnode_id, tid );
        const size_t target_thread = target->get_thread();

        single_disconnect_( snode_id, *target, target_thread );
      }
    }
    catch ( std::exception& err )
    {
      // We must create a new exception here, err's lifetime ends at
      // the end of the catch block.
      exceptions_raised_.at( tid ) = std::shared_ptr< WrappedThreadException >( new WrappedThreadException( err ) );
    }
  }
}

void
nest::AllToAllBuilder::connect_()
{
  // get thread id
  const thread tid = kernel().vp_manager.get_thread_id();

  try
  {
<<<<<<< HEAD
    RngPtr rng = get_vp_specific_rng( tid );
=======
    // get thread id
    const size_t tid = kernel().vp_manager.get_thread_id();
>>>>>>> 4d8d3bf9

    if ( loop_over_targets_() )
    {
      NodeCollection::const_iterator target_it = targets_->begin();
      for ( ; target_it < targets_->end(); ++target_it )
      {
        const index tnode_id = ( *target_it ).node_id;
        Node* const target = kernel().node_manager.get_node_or_proxy( tnode_id, tid );
        if ( target->is_proxy() )
        {
<<<<<<< HEAD
          skip_conn_parameter_( tid, sources_->size() );
          continue;
=======
          const size_t tnode_id = ( *target_it ).node_id;
          Node* const target = kernel().node_manager.get_node_or_proxy( tnode_id, tid );
          if ( target->is_proxy() )
          {
            skip_conn_parameter_( tid, sources_->size() );
            continue;
          }

          inner_connect_( tid, rng, target, tnode_id, true );
>>>>>>> 4d8d3bf9
        }

        inner_connect_( tid, rng, target, tnode_id, true );
      }
    }
    else
    {
      const SparseNodeArray& local_nodes = kernel().node_manager.get_local_nodes( tid );
      SparseNodeArray::const_iterator n;
      for ( n = local_nodes.begin(); n != local_nodes.end(); ++n )
      {
<<<<<<< HEAD
        const index tnode_id = n->get_node_id();
=======
        const SparseNodeArray& local_nodes = kernel().node_manager.get_local_nodes( tid );
        SparseNodeArray::const_iterator n;
        for ( n = local_nodes.begin(); n != local_nodes.end(); ++n )
        {
          const size_t tnode_id = n->get_node_id();

          // Is the local node in the targets list?
          if ( targets_->get_lid( tnode_id ) < 0 )
          {
            continue;
          }
>>>>>>> 4d8d3bf9

        // Is the local node in the targets list?
        if ( targets_->find( tnode_id ) < 0 )
        {
          continue;
        }

        inner_connect_( tid, rng, n->get_node(), tnode_id, false );
      }
    }
  }
  catch ( std::exception& err )
  {
    // We must create a new exception here, err's lifetime ends at
    // the end of the catch block.
    exceptions_raised_.at( tid ) = std::shared_ptr< WrappedThreadException >( new WrappedThreadException( err ) );
  }
}

void
nest::AllToAllBuilder::inner_connect_( const int tid, RngPtr rng, Node* target, size_t tnode_id, bool skip )
{
  const size_t target_thread = target->get_thread();

  // check whether the target is on our thread
  if ( static_cast< size_t >( tid ) != target_thread )
  {
    if ( skip )
    {
      skip_conn_parameter_( tid, sources_->size() );
    }
    return;
  }

  NodeCollection::const_iterator source_it = sources_->begin();
  for ( ; source_it < sources_->end(); ++source_it )
  {
    const size_t snode_id = ( *source_it ).node_id;

    if ( not allow_autapses_ and snode_id == tnode_id )
    {
      if ( skip )
      {
        skip_conn_parameter_( target_thread );
      }
      continue;
    }

    single_connect_( snode_id, *target, target_thread, rng );
  }
}

void
nest::AllToAllBuilder::sp_connect_()
{
#pragma omp parallel
  {
    // get thread id
    const size_t tid = kernel().vp_manager.get_thread_id();
    try
    {
      RngPtr rng = get_vp_specific_rng( tid );

      NodeCollection::const_iterator target_it = targets_->begin();
      for ( ; target_it < targets_->end(); ++target_it )
      {
        const size_t tnode_id = ( *target_it ).node_id;

        NodeCollection::const_iterator source_it = sources_->begin();
        for ( ; source_it < sources_->end(); ++source_it )
        {
          const size_t snode_id = ( *source_it ).node_id;

          if ( not allow_autapses_ and snode_id == tnode_id )
          {
            skip_conn_parameter_( tid );
            continue;
          }
          if ( not change_connected_synaptic_elements( snode_id, tnode_id, tid, 1 ) )
          {
            skip_conn_parameter_( tid, sources_->size() );
            continue;
          }
          Node* const target = kernel().node_manager.get_node_or_proxy( tnode_id, tid );
          const size_t target_thread = target->get_thread();
          single_connect_( snode_id, *target, target_thread, rng );
        }
      }
    }
    catch ( std::exception& err )
    {
      // We must create a new exception here, err's lifetime ends at
      // the end of the catch block.
      exceptions_raised_.at( tid ) = std::shared_ptr< WrappedThreadException >( new WrappedThreadException( err ) );
    }
  }
}

void
nest::AllToAllBuilder::disconnect_()
{

#pragma omp parallel
  {
    // get thread id
    const size_t tid = kernel().vp_manager.get_thread_id();

    try
    {
      NodeCollection::const_iterator target_it = targets_->begin();
      for ( ; target_it < targets_->end(); ++target_it )
      {
        const size_t tnode_id = ( *target_it ).node_id;

        // check whether the target is on this mpi machine
        if ( not kernel().node_manager.is_local_node_id( tnode_id ) )
        {
          // Disconnecting: no parameter skipping required
          continue;
        }

        Node* const target = kernel().node_manager.get_node_or_proxy( tnode_id, tid );
        const size_t target_thread = target->get_thread();

        // check whether the target is a proxy
        if ( target->is_proxy() )
        {
          // Disconnecting: no parameter skipping required
          continue;
        }

        NodeCollection::const_iterator source_it = sources_->begin();
        for ( ; source_it < sources_->end(); ++source_it )
        {
          const size_t snode_id = ( *source_it ).node_id;
          single_disconnect_( snode_id, *target, target_thread );
        }
      }
    }
    catch ( std::exception& err )
    {
      // We must create a new exception here, err's lifetime ends at
      // the end of the catch block.
      exceptions_raised_.at( tid ) = std::shared_ptr< WrappedThreadException >( new WrappedThreadException( err ) );
    }
  }
}

void
nest::AllToAllBuilder::sp_disconnect_()
{
#pragma omp parallel
  {
    // get thread id
    const size_t tid = kernel().vp_manager.get_thread_id();

    try
    {
      NodeCollection::const_iterator target_it = targets_->begin();
      for ( ; target_it < targets_->end(); ++target_it )
      {
        const size_t tnode_id = ( *target_it ).node_id;

        NodeCollection::const_iterator source_it = sources_->begin();
        for ( ; source_it < sources_->end(); ++source_it )
        {
          const size_t snode_id = ( *source_it ).node_id;

          if ( not change_connected_synaptic_elements( snode_id, tnode_id, tid, -1 ) )
          {
            // Disconnecting: no parameter skipping required
            continue;
          }
          Node* const target = kernel().node_manager.get_node_or_proxy( tnode_id, tid );
          const size_t target_thread = target->get_thread();
          single_disconnect_( snode_id, *target, target_thread );
        }
      }
    }
    catch ( std::exception& err )
    {
      // We must create a new exception here, err's lifetime ends at
      // the end of the catch block.
      exceptions_raised_.at( tid ) = std::shared_ptr< WrappedThreadException >( new WrappedThreadException( err ) );
    }
  }
}

nest::FixedInDegreeBuilder::FixedInDegreeBuilder( NodeCollectionPTR sources,
  NodeCollectionPTR targets,
  const DictionaryDatum& conn_spec,
  const std::vector< DictionaryDatum >& syn_specs )
  : ConnBuilder( sources, targets, conn_spec, syn_specs )
{
  // check for potential errors
  long n_sources = static_cast< long >( sources_->size() );
  if ( n_sources == 0 )
  {
    throw BadProperty( "Source array must not be empty." );
  }
  ParameterDatum* pd = dynamic_cast< ParameterDatum* >( ( *conn_spec )[ names::indegree ].datum() );
  if ( pd )
  {
    indegree_ = *pd;
    // TODO: Checks of parameter range
  }
  else
  {
    // Assume indegree is a scalar
    const long value = ( *conn_spec )[ names::indegree ];
    indegree_ = std::shared_ptr< Parameter >( new ConstantParameter( value ) );

    // verify that indegree is not larger than source population if multapses are disabled
    if ( not allow_multapses_ )
    {
      if ( value > n_sources )
      {
        throw BadProperty( "Indegree cannot be larger than population size." );
      }
      else if ( value == n_sources and not allow_autapses_ )
      {
        LOG( M_WARNING,
          "FixedInDegreeBuilder::connect",
          "Multapses and autapses prohibited. When the sources and the targets "
          "have a non-empty intersection, the connect algorithm will enter an infinite loop." );
        return;
      }

      if ( value > 0.9 * n_sources )
      {
        LOG( M_WARNING,
          "FixedInDegreeBuilder::connect",
          "Multapses are prohibited and you request more than 90% connectivity. Expect long connecting times!" );
      }
    } // if (not allow_multapses_ )

    if ( value < 0 )
    {
      throw BadProperty( "Indegree cannot be less than zero." );
    }
  }
}

void
nest::FixedInDegreeBuilder::connect_()
{

<<<<<<< HEAD
  // get thread id
  const thread tid = kernel().vp_manager.get_thread_id();
=======
#pragma omp parallel
  {
    // get thread id
    const size_t tid = kernel().vp_manager.get_thread_id();
>>>>>>> 4d8d3bf9

  // try
  // {
  RngPtr rng = get_vp_specific_rng( tid );

  if ( loop_over_targets_() )
  {
    NodeCollection::const_iterator target_it = targets_->begin();
    for ( ; target_it < targets_->end(); ++target_it )
    {
      const index tnode_id = ( *target_it ).node_id;
      Node* const target = kernel().node_manager.get_node_or_proxy( tnode_id, tid );

      const long indegree_value = std::round( indegree_->value( rng, target ) );
      if ( target->is_proxy() )
      {
<<<<<<< HEAD
        // skip array parameters handled in other virtual processes
        skip_conn_parameter_( tid, indegree_value );
        continue;
      }
=======
        NodeCollection::const_iterator target_it = targets_->begin();
        for ( ; target_it < targets_->end(); ++target_it )
        {
          const size_t tnode_id = ( *target_it ).node_id;
          Node* const target = kernel().node_manager.get_node_or_proxy( tnode_id, tid );

          const long indegree_value = std::round( indegree_->value( rng, target ) );
          if ( target->is_proxy() )
          {
            // skip array parameters handled in other virtual processes
            skip_conn_parameter_( tid, indegree_value );
            continue;
          }

          inner_connect_( tid, rng, target, tnode_id, true, indegree_value );
        }
      }
      else
      {
        const SparseNodeArray& local_nodes = kernel().node_manager.get_local_nodes( tid );
        SparseNodeArray::const_iterator n;
        for ( n = local_nodes.begin(); n != local_nodes.end(); ++n )
        {
          const size_t tnode_id = n->get_node_id();

          // Is the local node in the targets list?
          if ( targets_->get_lid( tnode_id ) < 0 )
          {
            continue;
          }
          auto source = n->get_node();
          const long indegree_value = std::round( indegree_->value( rng, source ) );
>>>>>>> 4d8d3bf9

      inner_connect_( tid, rng, target, tnode_id, true, indegree_value );
    }
  }
  else
  {
    const SparseNodeArray& local_nodes = kernel().node_manager.get_local_nodes( tid );
    SparseNodeArray::const_iterator n;
    for ( n = local_nodes.begin(); n != local_nodes.end(); ++n )
    {
      const index tnode_id = n->get_node_id();

      // Is the local node in the targets list?
      if ( targets_->find( tnode_id ) < 0 )
      {
        continue;
      }
      auto source = n->get_node();
      const long indegree_value = std::round( indegree_->value( rng, source ) );

      inner_connect_( tid, rng, source, tnode_id, false, indegree_value );
    }
  }
  // }
  // catch ( std::exception& err )
  // {
  //   // We must create a new exception here, err's lifetime ends at
  //   // the end of the catch block.
  //   exceptions_raised_.at( tid ) = std::shared_ptr< WrappedThreadException >( new WrappedThreadException( err ) );
  // }
}

void
nest::FixedInDegreeBuilder::inner_connect_( const int tid,
  RngPtr rng,
  Node* target,
  size_t tnode_id,
  bool skip,
  long indegree_value )
{
  const size_t target_thread = target->get_thread();

  // check whether the target is on our thread
  if ( static_cast< size_t >( tid ) != target_thread )
  {
    // skip array parameters handled in other virtual processes
    if ( skip )
    {
      skip_conn_parameter_( tid, indegree_value );
    }
    return;
  }

  std::set< long > ch_ids;
  long n_rnd = sources_->size();

  for ( long j = 0; j < indegree_value; ++j )
  {
    unsigned long s_id;
    size_t snode_id;
    bool skip_autapse = false;
    bool skip_multapse = false;

    do
    {
      s_id = rng->ulrand( n_rnd );
      snode_id = ( *sources_ )[ s_id ];
      skip_autapse = not allow_autapses_ and snode_id == tnode_id;
      skip_multapse = not allow_multapses_ and ch_ids.find( s_id ) != ch_ids.end();
    } while ( skip_autapse or skip_multapse );

    if ( not allow_multapses_ )
    {
      ch_ids.insert( s_id );
    }

    single_connect_( snode_id, *target, target_thread, rng );
  }
}

nest::FixedOutDegreeBuilder::FixedOutDegreeBuilder( NodeCollectionPTR sources,
  NodeCollectionPTR targets,
  const DictionaryDatum& conn_spec,
  const std::vector< DictionaryDatum >& syn_specs )
  : ConnBuilder( sources, targets, conn_spec, syn_specs )
  , tgt_ids_()
{
  // check for potential errors
  long n_targets = static_cast< long >( targets_->size() );
  if ( n_targets == 0 )
  {
    throw BadProperty( "Target array must not be empty." );
  }
  ParameterDatum* pd = dynamic_cast< ParameterDatum* >( ( *conn_spec )[ names::outdegree ].datum() );
  if ( pd )
  {
    outdegree_ = *pd;
    // TODO: Checks of parameter range
  }
  else
  {
    // Assume outdegree is a scalar
    const long value = ( *conn_spec )[ names::outdegree ];

    outdegree_ = std::shared_ptr< Parameter >( new ConstantParameter( value ) );

    // verify that outdegree is not larger than target population if multapses
    // are disabled
    if ( not allow_multapses_ )
    {
      if ( value > n_targets )
      {
        throw BadProperty( "Outdegree cannot be larger than population size." );
      }
      else if ( value == n_targets and not allow_autapses_ )
      {
        LOG( M_WARNING,
          "FixedOutDegreeBuilder::connect",
          "Multapses and autapses prohibited. When the sources and the targets "
          "have a non-empty intersection, the connect algorithm will enter an infinite loop." );
        return;
      }

      if ( value > 0.9 * n_targets )
      {
        LOG( M_WARNING,
          "FixedOutDegreeBuilder::connect",
          "Multapses are prohibited and you request more than 90% connectivity. Expect long connecting times!" );
      }
    }

    if ( value < 0 )
    {
      throw BadProperty( "Outdegree cannot be less than zero." );
    }
  }
}

void
nest::FixedOutDegreeBuilder::connect_()
{
  std::exception* err = nullptr;
#pragma omp single
  {
<<<<<<< HEAD
    try
    {
      // get global rng that is tested for synchronization for all threads
      RngPtr grng = get_rank_synced_rng();
=======
    const size_t snode_id = ( *source_it ).node_id;

    std::set< long > ch_ids;
    std::vector< size_t > tgt_ids_;
    const long n_rnd = targets_->size();

    Node* source_node = kernel().node_manager.get_node_or_proxy( snode_id );
    const long outdegree_value = std::round( outdegree_->value( grng, source_node ) );
    for ( long j = 0; j < outdegree_value; ++j )
    {
      unsigned long t_id;
      size_t tnode_id;
      bool skip_autapse = false;
      bool skip_multapse = false;
>>>>>>> 4d8d3bf9

      NodeCollection::const_iterator source_it = sources_->begin();
      for ( ; source_it < sources_->end(); ++source_it )
      {
        const index snode_id = ( *source_it ).node_id;

        std::set< long > ch_ids;
        const long n_rnd = targets_->size();

        Node* source_node = kernel().node_manager.get_node_or_proxy( snode_id );
        const long outdegree_value = std::round( outdegree_->value( grng, source_node ) );

<<<<<<< HEAD
        for ( long j = 0; j < outdegree_value; ++j )
        {
          unsigned long t_id;
          index tnode_id;
          bool skip_autapse = false;
          bool skip_multapse = false;
=======
#pragma omp parallel
    {
      // get thread id
      const size_t tid = kernel().vp_manager.get_thread_id();
>>>>>>> 4d8d3bf9

          do
          {
            t_id = grng->ulrand( n_rnd );
            tnode_id = ( *targets_ )[ t_id ];
            skip_autapse = not allow_autapses_ and tnode_id == snode_id;
            skip_multapse = not allow_multapses_ and ch_ids.find( t_id ) != ch_ids.end();
          } while ( skip_autapse or skip_multapse );

<<<<<<< HEAD
          if ( not allow_multapses_ )
=======
        std::vector< size_t >::const_iterator tnode_id_it = tgt_ids_.begin();
        for ( ; tnode_id_it != tgt_ids_.end(); ++tnode_id_it )
        {
          Node* const target = kernel().node_manager.get_node_or_proxy( *tnode_id_it, tid );
          if ( target->is_proxy() )
>>>>>>> 4d8d3bf9
          {
            ch_ids.insert( t_id );
          }

          tgt_ids_[ snode_id ].push_back( tnode_id );
        }
      }
    }
    catch ( std::exception& serr )
    {
      err = &serr;
    }
  } // omp single
  if ( err )
  {
    throw * err;
  }

  // get thread id
  const thread tid = kernel().vp_manager.get_thread_id();

  RngPtr rng = get_vp_specific_rng( tid );

  NodeCollection::const_iterator source_it = sources_->begin();
  for ( ; source_it < sources_->end(); ++source_it )
  {
    const index snode_id = ( *source_it ).node_id;

    std::vector< index >::const_iterator tnode_id_it = tgt_ids_[ snode_id ].begin();
    for ( ; tnode_id_it != tgt_ids_[ snode_id ].end(); ++tnode_id_it )
    {
      Node* const target = kernel().node_manager.get_node_or_proxy( *tnode_id_it, tid );
      if ( target->is_proxy() )
      {
        // skip array parameters handled in other virtual processes
        skip_conn_parameter_( tid );
        continue;
      }

      single_connect_( snode_id, *target, tid, rng );
    }
  }
}

nest::FixedTotalNumberBuilder::FixedTotalNumberBuilder( NodeCollectionPTR sources,
  NodeCollectionPTR targets,
  const DictionaryDatum& conn_spec,
  const std::vector< DictionaryDatum >& syn_specs )
  : ConnBuilder( sources, targets, conn_spec, syn_specs )
  , N_( ( *conn_spec )[ names::N ] )
  , number_of_targets_on_vp_()
  , local_targets_()
  , num_conns_on_vp_()
{

  // check for potential errors

  // verify that total number of connections is not larger than
  // N_sources*N_targets
  if ( not allow_multapses_ )
  {
    if ( ( N_ > static_cast< long >( sources_->size() * targets_->size() ) ) )
    {
      throw BadProperty( "Total number of connections cannot exceed product of source and target population sizes." );
    }
  }

  if ( N_ < 0 )
  {
    throw BadProperty( "Total number of connections cannot be negative." );
  }

  // for now multapses cannot be forbidden
  // TODO: Implement option for multapses_ = False, where already existing
  // connections are stored in
  // a bitmap
  if ( not allow_multapses_ )
  {
    throw NotImplemented( "Connect doesn't support the suppression of multapses in the FixedTotalNumber connector." );
  }
}

void
nest::FixedTotalNumberBuilder::connect_()
{
<<<<<<< HEAD
  std::exception* err = nullptr;
#pragma omp single
=======
  const int M = kernel().vp_manager.get_num_virtual_processes();
  const long size_sources = sources_->size();
  const long size_targets = targets_->size();

  // drawing connection ids

  // Compute the distribution of targets over processes using the modulo
  // function
  std::vector< size_t > number_of_targets_on_vp( M, 0 );
  std::vector< size_t > local_targets;
  local_targets.reserve( size_targets / kernel().mpi_manager.get_num_processes() );
  for ( size_t t = 0; t < targets_->size(); t++ )
>>>>>>> 4d8d3bf9
  {
    try
    {
      const int M = kernel().vp_manager.get_num_virtual_processes();
      const long size_targets = targets_->size();

      // drawing connection ids

      // Compute the distribution of targets over processes using the modulo
      // function
      // std::vector< size_t > number_of_targets_on_vp( M, 0 );
      number_of_targets_on_vp_.resize( M, 0 );
      // std::vector< index > local_targets;
      local_targets_.reserve( size_targets / kernel().mpi_manager.get_num_processes() );
      for ( size_t t = 0; t < targets_->size(); t++ )
      {
        int vp = kernel().vp_manager.node_id_to_vp( ( *targets_ )[ t ] );
        ++number_of_targets_on_vp_[ vp ];
        if ( kernel().vp_manager.is_local_vp( vp ) )
        {
          local_targets_.push_back( ( *targets_ )[ t ] );
        }
      }

      // We use the multinomial distribution to determine the number of
      // connections that will be made on one virtual process, i.e. we
      // partition the set of edges into n_vps subsets. The number of
      // edges on one virtual process is binomially distributed with
      // the boundary condition that the sum of all edges over virtual
      // processes is the total number of edges.
      // To obtain the num_conns_on_vp we adapt the gsl
      // implementation of the multinomial distribution.

      // K from gsl is equivalent to M = n_vps
      // N is already taken from stack
      // p[] is targets_on_vp
      // std::vector< long > num_conns_on_vp( M, 0 ); // corresponds to n[]
      num_conns_on_vp_.resize( M, 0 );

      // calculate exact multinomial distribution
      // get global rng that is tested for synchronization for all threads
      RngPtr grng = get_rank_synced_rng();

      // begin code adapted from gsl 1.8 //
      double sum_dist = 0.0; // corresponds to sum_p
      // norm is equivalent to size_targets
      unsigned int sum_partitions = 0; // corresponds to sum_n

      binomial_distribution bino_dist;
      for ( int k = 0; k < M; k++ )
      {
        // If we have distributed all connections on the previous processes we exit the loop. It is important to
        // have this check here, as N - sum_partition is set as n value for GSL, and this must be larger than 0.
        if ( N_ == sum_partitions )
        {
          break;
        }
        if ( number_of_targets_on_vp_[ k ] > 0 )
        {
          double num_local_targets = static_cast< double >( number_of_targets_on_vp_[ k ] );
          double p_local = num_local_targets / ( size_targets - sum_dist );

          binomial_distribution::param_type param( N_ - sum_partitions, p_local );
          num_conns_on_vp_[ k ] = bino_dist( grng, param );
        }

        sum_dist += static_cast< double >( number_of_targets_on_vp_[ k ] );
        sum_partitions += static_cast< unsigned int >( num_conns_on_vp_[ k ] );
      }

      // end code adapted from gsl 1.8
    }
    catch ( std::exception& serr )
    {
      err = &serr;
    }
  } // pragma omp single
  if ( err )
  {
    throw * err;
  }

  // get thread id
  const thread tid = kernel().vp_manager.get_thread_id();
  const long size_sources = sources_->size();

  // try
  // {
  const int vp_id = kernel().vp_manager.thread_to_vp( tid );

  if ( kernel().vp_manager.is_local_vp( vp_id ) )
  {
<<<<<<< HEAD
    RngPtr rng = get_vp_specific_rng( tid );

    // gather local target node IDs
    std::vector< index > thread_local_targets;
    thread_local_targets.reserve( number_of_targets_on_vp_[ vp_id ] );
=======
    // get thread id
    const size_t tid = kernel().vp_manager.get_thread_id();

    try
    {
      const size_t vp_id = kernel().vp_manager.thread_to_vp( tid );
>>>>>>> 4d8d3bf9

    std::vector< index >::const_iterator tnode_id_it = local_targets_.begin();
    for ( ; tnode_id_it != local_targets_.end(); ++tnode_id_it )
    {
      if ( kernel().vp_manager.node_id_to_vp( *tnode_id_it ) == vp_id )
      {
<<<<<<< HEAD
        thread_local_targets.push_back( *tnode_id_it );
      }
    }
=======
        RngPtr rng = get_vp_specific_rng( tid );

        // gather local target node IDs
        std::vector< size_t > thread_local_targets;
        thread_local_targets.reserve( number_of_targets_on_vp[ vp_id ] );

        std::vector< size_t >::const_iterator tnode_id_it = local_targets.begin();
        for ( ; tnode_id_it != local_targets.end(); ++tnode_id_it )
        {
          if ( kernel().vp_manager.node_id_to_vp( *tnode_id_it ) == vp_id )
          {
            thread_local_targets.push_back( *tnode_id_it );
          }
        }
>>>>>>> 4d8d3bf9

    assert( thread_local_targets.size() == number_of_targets_on_vp_[ vp_id ] );

    while ( num_conns_on_vp_[ vp_id ] > 0 )
    {

      // draw random numbers for source node from all source neurons
      const long s_index = rng->ulrand( size_sources );
      // draw random numbers for target node from
      // targets_on_vp on this virtual process
      const long t_index = rng->ulrand( thread_local_targets.size() );
      // map random number of source node to node ID corresponding to
      // the source_adr vector
      const long snode_id = ( *sources_ )[ s_index ];
      // map random number of target node to node ID using the
      // targets_on_vp vector
      const long tnode_id = thread_local_targets[ t_index ];

<<<<<<< HEAD
      Node* const target = kernel().node_manager.get_node_or_proxy( tnode_id, tid );
      const thread target_thread = target->get_thread();
=======
          Node* const target = kernel().node_manager.get_node_or_proxy( tnode_id, tid );
          const size_t target_thread = target->get_thread();
>>>>>>> 4d8d3bf9

      if ( allow_autapses_ or snode_id != tnode_id )
      {
        single_connect_( snode_id, *target, target_thread, rng );
        num_conns_on_vp_[ vp_id ]--;
      }
    }
  }
}


nest::BernoulliBuilder::BernoulliBuilder( NodeCollectionPTR sources,
  NodeCollectionPTR targets,
  const DictionaryDatum& conn_spec,
  const std::vector< DictionaryDatum >& syn_specs )
  : ConnBuilder( sources, targets, conn_spec, syn_specs )
{
  ParameterDatum* pd = dynamic_cast< ParameterDatum* >( ( *conn_spec )[ names::p ].datum() );
  if ( pd )
  {
    p_ = *pd;
    // TODO: Checks of parameter range
  }
  else
  {
    // Assume p is a scalar
    const double value = ( *conn_spec )[ names::p ];
    if ( value < 0 or 1 < value )
    {
      throw BadProperty( "Connection probability 0 <= p <= 1 required." );
    }
    p_ = std::shared_ptr< Parameter >( new ConstantParameter( value ) );
  }
}


void
nest::BernoulliBuilder::connect_()
{
<<<<<<< HEAD
  // get thread id
  const thread tid = kernel().vp_manager.get_thread_id();
=======
#pragma omp parallel
  {
    // get thread id
    const size_t tid = kernel().vp_manager.get_thread_id();
>>>>>>> 4d8d3bf9

  RngPtr rng = get_vp_specific_rng( tid );

  if ( loop_over_targets_() )
  {
    NodeCollection::const_iterator target_it = targets_->begin();
    for ( ; target_it < targets_->end(); ++target_it )
    {
      const index tnode_id = ( *target_it ).node_id;
      Node* const target = kernel().node_manager.get_node_or_proxy( tnode_id, tid );
      if ( target->is_proxy() )
      {
<<<<<<< HEAD
        // skip array parameters handled in other virtual processes
        skip_conn_parameter_( tid );
        continue;
      }

      inner_connect_( tid, rng, target, tnode_id );
    }
  }

  else
  {
    const SparseNodeArray& local_nodes = kernel().node_manager.get_local_nodes( tid );
    SparseNodeArray::const_iterator n;
    for ( n = local_nodes.begin(); n != local_nodes.end(); ++n )
    {
      const index tnode_id = n->get_node_id();
=======
        NodeCollection::const_iterator target_it = targets_->begin();
        for ( ; target_it < targets_->end(); ++target_it )
        {
          const size_t tnode_id = ( *target_it ).node_id;
          Node* const target = kernel().node_manager.get_node_or_proxy( tnode_id, tid );
          if ( target->is_proxy() )
          {
            // skip array parameters handled in other virtual processes
            skip_conn_parameter_( tid );
            continue;
          }

          inner_connect_( tid, rng, target, tnode_id );
        }
      }

      else
      {
        const SparseNodeArray& local_nodes = kernel().node_manager.get_local_nodes( tid );
        SparseNodeArray::const_iterator n;
        for ( n = local_nodes.begin(); n != local_nodes.end(); ++n )
        {
          const size_t tnode_id = n->get_node_id();

          // Is the local node in the targets list?
          if ( targets_->get_lid( tnode_id ) < 0 )
          {
            continue;
          }
>>>>>>> 4d8d3bf9

      // Is the local node in the targets list?
      if ( targets_->find( tnode_id ) < 0 )
      {
        continue;
      }

      inner_connect_( tid, rng, n->get_node(), tnode_id );
    }
  }
}

void
nest::BernoulliBuilder::inner_connect_( const int tid, RngPtr rng, Node* target, size_t tnode_id )
{
  const size_t target_thread = target->get_thread();

  // check whether the target is on our thread
  if ( static_cast< size_t >( tid ) != target_thread )
  {
    return;
  }

  // It is not possible to create multapses with this type of BernoulliBuilder,
  // hence leave out corresponding checks.

  NodeCollection::const_iterator source_it = sources_->begin();
  for ( ; source_it < sources_->end(); ++source_it )
  {
    const size_t snode_id = ( *source_it ).node_id;

    if ( not allow_autapses_ and snode_id == tnode_id )
    {
      continue;
    }
    if ( rng->drand() >= p_->value( rng, target ) )
    {
      continue;
    }

    single_connect_( snode_id, *target, target_thread, rng );
  }
}


nest::SymmetricBernoulliBuilder::SymmetricBernoulliBuilder( NodeCollectionPTR sources,
  NodeCollectionPTR targets,
  const DictionaryDatum& conn_spec,
  const std::vector< DictionaryDatum >& syn_specs )
  : ConnBuilder( sources, targets, conn_spec, syn_specs )
  , p_( ( *conn_spec )[ names::p ] )
{
  // This connector takes care of symmetric connections on its own
  creates_symmetric_connections_ = true;

  if ( p_ < 0 or 1 <= p_ )
  {
    throw BadProperty( "Connection probability 0 <= p < 1 required." );
  }

  if ( not allow_multapses_ )
  {
    throw BadProperty( "Multapses must be enabled." );
  }

  if ( allow_autapses_ )
  {
    throw BadProperty( "Autapses must be disabled." );
  }

  if ( not make_symmetric_ )
  {
    throw BadProperty( "Symmetric connections must be enabled." );
  }
}


void
nest::SymmetricBernoulliBuilder::connect_()
{
<<<<<<< HEAD
  const thread tid = kernel().vp_manager.get_thread_id();
=======
#pragma omp parallel
  {
    const size_t tid = kernel().vp_manager.get_thread_id();

    // Use RNG generating same number sequence on all threads
    RngPtr synced_rng = get_vp_synced_rng( tid );
>>>>>>> 4d8d3bf9

  // Use RNG generating same number sequence on all threads
  RngPtr synced_rng = get_vp_synced_rng( tid );

<<<<<<< HEAD
  binomial_distribution bino_dist;
  binomial_distribution::param_type param( sources_->size(), p_ );
=======
      unsigned long indegree;
      size_t snode_id;
      std::set< size_t > previous_snode_ids;
      Node* target;
      size_t target_thread;
      Node* source;
      size_t source_thread;
>>>>>>> 4d8d3bf9

  unsigned long indegree;
  index snode_id;
  std::set< index > previous_snode_ids;
  Node* target;
  thread target_thread;
  Node* source;
  thread source_thread;

  for ( NodeCollection::const_iterator tnode_id = targets_->begin(); tnode_id != targets_->end(); ++tnode_id )
  {
    // sample indegree according to truncated Binomial distribution
    indegree = sources_->size();
    while ( indegree >= sources_->size() )
    {
      indegree = bino_dist( synced_rng, param );
    }
    assert( indegree < sources_->size() );

<<<<<<< HEAD
    target = kernel().node_manager.get_node_or_proxy( ( *tnode_id ).node_id, tid );
    target_thread = tid;
=======
        // check whether the target is on this thread
        if ( target->is_proxy() )
        {
          target_thread = invalid_thread;
        }
>>>>>>> 4d8d3bf9

    // check whether the target is on this thread
    if ( target->is_proxy() )
    {
      target_thread = invalid_thread_;
    }

    previous_snode_ids.clear();

    // choose indegree number of sources randomly from all sources
    size_t i = 0;
    while ( i < indegree )
    {
      snode_id = ( *sources_ )[ synced_rng->ulrand( sources_->size() ) ];

      // Avoid autapses and multapses. Due to symmetric connectivity,
      // multapses might exist if the target neuron with node ID snode_id draws the
      // source with node ID tnode_id while choosing sources itself.
      if ( snode_id == ( *tnode_id ).node_id or previous_snode_ids.find( snode_id ) != previous_snode_ids.end() )
      {
        continue;
      }
      previous_snode_ids.insert( snode_id );

<<<<<<< HEAD
      source = kernel().node_manager.get_node_or_proxy( snode_id, tid );
      source_thread = tid;

      if ( source->is_proxy() )
      {
        source_thread = invalid_thread_;
      }

      // if target is local: connect
      if ( target_thread == tid )
      {
        assert( target != NULL );
        single_connect_( snode_id, *target, target_thread, synced_rng );
      }
=======
          if ( source->is_proxy() )
          {
            source_thread = invalid_thread;
          }

          // if target is local: connect
          if ( target_thread == tid )
          {
            assert( target );
            single_connect_( snode_id, *target, target_thread, synced_rng );
          }

          // if source is local: connect
          if ( source_thread == tid )
          {
            assert( source );
            single_connect_( ( *tnode_id ).node_id, *source, source_thread, synced_rng );
          }
>>>>>>> 4d8d3bf9

      // if source is local: connect
      if ( source_thread == tid )
      {
        assert( source != NULL );
        single_connect_( ( *tnode_id ).node_id, *source, source_thread, synced_rng );
      }

      ++i;
    }
  }
}


nest::SPBuilder::SPBuilder( NodeCollectionPTR sources,
  NodeCollectionPTR targets,
  const DictionaryDatum& conn_spec,
  const std::vector< DictionaryDatum >& syn_specs )
  : ConnBuilder( sources, targets, conn_spec, syn_specs )
{
  // Check that both pre and postsynaptic element are provided
  if ( not use_structural_plasticity_ )
  {
    throw BadProperty( "pre_synaptic_element and/or post_synaptic_elements is missing." );
  }
}

void
nest::SPBuilder::update_delay( long& d ) const
{
  if ( get_default_delay() )
  {
    DictionaryDatum syn_defaults = kernel().model_manager.get_connector_defaults( get_synapse_model() );
    const double delay = getValue< double >( syn_defaults, "delay" );
    d = Time( Time::ms( delay ) ).get_steps();
  }
}

void
nest::SPBuilder::sp_connect( const std::vector< size_t >& sources, const std::vector< size_t >& targets )
{
  connect_( sources, targets );

  // check if any exceptions have been raised
  for ( size_t tid = 0; tid < kernel().vp_manager.get_num_threads(); ++tid )
  {
    if ( exceptions_raised_.at( tid ).get() )
    {
      throw WrappedThreadException( *( exceptions_raised_.at( tid ) ) );
    }
  }
}

void
nest::SPBuilder::connect_()
{
  throw NotImplemented( "Connection without structural plasticity is not possible for this connection builder." );
}

/**
 * In charge of dynamically creating the new synapses
 */
void
nest::SPBuilder::connect_( NodeCollectionPTR, NodeCollectionPTR )
{
  throw NotImplemented( "Connection without structural plasticity is not possible for this connection builder." );
}

void
nest::SPBuilder::connect_( const std::vector< size_t >& sources, const std::vector< size_t >& targets )
{
  // Code copied and adapted from OneToOneBuilder::connect_()
  // make sure that target and source population have the same size
  if ( sources.size() != targets.size() )
  {
    throw DimensionMismatch( "Source and target population must be of the same size." );
  }

#pragma omp parallel
  {
    // get thread id
    const size_t tid = kernel().vp_manager.get_thread_id();

    try
    {
      RngPtr rng = get_vp_specific_rng( tid );

      std::vector< size_t >::const_iterator tnode_id_it = targets.begin();
      std::vector< size_t >::const_iterator snode_id_it = sources.begin();
      for ( ; tnode_id_it != targets.end(); ++tnode_id_it, ++snode_id_it )
      {
        assert( snode_id_it != sources.end() );

        if ( *snode_id_it == *tnode_id_it and not allow_autapses_ )
        {
          continue;
        }

        if ( not change_connected_synaptic_elements( *snode_id_it, *tnode_id_it, tid, 1 ) )
        {
          skip_conn_parameter_( tid );
          continue;
        }
        Node* const target = kernel().node_manager.get_node_or_proxy( *tnode_id_it, tid );

        single_connect_( *snode_id_it, *target, tid, rng );
      }
    }
    catch ( std::exception& err )
    {
      // We must create a new exception here, err's lifetime ends at
      // the end of the catch block.
      exceptions_raised_.at( tid ) = std::shared_ptr< WrappedThreadException >( new WrappedThreadException( err ) );
    }
  }
}<|MERGE_RESOLUTION|>--- conflicted
+++ resolved
@@ -580,16 +580,11 @@
 nest::OneToOneBuilder::connect_()
 {
   // get thread id
-  const thread tid = kernel().vp_manager.get_thread_id();
+  const size_t tid = kernel().vp_manager.get_thread_id();
 
   try
   {
-<<<<<<< HEAD
     RngPtr rng = get_vp_specific_rng( tid );
-=======
-    // get thread id
-    const size_t tid = kernel().vp_manager.get_thread_id();
->>>>>>> 4d8d3bf9
 
     if ( loop_over_targets_() )
     {
@@ -600,24 +595,10 @@
       NodeCollection::const_iterator source_it = sources_->begin();
       for ( ; target_it < targets_->end(); ++target_it, ++source_it )
       {
-<<<<<<< HEAD
         assert( source_it < sources_->end() );
-=======
-        // A more efficient way of doing this might be to use NodeCollection's local_begin(). For this to work we would
-        // need to change some of the logic, sources and targets might not be on the same process etc., so therefore
-        // we are not doing it at the moment. This also applies to other ConnBuilders below.
-        NodeCollection::const_iterator target_it = targets_->begin();
-        NodeCollection::const_iterator source_it = sources_->begin();
-        for ( ; target_it < targets_->end(); ++target_it, ++source_it )
-        {
-          assert( source_it < sources_->end() );
-
-          const size_t snode_id = ( *source_it ).node_id;
-          const size_t tnode_id = ( *target_it ).node_id;
->>>>>>> 4d8d3bf9
-
-        const index snode_id = ( *source_it ).node_id;
-        const index tnode_id = ( *target_it ).node_id;
+
+        const size_t snode_id = ( *source_it ).node_id;
+        const size_t tnode_id = ( *target_it ).node_id;
 
         if ( snode_id == tnode_id and not allow_autapses_ )
         {
@@ -643,39 +624,20 @@
       {
         Node* target = n->get_node();
 
-<<<<<<< HEAD
-        const index tnode_id = n->get_node_id();
-        const int idx = targets_->find( tnode_id );
-        if ( idx < 0 ) // Is local node in target list?
+        const size_t tnode_id = n->get_node_id();
+        const long lid = targets_->get_lid( tnode_id );
+        if ( lid < 0 ) // Is local node in target list?
         {
           continue;
         }
 
         // one-to-one, thus we can use target idx for source as well
-        const index snode_id = ( *sources_ )[ idx ];
+        const size_t snode_id = ( *sources_ )[ lid ];
         if ( not allow_autapses_ and snode_id == tnode_id )
         {
           // no skipping required / possible,
           // as we iterate only over local nodes
           continue;
-=======
-          const size_t tnode_id = n->get_node_id();
-          const long lid = targets_->get_lid( tnode_id );
-          if ( lid < 0 ) // Is local node in target list?
-          {
-            continue;
-          }
-
-          // one-to-one, thus we can use target idx for source as well
-          const size_t snode_id = ( *sources_ )[ lid ];
-          if ( not allow_autapses_ and snode_id == tnode_id )
-          {
-            // no skipping required / possible,
-            // as we iterate only over local nodes
-            continue;
-          }
-          single_connect_( snode_id, *target, tid, rng );
->>>>>>> 4d8d3bf9
         }
         single_connect_( snode_id, *target, tid, rng );
       }
@@ -827,31 +789,19 @@
 void
 nest::AllToAllBuilder::connect_()
 {
-  // get thread id
-  const thread tid = kernel().vp_manager.get_thread_id();
-
-  try
-  {
-<<<<<<< HEAD
-    RngPtr rng = get_vp_specific_rng( tid );
-=======
+  {
     // get thread id
     const size_t tid = kernel().vp_manager.get_thread_id();
->>>>>>> 4d8d3bf9
-
-    if ( loop_over_targets_() )
-    {
-      NodeCollection::const_iterator target_it = targets_->begin();
-      for ( ; target_it < targets_->end(); ++target_it )
-      {
-        const index tnode_id = ( *target_it ).node_id;
-        Node* const target = kernel().node_manager.get_node_or_proxy( tnode_id, tid );
-        if ( target->is_proxy() )
-        {
-<<<<<<< HEAD
-          skip_conn_parameter_( tid, sources_->size() );
-          continue;
-=======
+
+    try
+    {
+      RngPtr rng = get_vp_specific_rng( tid );
+
+      if ( loop_over_targets_() )
+      {
+        NodeCollection::const_iterator target_it = targets_->begin();
+        for ( ; target_it < targets_->end(); ++target_it )
+        {
           const size_t tnode_id = ( *target_it ).node_id;
           Node* const target = kernel().node_manager.get_node_or_proxy( tnode_id, tid );
           if ( target->is_proxy() )
@@ -861,21 +811,10 @@
           }
 
           inner_connect_( tid, rng, target, tnode_id, true );
->>>>>>> 4d8d3bf9
-        }
-
-        inner_connect_( tid, rng, target, tnode_id, true );
-      }
-    }
-    else
-    {
-      const SparseNodeArray& local_nodes = kernel().node_manager.get_local_nodes( tid );
-      SparseNodeArray::const_iterator n;
-      for ( n = local_nodes.begin(); n != local_nodes.end(); ++n )
-      {
-<<<<<<< HEAD
-        const index tnode_id = n->get_node_id();
-=======
+        }
+      }
+      else
+      {
         const SparseNodeArray& local_nodes = kernel().node_manager.get_local_nodes( tid );
         SparseNodeArray::const_iterator n;
         for ( n = local_nodes.begin(); n != local_nodes.end(); ++n )
@@ -887,23 +826,17 @@
           {
             continue;
           }
->>>>>>> 4d8d3bf9
-
-        // Is the local node in the targets list?
-        if ( targets_->find( tnode_id ) < 0 )
-        {
-          continue;
-        }
-
-        inner_connect_( tid, rng, n->get_node(), tnode_id, false );
-      }
-    }
-  }
-  catch ( std::exception& err )
-  {
-    // We must create a new exception here, err's lifetime ends at
-    // the end of the catch block.
-    exceptions_raised_.at( tid ) = std::shared_ptr< WrappedThreadException >( new WrappedThreadException( err ) );
+
+          inner_connect_( tid, rng, n->get_node(), tnode_id, false );
+        }
+      }
+    }
+    catch ( std::exception& err )
+    {
+      // We must create a new exception here, err's lifetime ends at
+      // the end of the catch block.
+      exceptions_raised_.at( tid ) = std::shared_ptr< WrappedThreadException >( new WrappedThreadException( err ) );
+    }
   }
 }
 
@@ -1134,101 +1067,61 @@
 void
 nest::FixedInDegreeBuilder::connect_()
 {
-
-<<<<<<< HEAD
-  // get thread id
-  const thread tid = kernel().vp_manager.get_thread_id();
-=======
-#pragma omp parallel
   {
     // get thread id
     const size_t tid = kernel().vp_manager.get_thread_id();
->>>>>>> 4d8d3bf9
-
-  // try
-  // {
-  RngPtr rng = get_vp_specific_rng( tid );
-
-  if ( loop_over_targets_() )
-  {
-    NodeCollection::const_iterator target_it = targets_->begin();
-    for ( ; target_it < targets_->end(); ++target_it )
-    {
-      const index tnode_id = ( *target_it ).node_id;
-      Node* const target = kernel().node_manager.get_node_or_proxy( tnode_id, tid );
-
-      const long indegree_value = std::round( indegree_->value( rng, target ) );
-      if ( target->is_proxy() )
-      {
-<<<<<<< HEAD
-        // skip array parameters handled in other virtual processes
-        skip_conn_parameter_( tid, indegree_value );
-        continue;
-      }
-=======
-        NodeCollection::const_iterator target_it = targets_->begin();
-        for ( ; target_it < targets_->end(); ++target_it )
-        {
-          const size_t tnode_id = ( *target_it ).node_id;
-          Node* const target = kernel().node_manager.get_node_or_proxy( tnode_id, tid );
-
-          const long indegree_value = std::round( indegree_->value( rng, target ) );
-          if ( target->is_proxy() )
-          {
-            // skip array parameters handled in other virtual processes
-            skip_conn_parameter_( tid, indegree_value );
-            continue;
-          }
-
-          inner_connect_( tid, rng, target, tnode_id, true, indegree_value );
-        }
-      }
-      else
-      {
-        const SparseNodeArray& local_nodes = kernel().node_manager.get_local_nodes( tid );
-        SparseNodeArray::const_iterator n;
-        for ( n = local_nodes.begin(); n != local_nodes.end(); ++n )
-        {
-          const size_t tnode_id = n->get_node_id();
-
-          // Is the local node in the targets list?
-          if ( targets_->get_lid( tnode_id ) < 0 )
-          {
-            continue;
-          }
-          auto source = n->get_node();
-          const long indegree_value = std::round( indegree_->value( rng, source ) );
->>>>>>> 4d8d3bf9
-
-      inner_connect_( tid, rng, target, tnode_id, true, indegree_value );
-    }
-  }
-  else
-  {
-    const SparseNodeArray& local_nodes = kernel().node_manager.get_local_nodes( tid );
-    SparseNodeArray::const_iterator n;
-    for ( n = local_nodes.begin(); n != local_nodes.end(); ++n )
-    {
-      const index tnode_id = n->get_node_id();
-
-      // Is the local node in the targets list?
-      if ( targets_->find( tnode_id ) < 0 )
-      {
-        continue;
-      }
-      auto source = n->get_node();
-      const long indegree_value = std::round( indegree_->value( rng, source ) );
-
-      inner_connect_( tid, rng, source, tnode_id, false, indegree_value );
-    }
-  }
-  // }
-  // catch ( std::exception& err )
-  // {
-  //   // We must create a new exception here, err's lifetime ends at
-  //   // the end of the catch block.
-  //   exceptions_raised_.at( tid ) = std::shared_ptr< WrappedThreadException >( new WrappedThreadException( err ) );
-  // }
+
+    // try
+    // {
+    RngPtr rng = get_vp_specific_rng( tid );
+
+    if ( loop_over_targets_() )
+    {
+      NodeCollection::const_iterator target_it = targets_->begin();
+      for ( ; target_it < targets_->end(); ++target_it )
+      {
+        const size_t tnode_id = ( *target_it ).node_id;
+        Node* const target = kernel().node_manager.get_node_or_proxy( tnode_id, tid );
+
+        const long indegree_value = std::round( indegree_->value( rng, target ) );
+        if ( target->is_proxy() )
+        {
+          // skip array parameters handled in other virtual processes
+          skip_conn_parameter_( tid, indegree_value );
+          continue;
+        }
+
+        inner_connect_( tid, rng, target, tnode_id, true, indegree_value );
+      }
+    }
+    else
+    {
+      const SparseNodeArray& local_nodes = kernel().node_manager.get_local_nodes( tid );
+      SparseNodeArray::const_iterator n;
+      for ( n = local_nodes.begin(); n != local_nodes.end(); ++n )
+      {
+        const size_t tnode_id = n->get_node_id();
+
+        // Is the local node in the targets list?
+        if ( targets_->get_lid( tnode_id ) < 0 )
+        {
+          continue;
+        }
+        auto source = n->get_node();
+        const long indegree_value = std::round( indegree_->value( rng, source ) );
+
+        inner_connect_( tid, rng, source, tnode_id, false, indegree_value );
+      }
+    }
+    // }
+    // catch ( std::exception& err )
+    // {
+    //   // We must create a new exception here, err's lifetime ends at
+    //   // the end of the catch block.
+    //   exceptions_raised_.at( tid ) = std::shared_ptr< WrappedThreadException >( new WrappedThreadException( err )
+    //   );
+    // }
+  }
 }
 
 void
@@ -1343,32 +1236,15 @@
   std::exception* err = nullptr;
 #pragma omp single
   {
-<<<<<<< HEAD
     try
     {
       // get global rng that is tested for synchronization for all threads
       RngPtr grng = get_rank_synced_rng();
-=======
-    const size_t snode_id = ( *source_it ).node_id;
-
-    std::set< long > ch_ids;
-    std::vector< size_t > tgt_ids_;
-    const long n_rnd = targets_->size();
-
-    Node* source_node = kernel().node_manager.get_node_or_proxy( snode_id );
-    const long outdegree_value = std::round( outdegree_->value( grng, source_node ) );
-    for ( long j = 0; j < outdegree_value; ++j )
-    {
-      unsigned long t_id;
-      size_t tnode_id;
-      bool skip_autapse = false;
-      bool skip_multapse = false;
->>>>>>> 4d8d3bf9
 
       NodeCollection::const_iterator source_it = sources_->begin();
       for ( ; source_it < sources_->end(); ++source_it )
       {
-        const index snode_id = ( *source_it ).node_id;
+        const size_t snode_id = ( *source_it ).node_id;
 
         std::set< long > ch_ids;
         const long n_rnd = targets_->size();
@@ -1376,19 +1252,12 @@
         Node* source_node = kernel().node_manager.get_node_or_proxy( snode_id );
         const long outdegree_value = std::round( outdegree_->value( grng, source_node ) );
 
-<<<<<<< HEAD
         for ( long j = 0; j < outdegree_value; ++j )
         {
           unsigned long t_id;
-          index tnode_id;
+          size_t tnode_id;
           bool skip_autapse = false;
           bool skip_multapse = false;
-=======
-#pragma omp parallel
-    {
-      // get thread id
-      const size_t tid = kernel().vp_manager.get_thread_id();
->>>>>>> 4d8d3bf9
 
           do
           {
@@ -1398,15 +1267,7 @@
             skip_multapse = not allow_multapses_ and ch_ids.find( t_id ) != ch_ids.end();
           } while ( skip_autapse or skip_multapse );
 
-<<<<<<< HEAD
           if ( not allow_multapses_ )
-=======
-        std::vector< size_t >::const_iterator tnode_id_it = tgt_ids_.begin();
-        for ( ; tnode_id_it != tgt_ids_.end(); ++tnode_id_it )
-        {
-          Node* const target = kernel().node_manager.get_node_or_proxy( *tnode_id_it, tid );
-          if ( target->is_proxy() )
->>>>>>> 4d8d3bf9
           {
             ch_ids.insert( t_id );
           }
@@ -1422,20 +1283,20 @@
   } // omp single
   if ( err )
   {
-    throw * err;
+    throw *err;
   }
 
   // get thread id
-  const thread tid = kernel().vp_manager.get_thread_id();
+  const size_t tid = kernel().vp_manager.get_thread_id();
 
   RngPtr rng = get_vp_specific_rng( tid );
 
   NodeCollection::const_iterator source_it = sources_->begin();
   for ( ; source_it < sources_->end(); ++source_it )
   {
-    const index snode_id = ( *source_it ).node_id;
-
-    std::vector< index >::const_iterator tnode_id_it = tgt_ids_[ snode_id ].begin();
+    const size_t snode_id = ( *source_it ).node_id;
+
+    std::vector< size_t >::const_iterator tnode_id_it = tgt_ids_[ snode_id ].begin();
     for ( ; tnode_id_it != tgt_ids_[ snode_id ].end(); ++tnode_id_it )
     {
       Node* const target = kernel().node_manager.get_node_or_proxy( *tnode_id_it, tid );
@@ -1492,23 +1353,8 @@
 void
 nest::FixedTotalNumberBuilder::connect_()
 {
-<<<<<<< HEAD
   std::exception* err = nullptr;
 #pragma omp single
-=======
-  const int M = kernel().vp_manager.get_num_virtual_processes();
-  const long size_sources = sources_->size();
-  const long size_targets = targets_->size();
-
-  // drawing connection ids
-
-  // Compute the distribution of targets over processes using the modulo
-  // function
-  std::vector< size_t > number_of_targets_on_vp( M, 0 );
-  std::vector< size_t > local_targets;
-  local_targets.reserve( size_targets / kernel().mpi_manager.get_num_processes() );
-  for ( size_t t = 0; t < targets_->size(); t++ )
->>>>>>> 4d8d3bf9
   {
     try
     {
@@ -1588,11 +1434,11 @@
   } // pragma omp single
   if ( err )
   {
-    throw * err;
+    throw *err;
   }
 
   // get thread id
-  const thread tid = kernel().vp_manager.get_thread_id();
+  const size_t tid = kernel().vp_manager.get_thread_id();
   const long size_sources = sources_->size();
 
   // try
@@ -1601,46 +1447,20 @@
 
   if ( kernel().vp_manager.is_local_vp( vp_id ) )
   {
-<<<<<<< HEAD
     RngPtr rng = get_vp_specific_rng( tid );
 
     // gather local target node IDs
-    std::vector< index > thread_local_targets;
+    std::vector< size_t > thread_local_targets;
     thread_local_targets.reserve( number_of_targets_on_vp_[ vp_id ] );
-=======
-    // get thread id
-    const size_t tid = kernel().vp_manager.get_thread_id();
-
-    try
-    {
-      const size_t vp_id = kernel().vp_manager.thread_to_vp( tid );
->>>>>>> 4d8d3bf9
-
-    std::vector< index >::const_iterator tnode_id_it = local_targets_.begin();
+
+    std::vector< size_t >::const_iterator tnode_id_it = local_targets_.begin();
     for ( ; tnode_id_it != local_targets_.end(); ++tnode_id_it )
     {
       if ( kernel().vp_manager.node_id_to_vp( *tnode_id_it ) == vp_id )
       {
-<<<<<<< HEAD
         thread_local_targets.push_back( *tnode_id_it );
       }
     }
-=======
-        RngPtr rng = get_vp_specific_rng( tid );
-
-        // gather local target node IDs
-        std::vector< size_t > thread_local_targets;
-        thread_local_targets.reserve( number_of_targets_on_vp[ vp_id ] );
-
-        std::vector< size_t >::const_iterator tnode_id_it = local_targets.begin();
-        for ( ; tnode_id_it != local_targets.end(); ++tnode_id_it )
-        {
-          if ( kernel().vp_manager.node_id_to_vp( *tnode_id_it ) == vp_id )
-          {
-            thread_local_targets.push_back( *tnode_id_it );
-          }
-        }
->>>>>>> 4d8d3bf9
 
     assert( thread_local_targets.size() == number_of_targets_on_vp_[ vp_id ] );
 
@@ -1659,13 +1479,8 @@
       // targets_on_vp vector
       const long tnode_id = thread_local_targets[ t_index ];
 
-<<<<<<< HEAD
       Node* const target = kernel().node_manager.get_node_or_proxy( tnode_id, tid );
-      const thread target_thread = target->get_thread();
-=======
-          Node* const target = kernel().node_manager.get_node_or_proxy( tnode_id, tid );
-          const size_t target_thread = target->get_thread();
->>>>>>> 4d8d3bf9
+      const size_t target_thread = target->get_thread();
 
       if ( allow_autapses_ or snode_id != tnode_id )
       {
@@ -1705,83 +1520,46 @@
 void
 nest::BernoulliBuilder::connect_()
 {
-<<<<<<< HEAD
-  // get thread id
-  const thread tid = kernel().vp_manager.get_thread_id();
-=======
-#pragma omp parallel
   {
     // get thread id
     const size_t tid = kernel().vp_manager.get_thread_id();
->>>>>>> 4d8d3bf9
-
-  RngPtr rng = get_vp_specific_rng( tid );
-
-  if ( loop_over_targets_() )
-  {
-    NodeCollection::const_iterator target_it = targets_->begin();
-    for ( ; target_it < targets_->end(); ++target_it )
-    {
-      const index tnode_id = ( *target_it ).node_id;
-      Node* const target = kernel().node_manager.get_node_or_proxy( tnode_id, tid );
-      if ( target->is_proxy() )
-      {
-<<<<<<< HEAD
-        // skip array parameters handled in other virtual processes
-        skip_conn_parameter_( tid );
-        continue;
-      }
-
-      inner_connect_( tid, rng, target, tnode_id );
-    }
-  }
-
-  else
-  {
-    const SparseNodeArray& local_nodes = kernel().node_manager.get_local_nodes( tid );
-    SparseNodeArray::const_iterator n;
-    for ( n = local_nodes.begin(); n != local_nodes.end(); ++n )
-    {
-      const index tnode_id = n->get_node_id();
-=======
-        NodeCollection::const_iterator target_it = targets_->begin();
-        for ( ; target_it < targets_->end(); ++target_it )
-        {
-          const size_t tnode_id = ( *target_it ).node_id;
-          Node* const target = kernel().node_manager.get_node_or_proxy( tnode_id, tid );
-          if ( target->is_proxy() )
-          {
-            // skip array parameters handled in other virtual processes
-            skip_conn_parameter_( tid );
-            continue;
-          }
-
-          inner_connect_( tid, rng, target, tnode_id );
-        }
-      }
-
-      else
-      {
-        const SparseNodeArray& local_nodes = kernel().node_manager.get_local_nodes( tid );
-        SparseNodeArray::const_iterator n;
-        for ( n = local_nodes.begin(); n != local_nodes.end(); ++n )
-        {
-          const size_t tnode_id = n->get_node_id();
-
-          // Is the local node in the targets list?
-          if ( targets_->get_lid( tnode_id ) < 0 )
-          {
-            continue;
-          }
->>>>>>> 4d8d3bf9
-
-      // Is the local node in the targets list?
-      if ( targets_->find( tnode_id ) < 0 )
-      {
-        continue;
-      }
-
-      inner_connect_( tid, rng, n->get_node(), tnode_id );
+
+    RngPtr rng = get_vp_specific_rng( tid );
+
+    if ( loop_over_targets_() )
+    {
+      NodeCollection::const_iterator target_it = targets_->begin();
+      for ( ; target_it < targets_->end(); ++target_it )
+      {
+        const size_t tnode_id = ( *target_it ).node_id;
+        Node* const target = kernel().node_manager.get_node_or_proxy( tnode_id, tid );
+        if ( target->is_proxy() )
+        {
+          // skip array parameters handled in other virtual processes
+          skip_conn_parameter_( tid );
+          continue;
+        }
+
+        inner_connect_( tid, rng, target, tnode_id );
+      }
+    }
+
+    else
+    {
+      const SparseNodeArray& local_nodes = kernel().node_manager.get_local_nodes( tid );
+      SparseNodeArray::const_iterator n;
+      for ( n = local_nodes.begin(); n != local_nodes.end(); ++n )
+      {
+        const size_t tnode_id = n->get_node_id();
+
+        // Is the local node in the targets list?
+        if ( targets_->get_lid( tnode_id ) < 0 )
+        {
+          continue;
+        }
+
+        inner_connect_( tid, rng, n->get_node(), tnode_id );
+      }
     }
   }
 }
@@ -1854,129 +1632,83 @@
 void
 nest::SymmetricBernoulliBuilder::connect_()
 {
-<<<<<<< HEAD
-  const thread tid = kernel().vp_manager.get_thread_id();
-=======
-#pragma omp parallel
   {
     const size_t tid = kernel().vp_manager.get_thread_id();
 
     // Use RNG generating same number sequence on all threads
     RngPtr synced_rng = get_vp_synced_rng( tid );
->>>>>>> 4d8d3bf9
-
-  // Use RNG generating same number sequence on all threads
-  RngPtr synced_rng = get_vp_synced_rng( tid );
-
-<<<<<<< HEAD
-  binomial_distribution bino_dist;
-  binomial_distribution::param_type param( sources_->size(), p_ );
-=======
-      unsigned long indegree;
-      size_t snode_id;
-      std::set< size_t > previous_snode_ids;
-      Node* target;
-      size_t target_thread;
-      Node* source;
-      size_t source_thread;
->>>>>>> 4d8d3bf9
-
-  unsigned long indegree;
-  index snode_id;
-  std::set< index > previous_snode_ids;
-  Node* target;
-  thread target_thread;
-  Node* source;
-  thread source_thread;
-
-  for ( NodeCollection::const_iterator tnode_id = targets_->begin(); tnode_id != targets_->end(); ++tnode_id )
-  {
-    // sample indegree according to truncated Binomial distribution
-    indegree = sources_->size();
-    while ( indegree >= sources_->size() )
-    {
-      indegree = bino_dist( synced_rng, param );
-    }
-    assert( indegree < sources_->size() );
-
-<<<<<<< HEAD
-    target = kernel().node_manager.get_node_or_proxy( ( *tnode_id ).node_id, tid );
-    target_thread = tid;
-=======
-        // check whether the target is on this thread
-        if ( target->is_proxy() )
-        {
-          target_thread = invalid_thread;
-        }
->>>>>>> 4d8d3bf9
-
-    // check whether the target is on this thread
-    if ( target->is_proxy() )
-    {
-      target_thread = invalid_thread_;
-    }
-
-    previous_snode_ids.clear();
-
-    // choose indegree number of sources randomly from all sources
-    size_t i = 0;
-    while ( i < indegree )
-    {
-      snode_id = ( *sources_ )[ synced_rng->ulrand( sources_->size() ) ];
-
-      // Avoid autapses and multapses. Due to symmetric connectivity,
-      // multapses might exist if the target neuron with node ID snode_id draws the
-      // source with node ID tnode_id while choosing sources itself.
-      if ( snode_id == ( *tnode_id ).node_id or previous_snode_ids.find( snode_id ) != previous_snode_ids.end() )
-      {
-        continue;
-      }
-      previous_snode_ids.insert( snode_id );
-
-<<<<<<< HEAD
-      source = kernel().node_manager.get_node_or_proxy( snode_id, tid );
-      source_thread = tid;
-
-      if ( source->is_proxy() )
-      {
-        source_thread = invalid_thread_;
-      }
-
-      // if target is local: connect
-      if ( target_thread == tid )
-      {
-        assert( target != NULL );
-        single_connect_( snode_id, *target, target_thread, synced_rng );
-      }
-=======
-          if ( source->is_proxy() )
-          {
-            source_thread = invalid_thread;
-          }
-
-          // if target is local: connect
-          if ( target_thread == tid )
-          {
-            assert( target );
-            single_connect_( snode_id, *target, target_thread, synced_rng );
-          }
-
-          // if source is local: connect
-          if ( source_thread == tid )
-          {
-            assert( source );
-            single_connect_( ( *tnode_id ).node_id, *source, source_thread, synced_rng );
-          }
->>>>>>> 4d8d3bf9
-
-      // if source is local: connect
-      if ( source_thread == tid )
-      {
-        assert( source != NULL );
-        single_connect_( ( *tnode_id ).node_id, *source, source_thread, synced_rng );
-      }
-
-      ++i;
+
+    binomial_distribution bino_dist;
+    binomial_distribution::param_type param( sources_->size(), p_ );
+
+    unsigned long indegree;
+    size_t snode_id;
+    std::set< size_t > previous_snode_ids;
+    Node* target;
+    size_t target_thread;
+    Node* source;
+    size_t source_thread;
+
+    for ( NodeCollection::const_iterator tnode_id = targets_->begin(); tnode_id != targets_->end(); ++tnode_id )
+    {
+      // sample indegree according to truncated Binomial distribution
+      indegree = sources_->size();
+      while ( indegree >= sources_->size() )
+      {
+        indegree = bino_dist( synced_rng, param );
+      }
+      assert( indegree < sources_->size() );
+
+      target = kernel().node_manager.get_node_or_proxy( ( *tnode_id ).node_id, tid );
+      target_thread = tid;
+
+      // check whether the target is on this thread
+      if ( target->is_proxy() )
+      {
+        target_thread = invalid_thread;
+      }
+
+      previous_snode_ids.clear();
+
+      // choose indegree number of sources randomly from all sources
+      size_t i = 0;
+      while ( i < indegree )
+      {
+        snode_id = ( *sources_ )[ synced_rng->ulrand( sources_->size() ) ];
+
+        // Avoid autapses and multapses. Due to symmetric connectivity,
+        // multapses might exist if the target neuron with node ID snode_id draws the
+        // source with node ID tnode_id while choosing sources itself.
+        if ( snode_id == ( *tnode_id ).node_id or previous_snode_ids.find( snode_id ) != previous_snode_ids.end() )
+        {
+          continue;
+        }
+        previous_snode_ids.insert( snode_id );
+
+        source = kernel().node_manager.get_node_or_proxy( snode_id, tid );
+        source_thread = tid;
+
+        if ( source->is_proxy() )
+        {
+          source_thread = invalid_thread;
+        }
+
+        // if target is local: connect
+        if ( target_thread == tid )
+        {
+          assert( target );
+          single_connect_( snode_id, *target, target_thread, synced_rng );
+        }
+
+        // if source is local: connect
+        if ( source_thread == tid )
+        {
+          assert( source );
+          single_connect_( ( *tnode_id ).node_id, *source, source_thread, synced_rng );
+        }
+
+        ++i;
+      }
     }
   }
 }
