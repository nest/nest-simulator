--- conflicted
+++ resolved
@@ -49,11 +49,7 @@
             "correlation_detector": ["delta_tau"],
             "correlomatrix_detector": ["delta_tau"],
             "correlospinmatrix_detector": ["delta_tau"],
-<<<<<<< HEAD
             "noise_generator":  ["dt"],
-=======
-            "noise_generator": ["dt"],
->>>>>>> 260f4b00
         }
 
         # Generate a dictionary of reference values for each model.
@@ -63,7 +59,7 @@
                 continue
             try:
                 reference[model] = nest.GetDefaults(model)
-            except nest.kernel.NESTError:
+            except nest.NESTError:
                 # If we can't get the defaults, we ignore the model.
                 pass
 
@@ -110,7 +106,7 @@
 
     def _assert_ticbase_change_raises_and_reset(self, after_call):
         """Assert that changing tic-base raises a NESTError, and reset the kernel"""
-        with self.assertRaises(nest.kernel.NESTError, msg=f'after calling "{after_call}"'):
+        with self.assertRaises(nest.NESTError, msg=f'after calling "{after_call}"'):
             # For co-dependent properties, we use `set()` instead of kernel attributes
             nest.set(resolution=0.5, tics_per_ms=1500.0)
         nest.ResetKernel()
