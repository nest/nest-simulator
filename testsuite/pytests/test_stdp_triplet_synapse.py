--- conflicted
+++ resolved
@@ -114,17 +114,11 @@
         """Check that exceptions are thrown when setting bad parameters."""
 
         def setupProperty(property):
-<<<<<<< HEAD
             nest.reset_projection_collection()
             bad_syn_spec = self.syn_spec.clone()
             bad_syn_spec.specs.update(property)
             nest.Connect(nest.AllToAll(self.pre_neuron, self.post_neuron, syn_spec=bad_syn_spec))
             nest.BuildNetwork()
-=======
-            bad_syn_spec = self.syn_spec.copy()
-            bad_syn_spec.update(property)
-            nest.Connect(self.pre_neuron, self.post_neuron, syn_spec=bad_syn_spec)
->>>>>>> f2623eb7
 
         def badPropertyWith(content, parameters):
             msg = "BadProperty(.+)" + content
