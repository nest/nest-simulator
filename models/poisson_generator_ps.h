/*
 *  poisson_generator_ps.h
 *
 *  This file is part of NEST.
 *
 *  Copyright (C) 2004 The NEST Initiative
 *
 *  NEST is free software: you can redistribute it and/or modify
 *  it under the terms of the GNU General Public License as published by
 *  the Free Software Foundation, either version 2 of the License, or
 *  (at your option) any later version.
 *
 *  NEST is distributed in the hope that it will be useful,
 *  but WITHOUT ANY WARRANTY; without even the implied warranty of
 *  MERCHANTABILITY or FITNESS FOR A PARTICULAR PURPOSE.  See the
 *  GNU General Public License for more details.
 *
 *  You should have received a copy of the GNU General Public License
 *  along with NEST.  If not, see <http://www.gnu.org/licenses/>.
 *
 */

#ifndef POISSON_GENERATOR_PS_H
#define POISSON_GENERATOR_PS_H

// C++ includes:
#include <vector>

// Includes from nestkernel:
#include "connection.h"
#include "device_node.h"
#include "event.h"
#include "nest_timeconverter.h"
#include "nest_types.h"
#include "random_generators.h"
#include "stimulation_device.h"

namespace nest
{

/* BeginUserDocs: device, generator, precise

Short description
+++++++++++++++++

Simulated neuron firing with Poisson process statistics - precise
spike timing version with arbitrary dead times

Description
+++++++++++

The ``poisson_generator_ps`` simulates a neuron firing with Poisson
statistics (with dead time), that is, exponentially distributed interspike
intervals plus constant dead time, spike events have exact timing,
that is, they are not constrained to the simulation time grid.

.. note::
   This generator must be connected to all its targets using the
   same synapse model. Failure to do so will only be detected at
   runtime.

.. include:: ../models/stimulation_device.rst

rate
    Mean firing rate (spikes/s)

dead_time
    Minimal time between two spikes (ms)

Set parameters from a stimulation backend
~~~~~~~~~~~~~~~~~~~~~~~~~~~~~~~~~~~~~~~~~

The parameters in this stimulation device can be updated with input
coming from a stimulation backend. The data structure used for the
update holds one value for each of the parameters mentioned above.
The indexing is as follows:

 0. dead_time
 1. rate

Sends
+++++

SpikeEvent

See also
++++++++

poisson_generator, parrot_neuron_ps

EndUserDocs */

class poisson_generator_ps : public StimulationDevice
{

public:
  poisson_generator_ps();
  poisson_generator_ps( const poisson_generator_ps& );

  bool is_off_grid() const override;

  using Node::event_hook;

  port send_test_event( Node&, rport, synindex, bool ) override;

  void get_status( dictionary& ) const override;
  void set_status( const dictionary& ) override;

  void calibrate_time( const TimeConverter& tc ) override;

  StimulationDevice::Type get_type() const override;
  void set_data_from_stimulation_backend( std::vector< double >& input_param ) override;

private:
  void init_state_() override;
  void init_buffers_() override;
  void pre_run_hook() override;

  /**
   * Update state.
   * Update cannot send spikes directly, since we need to identify each
   * target to know the time of the most recent spike sent. Since target
   * information is in the Connectors, we send a DSSpikeEvent to all
   * targets, which is reflected to this->event_hook() with target
   * information.
   * @see event_hook, DSSpikeEvent
   */
  void update( Time const&, const long, const long ) override;

  /**
   * Send out spikes.
   * Called once per target to dispatch actual output spikes.
   * @param contains target information.
   */
  void event_hook( DSSpikeEvent& ) override;

  // ------------------------------------------------------------

  /**
   * Store independent parameters of the model.
   */
  struct Parameters_
  {
    double rate_;      //!< process rate [Hz]
    double dead_time_; //!< dead time [ms]

    /**
     * Number of targets.
     * This is a hidden parameter; must be placed in parameters,
     * even though it is an implementation detail, since it
     * concerns the connections and must not be affected by resets.
     */
    size_t num_targets_;

    Parameters_(); //!< Sets default parameter values

<<<<<<< HEAD
    void get( dictionary& ) const;             //!< Store current values in dictionary
    void set( const dictionary&, Node* node ); //!< Set values from dicitonary
=======
    void get( DictionaryDatum& ) const;             //!< Store current values in dictionary
    void set( const DictionaryDatum&, Node* node ); //!< Set values from dictionary
>>>>>>> f6d845a3
  };

  // ------------------------------------------------------------

  struct Buffers_
  {
    typedef std::pair< Time, double > SpikeTime;

    /**
     * Time of next spike represented as time stamp and offset, for each target.
     *   - first: time stamp
     *   - second: offset (<=0)
     * @note first == Time::neg_inf() marks that no spike has been generated yet
     *   and that an initial interval needs to be drawn.
     */
    std::vector< SpikeTime > next_spike_;
  };

  // ------------------------------------------------------------

  struct Variables_
  {
    double inv_rate_ms_;               //!< 1000.0 / Parameters_.rate_
    exponential_distribution exp_dev_; //!< random deviate generator

    /**
     * @name update-hook communication.
     * The following variables are used for direct communication from
     * update() to event_hook(). They rely on the fact that event_hook()
     * is called instantaneously from update().
     * Spikes are sent at times t that fulfill
     *
     *   t_min_active_ < t <= t_max_active_
     */
    //@{
    Time t_min_active_; //!< start of generator activity in slice
    Time t_max_active_; //!< end of generator activity in slice
    //@}
  };

  // ------------------------------------------------------------

  Parameters_ P_;
  Variables_ V_;
  Buffers_ B_;
};

inline port
poisson_generator_ps::send_test_event( Node& target, rport receptor_type, synindex syn_id, bool dummy_target )
{
  StimulationDevice::enforce_single_syn_type( syn_id );

  if ( dummy_target )
  {
    DSSpikeEvent e;
    e.set_sender( *this );
    return target.handles_test_event( e, receptor_type );
  }
  else
  {
    SpikeEvent e;
    e.set_sender( *this );
    const port p = target.handles_test_event( e, receptor_type );
    if ( p != invalid_port and not is_model_prototype() )
    {
      ++P_.num_targets_; // count number of targets
    }
    return p;
  }
}

inline void
poisson_generator_ps::get_status( dictionary& d ) const
{
  P_.get( d );
  StimulationDevice::get_status( d );
}

inline void
poisson_generator_ps::set_status( const dictionary& d )
{
  Parameters_ ptmp = P_; // temporary copy in case of errors
  ptmp.set( d, this );   // throws if BadProperty

  // If the rate is changed, the event_hook must handle the interval from
  // the rate change to the first subsequent spike.
  if ( d.known( names::rate ) )
  {
    B_.next_spike_.assign( P_.num_targets_, Buffers_::SpikeTime( Time::neg_inf(), 0 ) );
  }

  // We now know that ptmp is consistent. We do not write it back
  // to P_ before we are also sure that the properties to be set
  // in the parent class are internally consistent.
  StimulationDevice::set_status( d );

  // if we get here, temporaries contain consistent set of properties
  P_ = ptmp;
}

inline void
poisson_generator_ps::calibrate_time( const TimeConverter& tc )
{
  V_.t_min_active_ = tc.from_old_tics( V_.t_min_active_.get_tics() );
  V_.t_max_active_ = tc.from_old_tics( V_.t_max_active_.get_tics() );
}

inline bool
poisson_generator_ps::is_off_grid() const
{
  return true;
}

inline StimulationDevice::Type
poisson_generator_ps::get_type() const
{
  return StimulationDevice::Type::SPIKE_GENERATOR;
}

} // namespace

#endif // POISSON_GENERATOR_PS_H<|MERGE_RESOLUTION|>--- conflicted
+++ resolved
@@ -154,13 +154,8 @@
 
     Parameters_(); //!< Sets default parameter values
 
-<<<<<<< HEAD
     void get( dictionary& ) const;             //!< Store current values in dictionary
-    void set( const dictionary&, Node* node ); //!< Set values from dicitonary
-=======
-    void get( DictionaryDatum& ) const;             //!< Store current values in dictionary
-    void set( const DictionaryDatum&, Node* node ); //!< Set values from dictionary
->>>>>>> f6d845a3
+    void set( const dictionary&, Node* node ); //!< Set values from dictionary
   };
 
   // ------------------------------------------------------------
