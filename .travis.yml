
# .travis.yaml
#
# This file is part of NEST.
#
# Copyright (C) 2004 The NEST Initiative
#
# NEST is free software: you can redistribute it and/or modify
# it under the terms of the GNU General Public License as published by
# the Free Software Foundation, either version 2 of the License, or
# (at your option) any later version.
#
# NEST is distributed in the hope that it will be useful,
# but WITHOUT ANY WARRANTY; without even the implied warranty of
# MERCHANTABILITY or FITNESS FOR A PARTICULAR PURPOSE.  See the
# GNU General Public License for more details.
#
# You should have received a copy of the GNU General Public License
# along with NEST.  If not, see <http://www.gnu.org/licenses/>.


# This is the Travis CI top-level script to setup and run the NEST
# build and test environment.

language: python

# Using the Sudo-enabled Ubuntu Trusty (14.04 LTS).
sudo: required
dist: trusty

stages:
   - Staticcheck
   - MPI-Threading-Python
   - Python-Full-build
   - GCC8Clang7
   - OsX

# list of build stages to run. Stages with the same name get run in parallel.

jobs:
  include:
    - stage: Staticcheck
      python: 3.4.4
<<<<<<< HEAD
      env: xTHREADING=0 xMPI=0 xGSL=0 xLIBNEUROSIM=0 xLTDL=0 xREADLINE=0 xPYTHON=0 xMUSIC=0 xSTATIC_ANALYSIS=1 xRUN_TESTSUITE=0 CACHE_NAME=JOB   # only static code analysis
=======
      env: xTHREADING=0 xMPI=0 xGSL=0 xLIBNEUROSIM=0 xLTDL=0 xREADLINE=0 xPYTHON=0 xMUSIC=0 xSTATIC_ANALYSIS=1 xRUN_BUILD_AND_TESTSUITE=0 CACHE_NAME=JOB   # only static code analysis
>>>>>>> 2ab8341e
    - stage: MPI-Threading-Python
      python: 3.4.4
      env: xTHREADING=0 xMPI=1 xGSL=0 xLIBNEUROSIM=0 xLTDL=1 xREADLINE=1 xPYTHON=0 xMUSIC=0 xSTATIC_ANALYSIS=0 xRUN_BUILD_AND_TESTSUITE=1 CACHE_NAME=JOB   # only MPI
    - stage: MPI-Threading-Python
      python: 3.4.4
      env: xTHREADING=1 xMPI=0 xGSL=0 xLIBNEUROSIM=0 xLTDL=1 xREADLINE=1 xPYTHON=0 xMUSIC=0 xSTATIC_ANALYSIS=0 xRUN_BUILD_AND_TESTSUITE=1 CACHE_NAME=JOB   # only threading 
    - stage: MPI-Threading-Python
      python: 3.4.4
      env: xTHREADING=1 xMPI=0 xGSL=0 xLIBNEUROSIM=0 xLTDL=0 xREADLINE=0 xPYTHON=1 xMUSIC=0 xSTATIC_ANALYSIS=0 xRUN_BUILD_AND_TESTSUITE=1 CACHE_NAME=JOB   # Python & Threading
    - stage: MPI-Threading-Python
      python: 3.4.4
      env: xTHREADING=0 xMPI=1 xGSL=0 xLIBNEUROSIM=0 xLTDL=0 xREADLINE=0 xPYTHON=1 xMUSIC=0 xSTATIC_ANALYSIS=0 xRUN_BUILD_AND_TESTSUITE=1 CACHE_NAME=JOB   # Python & MPI
    - stage: MPI-Threading-Python
      python: 3.4.4
      env: xTHREADING=0 xMPI=0 xGSL=0 xLIBNEUROSIM=0 xLTDL=0 xREADLINE=0 xPYTHON=1 xMUSIC=0 xSTATIC_ANALYSIS=0 xRUN_BUILD_AND_TESTSUITE=1 CACHE_NAME=JOB   # only Python
    - stage: Python-Full-build
      python: 3.4.4
      env: xTHREADING=1 xMPI=1 xGSL=1 xLIBNEUROSIM=1 xLTDL=1 xREADLINE=1 xPYTHON=1 xMUSIC=1 xSTATIC_ANALYSIS=0 xRUN_BUILD_AND_TESTSUITE=1 CACHE_NAME=JOB   # full
    - stage: Python-Full-build
      python: 2.7.13
      env: xTHREADING=1 xMPI=1 xGSL=1 xLIBNEUROSIM=1 xLTDL=1 xREADLINE=1 xPYTHON=1 xMUSIC=1 xSTATIC_ANALYSIS=0 xRUN_BUILD_AND_TESTSUITE=1 CACHE_NAME=JOB   # full
    - stage: GCC8Clang7
      language: cpp
      env: MATRIX_EVAL="CC=gcc-8 && CXX=g++-8"
    - stage: GCC8Clang7
      language: cpp
      env: MATRIX_EVAL="CC=clang-7 && CXX=clang++-7"
    - stage: OsX
      os: osx
      osx_image: xcode10.2
      language: generic
      env: xTHREADING=1 xMPI=0 xGSL=1 xLIBNEUROSIM=0 xLTDL=1 xREADLINE=1 xPYTHON=1 xMUSIC=0 xSTATIC_ANALYSIS=0 xRUN_BUILD_AND_TESTSUITE=1 CACHE_NAME=JOB   # Without MUSIC, MPI and Libneurosim
    
#https://docs.travis-ci.com/user/installing-dependencies#Installing-Packages-with-the-APT-Addon
addons:
   apt:
    sources:
     - r-packages-trusty
     - ubuntu-toolchain-r-test
     - llvm-toolchain-trusty-7
    packages:
     - g++-8
     - clang-7
     - build-essential
     - cmake
     - libltdl-dev
     - libreadline6-dev
     - libncurses5-dev 
     - libgsl0-dev
     - python-all-dev
     - ipython
     - pkg-config
     - openmpi-bin
     - libopenmpi-dev
     - python-nose
     - libpcre3
     - libpcre3-dev
     - llvm-3.6-dev
     - jq
     - pep8
     - libboost-filesystem-dev
     - libboost-regex-dev
     - libboost-wave-dev
     - libboost-python-dev
     - libboost-program-options-dev
     - libboost-test-dev
     - python-mpi4py
cache:
   directory:
     - $HOME/.cache

before_install:
   - export SOURCEDIR=$PWD
   - |
<<<<<<< HEAD
     if [[ "$xSTATIC_ANALYSIS" == "0" ]]; then
=======
     if [ "$xRUN_BUILD_AND_TESTSUITE" = "1" ]; then
>>>>>>> 2ab8341e
         echo "+ + + + + + + + + + + + + + + + + + + + + + + + + + + + + + + + + + + + + + + +"
         echo "+         P R E P A R E   N E S T   B U I L D   E N V I R O N M E N T         +"
         echo "+ + + + + + + + + + + + + + + + + + + + + + + + + + + + + + + + + + + + + + + +"
         echo ${MATRIX_EVAL}
         eval "${MATRIX_EVAL}"
         cp extras/install_music.sh extras/install_csa-libneurosim.sh $HOME
         cd $HOME/build
         echo $PATH
         # Upgrade pip and setuptools
<<<<<<< HEAD
         if [[ $TRAVIS_BUILD_STAGE_NAME == "Gcc8clang7" ]]; then pyenv global 3.6.3; fi
         if [[ "$TRAVIS_OS_NAME" == "osx" ]]; then brew --version; brew update; brew tap brewsci/science; brew tap brewsci/bio; brew install coreutils gsl open-mpi automake autoconf libtool; fi
=======
         if [ $TRAVIS_BUILD_STAGE_NAME = "Gcc8clang7" ]; then pyenv global 3.6.3; fi
         if [ "$TRAVIS_OS_NAME" = "osx" ]; then brew --version; brew update; brew tap brewsci/science; brew tap brewsci/bio; brew install coreutils gsl open-mpi automake autoconf libtool; fi
>>>>>>> 2ab8341e
         pip install -U pip
         pip install -U setuptools
         # Installing additional packages using pip as they only have
         # outdated versions in the Travis package whitelist.
         # terminaltables is required by parse_travis_log.py to create
         # the build summary.
         pip install cython scipy matplotlib terminaltables
         pip install numpy==1.13.3
<<<<<<< HEAD
      fi

install:
   - |
     if [[ "$xSTATIC_ANALYSIS" == "0" ]]; then
=======
     fi

install:
   - |
     if [ "$xRUN_BUILD_AND_TESTSUITE" = "1" ]; then
>>>>>>> 2ab8341e
         which cython
         cython --version
         which python
         python --version
         which pip
         pip list
<<<<<<< HEAD
         if [[ "$TRAVIS_OS_NAME" == "linux" ]]; then which nosetests; nosetests --version; nosetests --plugins; fi
=======
         if [ "$TRAVIS_OS_NAME" = "linux" ]; then which nosetests; nosetests --version; nosetests --plugins; fi
>>>>>>> 2ab8341e
         which cmake
         cmake --version
         echo ${CC}
         echo ${CXX}
     fi

before_script:
   # Change directory back to the NEST source code directory.
   - cd $SOURCEDIR
   - chmod +x extras/travis_build.sh

script:
   - set -o pipefail
   - ./extras/travis_build.sh 2>&1 | tee travis_build.sh.log
<<<<<<< HEAD
   - if [ "$xSTATIC_ANALYSIS" == "0" ]; then
=======
   - |
     if [ "$xRUN_BUILD_AND_TESTSUITE" = "1" ]; then
>>>>>>> 2ab8341e
        python extras/parse_travis_log.py travis_build.sh.log ;
     fi

before_deploy:
   - cd $TRAVIS_BUILD_DIR/build
   - tar -zcvf reports.tar.gz ./reports
   - tar -zcvf docs.tar.gz $TRAVIS_BUILD_DIR/result/share/doc/nest/*.*
   - mkdir -p $TRAVIS_BUILD_DIR/build/artefacts_upload
   - mv docs.tar.gz $TRAVIS_BUILD_DIR/build/artefacts_upload
   - mv reports.tar.gz $TRAVIS_BUILD_DIR/build/artefacts_upload

# S3 Deployment (Uploading the Travis CI build artefacts to Amazon S3).
deploy:
  provider: s3
  access_key_id:
    secure: $ARTIFACTS_KEY
  secret_access_key:
    secure: $ARTIFACTS_SECRET
  bucket: "nest-travis-artefacts"
  region: eu-central-1
  skip_cleanup: true
  on:
    repo: nest/nest-simulator
    branch: master
  local-dir: "$TRAVIS_BUILD_DIR/build/artefacts_upload"
  upload-dir: "$TRAVIS_REPO_SLUG/$TRAVIS_BUILD_NUMBER/$TRAVIS_JOB_NUMBER"
  acl: bucket_owner_full_control
<|MERGE_RESOLUTION|>--- conflicted
+++ resolved
@@ -41,11 +41,7 @@
   include:
     - stage: Staticcheck
       python: 3.4.4
-<<<<<<< HEAD
-      env: xTHREADING=0 xMPI=0 xGSL=0 xLIBNEUROSIM=0 xLTDL=0 xREADLINE=0 xPYTHON=0 xMUSIC=0 xSTATIC_ANALYSIS=1 xRUN_TESTSUITE=0 CACHE_NAME=JOB   # only static code analysis
-=======
       env: xTHREADING=0 xMPI=0 xGSL=0 xLIBNEUROSIM=0 xLTDL=0 xREADLINE=0 xPYTHON=0 xMUSIC=0 xSTATIC_ANALYSIS=1 xRUN_BUILD_AND_TESTSUITE=0 CACHE_NAME=JOB   # only static code analysis
->>>>>>> 2ab8341e
     - stage: MPI-Threading-Python
       python: 3.4.4
       env: xTHREADING=0 xMPI=1 xGSL=0 xLIBNEUROSIM=0 xLTDL=1 xREADLINE=1 xPYTHON=0 xMUSIC=0 xSTATIC_ANALYSIS=0 xRUN_BUILD_AND_TESTSUITE=1 CACHE_NAME=JOB   # only MPI
@@ -120,11 +116,7 @@
 before_install:
    - export SOURCEDIR=$PWD
    - |
-<<<<<<< HEAD
-     if [[ "$xSTATIC_ANALYSIS" == "0" ]]; then
-=======
      if [ "$xRUN_BUILD_AND_TESTSUITE" = "1" ]; then
->>>>>>> 2ab8341e
          echo "+ + + + + + + + + + + + + + + + + + + + + + + + + + + + + + + + + + + + + + + +"
          echo "+         P R E P A R E   N E S T   B U I L D   E N V I R O N M E N T         +"
          echo "+ + + + + + + + + + + + + + + + + + + + + + + + + + + + + + + + + + + + + + + +"
@@ -134,13 +126,8 @@
          cd $HOME/build
          echo $PATH
          # Upgrade pip and setuptools
-<<<<<<< HEAD
-         if [[ $TRAVIS_BUILD_STAGE_NAME == "Gcc8clang7" ]]; then pyenv global 3.6.3; fi
-         if [[ "$TRAVIS_OS_NAME" == "osx" ]]; then brew --version; brew update; brew tap brewsci/science; brew tap brewsci/bio; brew install coreutils gsl open-mpi automake autoconf libtool; fi
-=======
          if [ $TRAVIS_BUILD_STAGE_NAME = "Gcc8clang7" ]; then pyenv global 3.6.3; fi
          if [ "$TRAVIS_OS_NAME" = "osx" ]; then brew --version; brew update; brew tap brewsci/science; brew tap brewsci/bio; brew install coreutils gsl open-mpi automake autoconf libtool; fi
->>>>>>> 2ab8341e
          pip install -U pip
          pip install -U setuptools
          # Installing additional packages using pip as they only have
@@ -149,30 +136,18 @@
          # the build summary.
          pip install cython scipy matplotlib terminaltables
          pip install numpy==1.13.3
-<<<<<<< HEAD
-      fi
-
-install:
-   - |
-     if [[ "$xSTATIC_ANALYSIS" == "0" ]]; then
-=======
      fi
 
 install:
    - |
      if [ "$xRUN_BUILD_AND_TESTSUITE" = "1" ]; then
->>>>>>> 2ab8341e
          which cython
          cython --version
          which python
          python --version
          which pip
          pip list
-<<<<<<< HEAD
-         if [[ "$TRAVIS_OS_NAME" == "linux" ]]; then which nosetests; nosetests --version; nosetests --plugins; fi
-=======
          if [ "$TRAVIS_OS_NAME" = "linux" ]; then which nosetests; nosetests --version; nosetests --plugins; fi
->>>>>>> 2ab8341e
          which cmake
          cmake --version
          echo ${CC}
@@ -187,12 +162,8 @@
 script:
    - set -o pipefail
    - ./extras/travis_build.sh 2>&1 | tee travis_build.sh.log
-<<<<<<< HEAD
-   - if [ "$xSTATIC_ANALYSIS" == "0" ]; then
-=======
    - |
      if [ "$xRUN_BUILD_AND_TESTSUITE" = "1" ]; then
->>>>>>> 2ab8341e
         python extras/parse_travis_log.py travis_build.sh.log ;
      fi
 
