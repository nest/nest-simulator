--- conflicted
+++ resolved
@@ -119,8 +119,6 @@
 void
 nest::gif_psc_exp::Parameters_::set( const dictionary& d, Node* node )
 {
-<<<<<<< HEAD
-
   update_value_param( d, names::I_e, I_e_, node );
   update_value_param( d, names::E_L, E_L_, node );
   update_value_param( d, names::g_L, g_L_, node );
@@ -128,15 +126,6 @@
   update_value_param( d, names::V_reset, V_reset_, node );
   update_value_param( d, names::Delta_V, Delta_V_, node );
   update_value_param( d, names::V_T_star, V_T_star_, node );
-=======
-  updateValueParam< double >( d, names::I_e, I_e_, node );
-  updateValueParam< double >( d, names::E_L, E_L_, node );
-  updateValueParam< double >( d, names::g_L, g_L_, node );
-  updateValueParam< double >( d, names::C_m, c_m_, node );
-  updateValueParam< double >( d, names::V_reset, V_reset_, node );
-  updateValueParam< double >( d, names::Delta_V, Delta_V_, node );
-  updateValueParam< double >( d, names::V_T_star, V_T_star_, node );
->>>>>>> 6a907bf2
 
   if ( update_value_param( d, names::lambda_0, lambda_0_, node ) )
   {
