/*
 *  aeif_cond_exp.cpp
 *
 *  This file is part of NEST.
 *
 *  Copyright (C) 2004 The NEST Initiative
 *
 *  NEST is free software: you can redistribute it and/or modify
 *  it under the terms of the GNU General Public License as published by
 *  the Free Software Foundation, either version 2 of the License, or
 *  (at your option) any later version.
 *
 *  NEST is distributed in the hope that it will be useful,
 *  but WITHOUT ANY WARRANTY; without even the implied warranty of
 *  MERCHANTABILITY or FITNESS FOR A PARTICULAR PURPOSE.  See the
 *  GNU General Public License for more details.
 *
 *  You should have received a copy of the GNU General Public License
 *  along with NEST.  If not, see <http://www.gnu.org/licenses/>.
 *
 */

#include "aeif_cond_exp.h"

#ifdef HAVE_GSL

// C++ includes:
#include <cmath>
#include <cstdio>
#include <iostream>
#include <limits>

// Includes from libnestutil:
#include "dict_util.h"
#include "numerics.h"

// Includes from nestkernel:
#include "exceptions.h"
#include "kernel_manager.h"
#include "nest_names.h"
#include "universal_data_logger_impl.h"

// Includes from sli:
#include "dictutils.h"

/* ----------------------------------------------------------------
 * Recordables map
 * ---------------------------------------------------------------- */

nest::RecordablesMap< nest::aeif_cond_exp > nest::aeif_cond_exp::recordablesMap_;

namespace nest
{
/*
 * template specialization must be placed in namespace
 *
 * Override the create() method with one call to RecordablesMap::insert_()
 * for each quantity to be recorded.
 */
template <>
void
RecordablesMap< aeif_cond_exp >::create()
{
  // use standard names wherever you can for consistency!
  insert_( names::V_m, &aeif_cond_exp::get_y_elem_< aeif_cond_exp::State_::V_M > );
  insert_( names::g_ex, &aeif_cond_exp::get_y_elem_< aeif_cond_exp::State_::G_EXC > );
  insert_( names::g_in, &aeif_cond_exp::get_y_elem_< aeif_cond_exp::State_::G_INH > );
  insert_( names::w, &aeif_cond_exp::get_y_elem_< aeif_cond_exp::State_::W > );
}
}


extern "C" int
nest::aeif_cond_exp_dynamics( double, const double y[], double f[], void* pnode )
{
  // a shorthand
  typedef nest::aeif_cond_exp::State_ S;

  // get access to node so we can almost work as in a member function
  assert( pnode );
  const nest::aeif_cond_exp& node = *( reinterpret_cast< nest::aeif_cond_exp* >( pnode ) );

  const bool is_refractory = node.S_.r_ > 0;

  // y[] here is---and must be---the state vector supplied by the integrator,
  // not the state vector in the node, node.S_.y[].

  // The following code is verbose for the sake of clarity. We assume that a
  // good compiler will optimize the verbosity away ...

  // Clamp membrane potential to V_reset while refractory, otherwise bound
  // it to V_peak. Do not use V_.V_peak_ here, since that is set to V_th if
  // Delta_T == 0.
  const double& V = is_refractory ? node.P_.V_reset_ : std::min( y[ S::V_M ], node.P_.V_peak_ );
  // shorthand for the other state variables
  const double& g_ex = y[ S::G_EXC ];
  const double& g_in = y[ S::G_INH ];
  const double& w = y[ S::W ];

  const double I_syn_exc = g_ex * ( V - node.P_.E_ex );
  const double I_syn_inh = g_in * ( V - node.P_.E_in );

  double I_spike =
    node.P_.Delta_T == 0. ? 0. : ( node.P_.g_L * node.P_.Delta_T * std::exp( ( V - node.P_.V_th ) / node.P_.Delta_T ) );

  // limiting current due to exponential term -- prevent numerical instability in the integrator
<<<<<<< HEAD
  if ( node.P_.I_soma_max > 0 )
  {
    I_spike = std::min( I_spike, node.P_.I_soma_max );
    I_spike = std::max( I_spike, -node.P_.I_soma_max );
  }
=======
  I_spike = std::min( I_spike, node.P_.I_soma_max );
>>>>>>> 3ebea97b

  // dv/dt
  f[ S::V_M ] = is_refractory
    ? 0.
    : ( -node.P_.g_L * ( V - node.P_.E_L ) + I_spike - I_syn_exc - I_syn_inh - w + node.P_.I_e + node.B_.I_stim_ )
      / node.P_.C_m;

  f[ S::G_EXC ] = -g_ex / node.P_.tau_syn_ex; // Synaptic Conductance (nS)

  f[ S::G_INH ] = -g_in / node.P_.tau_syn_in; // Synaptic Conductance (nS)

  // Adaptation current w.
  f[ S::W ] = ( node.P_.a * ( V - node.P_.E_L ) - w ) / node.P_.tau_w;

  return GSL_SUCCESS;
}


/* ----------------------------------------------------------------
 * Default constructors defining default parameters and state
 * ---------------------------------------------------------------- */

nest::aeif_cond_exp::Parameters_::Parameters_()
  : V_peak_( 0.0 )    // mV
  , V_reset_( -60.0 ) // mV
  , t_ref_( 0.0 )     // ms
  , g_L( 30.0 )       // nS
  , C_m( 281.0 )      // pF
  , E_ex( 0.0 )       // mV
  , E_in( -85.0 )     // mV
  , E_L( -70.6 )      // mV
  , Delta_T( 2.0 )    // mV
  , tau_w( 144.0 )    // ms
  , a( 4.0 )          // nS
  , b( 80.5 )         // pA
  , V_th( -50.4 )     // mV
  , tau_syn_ex( 0.2 ) // ms
  , tau_syn_in( 2.0 ) // ms
  , I_soma_max( 0.0 ) // pA
  , I_e( 0.0 )        // pA
  , gsl_error_tol( 1e-6 )
{
}

nest::aeif_cond_exp::State_::State_( const Parameters_& p )
  : r_( 0 )
{
  y_[ 0 ] = p.E_L;
  for ( size_t i = 1; i < STATE_VEC_SIZE; ++i )
  {
    y_[ i ] = 0;
  }
}

nest::aeif_cond_exp::State_::State_( const State_& s )
  : r_( s.r_ )
{
  for ( size_t i = 0; i < STATE_VEC_SIZE; ++i )
  {
    y_[ i ] = s.y_[ i ];
  }
}

nest::aeif_cond_exp::State_&
nest::aeif_cond_exp::State_::operator=( const State_& s )
{
  r_ = s.r_;
  for ( size_t i = 0; i < STATE_VEC_SIZE; ++i )
  {
    y_[ i ] = s.y_[ i ];
  }
  return *this;
}

/* ----------------------------------------------------------------
 * Parameter and state extractions and manipulation functions
 * ---------------------------------------------------------------- */

void
nest::aeif_cond_exp::Parameters_::get( DictionaryDatum& d ) const
{
  def< double >( d, names::C_m, C_m );
  def< double >( d, names::V_th, V_th );
  def< double >( d, names::t_ref, t_ref_ );
  def< double >( d, names::g_L, g_L );
  def< double >( d, names::E_L, E_L );
  def< double >( d, names::V_reset, V_reset_ );
  def< double >( d, names::E_ex, E_ex );
  def< double >( d, names::E_in, E_in );
  def< double >( d, names::tau_syn_ex, tau_syn_ex );
  def< double >( d, names::tau_syn_in, tau_syn_in );
  def< double >( d, names::a, a );
  def< double >( d, names::b, b );
  def< double >( d, names::Delta_T, Delta_T );
  def< double >( d, names::tau_w, tau_w );
  def< double >( d, names::I_e, I_e );
  def< double >( d, names::I_soma_max, I_soma_max );
  def< double >( d, names::V_peak, V_peak_ );
  def< double >( d, names::gsl_error_tol, gsl_error_tol );
}

void
nest::aeif_cond_exp::Parameters_::set( const DictionaryDatum& d, Node* node )
{
  updateValueParam< double >( d, names::V_th, V_th, node );
  updateValueParam< double >( d, names::V_peak, V_peak_, node );
  updateValueParam< double >( d, names::t_ref, t_ref_, node );
  updateValueParam< double >( d, names::E_L, E_L, node );
  updateValueParam< double >( d, names::V_reset, V_reset_, node );
  updateValueParam< double >( d, names::E_ex, E_ex, node );
  updateValueParam< double >( d, names::E_in, E_in, node );
  updateValueParam< double >( d, names::C_m, C_m, node );
  updateValueParam< double >( d, names::g_L, g_L, node );
  updateValueParam< double >( d, names::I_soma_max, I_soma_max, node );

  updateValueParam< double >( d, names::tau_syn_ex, tau_syn_ex, node );
  updateValueParam< double >( d, names::tau_syn_in, tau_syn_in, node );

  updateValueParam< double >( d, names::a, a, node );
  updateValueParam< double >( d, names::b, b, node );
  updateValueParam< double >( d, names::Delta_T, Delta_T, node );
  updateValueParam< double >( d, names::tau_w, tau_w, node );

  updateValueParam< double >( d, names::I_e, I_e, node );

  updateValueParam< double >( d, names::gsl_error_tol, gsl_error_tol, node );

  if ( V_peak_ < V_th )
  {
    throw BadProperty( "V_peak >= V_th required." );
  }

  if ( Delta_T < 0. )
  {
    throw BadProperty( "Delta_T must be positive." );
  }
  else if ( Delta_T > 0. )
  {
    // check for possible numerical overflow with the exponential divergence at
    // spike time, keep a 1e20 margin for the subsequent calculations
    const double max_exp_arg = std::log( std::numeric_limits< double >::max() / 1e20 );
    if ( ( V_peak_ - V_th ) / Delta_T >= max_exp_arg )
    {
      throw BadProperty(
        "The current combination of V_peak, V_th and Delta_T"
        "will lead to numerical overflow at spike time; try"
        "for instance to increase Delta_T or to reduce V_peak"
        "to avoid this problem." );
    }
  }

  if ( V_reset_ >= V_peak_ )
  {
    throw BadProperty( "Ensure that: V_reset < V_peak ." );
  }

  if ( C_m <= 0 )
  {
    throw BadProperty( "Ensure that C_m >0" );
  }

  if ( t_ref_ < 0 )
  {
    throw BadProperty( "Refractory time cannot be negative." );
  }

  if ( tau_syn_ex <= 0 or tau_syn_in <= 0 or tau_w <= 0 )
  {
    throw BadProperty( "All time constants must be strictly positive." );
  }

  if ( I_soma_max < 0 )
  {
    throw BadProperty( "Maximum somatic current cannot be negative." );
  }

  if ( gsl_error_tol <= 0. )
  {
    throw BadProperty( "The gsl_error_tol must be strictly positive." );
  }
}

void
nest::aeif_cond_exp::State_::get( DictionaryDatum& d ) const
{
  def< double >( d, names::V_m, y_[ V_M ] );
  def< double >( d, names::g_ex, y_[ G_EXC ] );
  def< double >( d, names::g_in, y_[ G_INH ] );
  def< double >( d, names::w, y_[ W ] );
}

void
nest::aeif_cond_exp::State_::set( const DictionaryDatum& d, const Parameters_&, Node* node )
{
  updateValueParam< double >( d, names::V_m, y_[ V_M ], node );
  updateValueParam< double >( d, names::g_ex, y_[ G_EXC ], node );
  updateValueParam< double >( d, names::g_in, y_[ G_INH ], node );
  updateValueParam< double >( d, names::w, y_[ W ], node );
  if ( y_[ G_EXC ] < 0 or y_[ G_INH ] < 0 )
  {
    throw BadProperty( "Conductances must not be negative." );
  }
}

nest::aeif_cond_exp::Buffers_::Buffers_( aeif_cond_exp& n )
  : logger_( n )
  , s_( nullptr )
  , c_( nullptr )
  , e_( nullptr )
{
  // Initialization of the remaining members is deferred to
  // init_buffers_().
}

nest::aeif_cond_exp::Buffers_::Buffers_( const Buffers_&, aeif_cond_exp& n )
  : logger_( n )
  , s_( nullptr )
  , c_( nullptr )
  , e_( nullptr )
{
  // Initialization of the remaining members is deferred to
  // init_buffers_().
}

/* ----------------------------------------------------------------
 * Default and copy constructor for node, and destructor
 * ---------------------------------------------------------------- */

nest::aeif_cond_exp::aeif_cond_exp()
  : ArchivingNode()
  , P_()
  , S_( P_ )
  , B_( *this )
{
  recordablesMap_.create();
}

nest::aeif_cond_exp::aeif_cond_exp( const aeif_cond_exp& n )
  : ArchivingNode( n )
  , P_( n.P_ )
  , S_( n.S_ )
  , B_( n.B_, *this )
{
}

nest::aeif_cond_exp::~aeif_cond_exp()
{
  // GSL structs may not have been allocated, so we need to protect destruction
  if ( B_.s_ )
  {
    gsl_odeiv_step_free( B_.s_ );
  }
  if ( B_.c_ )
  {
    gsl_odeiv_control_free( B_.c_ );
  }
  if ( B_.e_ )
  {
    gsl_odeiv_evolve_free( B_.e_ );
  }
}

/* ----------------------------------------------------------------
 * Node initialization functions
 * ---------------------------------------------------------------- */

void
nest::aeif_cond_exp::init_buffers_()
{
  B_.spike_exc_.clear(); // includes resize
  B_.spike_inh_.clear(); // includes resize
  B_.currents_.clear();  // includes resize
  ArchivingNode::clear_history();

  B_.logger_.reset();

  B_.step_ = Time::get_resolution().get_ms();

  // We must integrate this model with high-precision to obtain decent results
  B_.IntegrationStep_ = std::min( 0.01, B_.step_ );

  if ( not B_.s_ )
  {
    B_.s_ = gsl_odeiv_step_alloc( gsl_odeiv_step_rkf45, State_::STATE_VEC_SIZE );
  }
  else
  {
    gsl_odeiv_step_reset( B_.s_ );
  }

  if ( not B_.c_ )
  {
    B_.c_ = gsl_odeiv_control_yp_new( P_.gsl_error_tol, P_.gsl_error_tol );
  }
  else
  {
    gsl_odeiv_control_init( B_.c_, P_.gsl_error_tol, P_.gsl_error_tol, 0.0, 1.0 );
  }

  if ( not B_.e_ )
  {
    B_.e_ = gsl_odeiv_evolve_alloc( State_::STATE_VEC_SIZE );
  }
  else
  {
    gsl_odeiv_evolve_reset( B_.e_ );
  }

  B_.sys_.jacobian = nullptr;
  B_.sys_.dimension = State_::STATE_VEC_SIZE;
  B_.sys_.params = reinterpret_cast< void* >( this );
  B_.sys_.function = aeif_cond_exp_dynamics;

  B_.I_stim_ = 0.0;
}

void
nest::aeif_cond_exp::pre_run_hook()
{
  // ensures initialization in case mm connected after Simulate
  B_.logger_.init();

  // set the right threshold and GSL function depending on Delta_T
  if ( P_.Delta_T > 0. )
  {
    V_.V_peak = P_.V_peak_;
  }
  else
  {
    V_.V_peak = P_.V_th; // same as IAF dynamics for spikes if Delta_T == 0.
  }

  V_.refractory_counts_ = Time( Time::ms( P_.t_ref_ ) ).get_steps();
}

/* ----------------------------------------------------------------
 * Update and spike handling functions
 * ---------------------------------------------------------------- */

void
nest::aeif_cond_exp::update( const Time& origin, const long from, const long to )
{
  assert( State_::V_M == 0 );

  for ( long lag = from; lag < to; ++lag )
  {
    double t = 0.0;

    // numerical integration with adaptive step size control:
    // ------------------------------------------------------
    // gsl_odeiv_evolve_apply performs only a single numerical
    // integration step, starting from t and bounded by step;
    // the while-loop ensures integration over the whole simulation
    // step (0, step] if more than one integration step is needed due
    // to a small integration step size;
    // note that (t+IntegrationStep > step) leads to integration over
    // (t, step] and afterwards setting t to step, but it does not
    // enforce setting IntegrationStep to step-t
    while ( t < B_.step_ )
    {
      const int status = gsl_odeiv_evolve_apply( B_.e_,
        B_.c_,
        B_.s_,
        &B_.sys_,             // system of ODE
        &t,                   // from t
        B_.step_,             // to t <= step
        &B_.IntegrationStep_, // integration step size
        S_.y_ );              // neuronal state
      if ( status != GSL_SUCCESS )
      {
        throw GSLSolverFailure( get_name(), status );
      }

      // check for unreasonable values; we allow V_M to explode
      if ( S_.y_[ State_::V_M ] < -1e3 or S_.y_[ State_::W ] < -1e6 or S_.y_[ State_::W ] > 1e6 )
      {
        throw NumericalInstability( get_name() );
      }

      // spikes are handled inside the while-loop
      // due to spike-driven adaptation
      if ( S_.r_ > 0 )
      {
        S_.y_[ State_::V_M ] = P_.V_reset_;
      }
      else if ( S_.y_[ State_::V_M ] >= V_.V_peak )
      {
        S_.y_[ State_::V_M ] = P_.V_reset_;
        S_.y_[ State_::W ] += P_.b; // spike-driven adaptation

        /* Initialize refractory step counter.
         * - We need to add 1 to compensate for count-down immediately after
         *   while loop.
         * - If neuron has no refractory time, set to 0 to avoid refractory
         *   artifact inside while loop.
         */
        S_.r_ = V_.refractory_counts_ > 0 ? V_.refractory_counts_ + 1 : 0;

        set_spiketime( Time::step( origin.get_steps() + lag + 1 ) );
        SpikeEvent se;
        kernel().event_delivery_manager.send( *this, se, lag );
      }
    }

    // decrement refractory count
    if ( S_.r_ > 0 )
    {
      --S_.r_;
    }

    // apply spikes
    S_.y_[ State_::G_EXC ] += B_.spike_exc_.get_value( lag );
    S_.y_[ State_::G_INH ] += B_.spike_inh_.get_value( lag );

    // set new input current
    B_.I_stim_ = B_.currents_.get_value( lag );

    // log state data
    B_.logger_.record_data( origin.get_steps() + lag );
  }
}

void
nest::aeif_cond_exp::handle( SpikeEvent& e )
{
  assert( e.get_delay_steps() > 0 );

  if ( e.get_weight() > 0.0 )
  {
    B_.spike_exc_.add_value( e.get_rel_delivery_steps( kernel().simulation_manager.get_slice_origin() ),
      e.get_weight() * e.get_multiplicity() );
  }
  else
  {
    B_.spike_inh_.add_value( e.get_rel_delivery_steps( kernel().simulation_manager.get_slice_origin() ),
      -e.get_weight() * e.get_multiplicity() );
  }
}

void
nest::aeif_cond_exp::handle( CurrentEvent& e )
{
  assert( e.get_delay_steps() > 0 );

  const double c = e.get_current();
  const double w = e.get_weight();

  B_.currents_.add_value( e.get_rel_delivery_steps( kernel().simulation_manager.get_slice_origin() ), w * c );
}

void
nest::aeif_cond_exp::handle( DataLoggingRequest& e )
{
  B_.logger_.handle( e );
}

#endif // HAVE_GSL<|MERGE_RESOLUTION|>--- conflicted
+++ resolved
@@ -104,15 +104,7 @@
     node.P_.Delta_T == 0. ? 0. : ( node.P_.g_L * node.P_.Delta_T * std::exp( ( V - node.P_.V_th ) / node.P_.Delta_T ) );
 
   // limiting current due to exponential term -- prevent numerical instability in the integrator
-<<<<<<< HEAD
-  if ( node.P_.I_soma_max > 0 )
-  {
-    I_spike = std::min( I_spike, node.P_.I_soma_max );
-    I_spike = std::max( I_spike, -node.P_.I_soma_max );
-  }
-=======
   I_spike = std::min( I_spike, node.P_.I_soma_max );
->>>>>>> 3ebea97b
 
   // dv/dt
   f[ S::V_M ] = is_refractory
