/*
 *  random_manager.h
 *
 *  This file is part of NEST.
 *
 *  Copyright (C) 2004 The NEST Initiative
 *
 *  NEST is free software: you can redistribute it and/or modify
 *  it under the terms of the GNU General Public License as published by
 *  the Free Software Foundation, either version 2 of the License, or
 *  (at your option) any later version.
 *
 *  NEST is distributed in the hope that it will be useful,
 *  but WITHOUT ANY WARRANTY; without even the implied warranty of
 *  MERCHANTABILITY or FITNESS FOR A PARTICULAR PURPOSE.  See the
 *  GNU General Public License for more details.
 *
 *  You should have received a copy of the GNU General Public License
 *  along with NEST.  If not, see <http://www.gnu.org/licenses/>.
 *
 */

#ifndef RANDOM_MANAGER_H
#define RANDOM_MANAGER_H

// Generated includes:
#include "config.h"

// C++ includes:
#include <string>
#include <vector>

// Includes from libnestutil:
#include "manager_interface.h"

// Includes from nestkernel:
#include "nest_types.h"
#include "random_generators.h"

namespace nest
{

/**
 * Manage the kernel's random number generators.
 *
 * This manager provides one random number generator per thread plus
 * the global RNG. It also handles selection of RNG type and seeding.
 */
class RandomManager : public ManagerInterface
{
public:
  RandomManager();
  ~RandomManager() override;

  /**
   * Register available RNG types, set default RNG type and create RNGs.
   */
<<<<<<< HEAD
  void initialize() override;
  void finalize() override;
  void change_number_of_threads() override;
  void set_status( const dictionary& ) override;
  void get_status( dictionary& ) override;
=======
  void initialize( const bool ) override;
  void finalize( const bool ) override;
  void set_status( const DictionaryDatum& ) override;
  void get_status( DictionaryDatum& ) override;
>>>>>>> c201d671

  /**
   * Get rank-synchronized random number generator.
   *
   * The rank-synchronized generator provides identical random number
   * sequences on all MPI ranks. It may be used only by the master thread
   * on each rank and must be used in lock-step across all ranks. Synchronization
   * is checked by MPI exchange at certain points during a simulation.
   **/
  RngPtr get_rank_synced_rng() const;

  /**
   * Get VP-synchronized random number generator.
   *
   * The kernel maintains one instance of a synchronized random number generator
   * for each thread (and thus, across ranks, for each VP). The purpose of these
   * synchronized generators is to provide identical random number sequences on
   * each VP while VPs execute in parallel. All VPs (ie all threads on all ranks)
   * must use the generators in lock-step to maintain synchrony. Synchronization
   * is checked by MPI exchange at certain points during a simulation.
   *
   * @param tid ID of thread requesting generator
   **/
  RngPtr get_vp_synced_rng( size_t tid ) const;

  /**
   * Get VP-specific random number generator.
   *
   * Each VP (thread) can use this RNG freely and will receive an independent
   * random number sequence.
   */
  RngPtr get_vp_specific_rng( size_t tid ) const;

  /**
   * Confirm that rank- and thread-synchronized RNGs are in sync.
   *
   * @throws KernelException if RNGs are out of sync.
   */
  void check_rng_synchrony() const;

  /**
   * Register new random number generator type with manager.
   *
   * This allows NEST modules to add new RNG types.
   *
   * @param RNG_TYPE Class fulfilling requirements of C++ RNG.
   **/
  template < typename RNG_TYPE >
  void register_rng_type( const std::string& name );

private:
  /** Available RNG types. */
  std::map< std::string, BaseRandomGeneratorFactory* > rng_types_;

  /** Name of currently used RNG type. */
  std::string current_rng_type_;

  /** Base seed used when RNGs were last created. */
  std::uint32_t base_seed_;

  /** Random number generator synchronized across ranks. */
  RngPtr rank_synced_rng_;

  /** Random number generators synchronized across VPs. */
  std::vector< RngPtr > vp_synced_rngs_;

  /** Random number generators specific to VPs. */
  std::vector< RngPtr > vp_specific_rngs_;

  /** RNG type used by default. */
  static const std::string DEFAULT_RNG_TYPE_;

  /** Base seed used by default. */
  static const std::uint32_t DEFAULT_BASE_SEED_;

  /** Rank-synchronized seed-sequence initializer component. */
  static const std::uint32_t RANK_SYNCED_SEEDER_;

  /** Thread-synchronized seed-sequence initializer component. */
  static const std::uint32_t THREAD_SYNCED_SEEDER_;

  /** Thread-specific seed-sequence initializer component. */
  static const std::uint32_t THREAD_SPECIFIC_SEEDER_;
};

inline RngPtr
nest::RandomManager::get_rank_synced_rng() const
{
  return rank_synced_rng_;
}

inline RngPtr
nest::RandomManager::get_vp_synced_rng( size_t tid ) const
{
  assert( tid < static_cast< size_t >( vp_specific_rngs_.size() ) );
  return vp_synced_rngs_[ tid ];
}

inline RngPtr
nest::RandomManager::get_vp_specific_rng( size_t tid ) const
{
  assert( tid < static_cast< size_t >( vp_specific_rngs_.size() ) );
  return vp_specific_rngs_[ tid ];
}

} // namespace nest

#endif /* RANDOM_MANAGER_H */<|MERGE_RESOLUTION|>--- conflicted
+++ resolved
@@ -55,18 +55,10 @@
   /**
    * Register available RNG types, set default RNG type and create RNGs.
    */
-<<<<<<< HEAD
-  void initialize() override;
-  void finalize() override;
-  void change_number_of_threads() override;
+  void initialize( const bool ) override;
+  void finalize( const bool ) override;
   void set_status( const dictionary& ) override;
   void get_status( dictionary& ) override;
-=======
-  void initialize( const bool ) override;
-  void finalize( const bool ) override;
-  void set_status( const DictionaryDatum& ) override;
-  void get_status( DictionaryDatum& ) override;
->>>>>>> c201d671
 
   /**
    * Get rank-synchronized random number generator.
