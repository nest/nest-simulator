--- conflicted
+++ resolved
@@ -45,9 +45,6 @@
 {
 }
 
-<<<<<<< HEAD
-index
-=======
 size_t
 Event::retrieve_sender_node_id_from_source_table() const
 {
@@ -64,7 +61,6 @@
 }
 
 size_t
->>>>>>> b32a3a35
 Event::get_receiver_node_id() const
 {
   return receiver_->get_node_id();
@@ -153,9 +149,6 @@
 {
   receiver_->handle( *this );
 }
-<<<<<<< HEAD
-}
-=======
 
 void
 LearningSignalConnectionEvent::operator()()
@@ -169,5 +162,4 @@
   receiver_->handle( *this );
 }
 
-} // namespace nest
->>>>>>> b32a3a35
+} // namespace nest