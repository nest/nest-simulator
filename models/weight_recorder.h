--- conflicted
+++ resolved
@@ -100,13 +100,8 @@
     return true;
   }
 
-<<<<<<< HEAD
   std::string
-  get_element_type() const
-=======
-  Name
   get_element_type() const override
->>>>>>> 7bdb9963
   {
     return names::recorder;
   }
@@ -127,13 +122,8 @@
   Type get_type() const override;
   SignalType receives_signal() const override;
 
-<<<<<<< HEAD
-  void get_status( dictionary& ) const;
-  void set_status( const dictionary& );
-=======
-  void get_status( DictionaryDatum& ) const override;
-  void set_status( const DictionaryDatum& ) override;
->>>>>>> 7bdb9963
+  void get_status( dictionary& ) const override;
+  void set_status( const dictionary& ) override;
 
 private:
   void pre_run_hook() override;
@@ -141,19 +131,14 @@
 
   struct Parameters_
   {
-    NodeCollectionDatum senders_;
-    NodeCollectionDatum targets_;
+    NodeCollectionPTR senders_;
+    NodeCollectionPTR targets_;
 
     Parameters_();
     Parameters_( const Parameters_& ) = default;
-<<<<<<< HEAD
+    Parameters_& operator=( const Parameters_& ) = default;
     void get( dictionary& ) const;
     void set( const dictionary& );
-=======
-    Parameters_& operator=( const Parameters_& ) = default;
-    void get( DictionaryDatum& ) const;
-    void set( const DictionaryDatum& );
->>>>>>> 7bdb9963
   };
 
   Parameters_ P_;
