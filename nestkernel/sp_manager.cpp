/*
 *  sp_manager.cpp
 *
 *  This file is part of NEST.
 *
 *  Copyright (C) 2004 The NEST Initiative
 *
 *  NEST is free software: you can redistribute it and/or modify
 *  it under the terms of the GNU General Public License as published by
 *  the Free Software Foundation, either version 2 of the License, or
 *  (at your option) any later version.
 *
 *  NEST is distributed in the hope that it will be useful,
 *  but WITHOUT ANY WARRANTY; without even the implied warranty of
 *  MERCHANTABILITY or FITNESS FOR A PARTICULAR PURPOSE.  See the
 *  GNU General Public License for more details.
 *
 *  You should have received a copy of the GNU General Public License
 *  along with NEST.  If not, see <http://www.gnu.org/licenses/>.
 *
 */

/*
 * File:   sp_updater.cpp
 * Author: naveau
 *
 * Created on November 26, 2013, 2:28 PM
 */

#include "sp_manager.h"

// C++ includes:
#include <algorithm>

// Includes from nestkernel:
#include "conn_builder.h"
#include "conn_parameter.h"
#include "connector_base.h"
#include "connector_model.h"
#include "kernel_manager.h"
#include "nest_names.h"

namespace nest
{

template < typename T >
void
print_vector( const std::vector< T >& vec )
{
  std::cout << "#######BEGIN############################\n";
  for ( typename std::vector< T >::const_iterator cit = vec.begin(); cit != vec.end(); ++cit )
  {
    std::cout << *cit << ", ";
  }
  std::cout << "########END############################\n";
}

SPManager::SPManager()
  : ManagerInterface()
  , structural_plasticity_update_interval_( 10000. )
  , structural_plasticity_enabled_( false )
  , sp_conn_builders_()
<<<<<<< HEAD
  , growthcurvedict_()
=======
>>>>>>> 7bdb9963
  , growthcurve_factories_()
  , growthcurvedict_( new Dictionary() )
{
}

SPManager::~SPManager()
{
  finalize();
}

void
SPManager::initialize()
{
  structural_plasticity_update_interval_ = 10000.;
  structural_plasticity_enabled_ = false;
}

void
SPManager::finalize()
{
  for ( std::vector< SPBuilder* >::const_iterator i = sp_conn_builders_.begin(); i != sp_conn_builders_.end(); i++ )
  {
    delete *i;
  }
  sp_conn_builders_.clear();
}

/*
 * Methods to retrieve data regarding structural plasticity variables
 */
void
SPManager::get_status( dictionary& d )
{
  dictionary sp_synapses;

  for ( std::vector< SPBuilder* >::const_iterator i = sp_conn_builders_.begin(); i != sp_conn_builders_.end(); i++ )
  {
<<<<<<< HEAD
    dictionary sp_synapse;
    sp_synapse[ names::pre_synaptic_element ] = ( *i )->get_pre_synaptic_element_name();
    sp_synapse[ names::post_synaptic_element ] = ( *i )->get_post_synaptic_element_name();
    sp_synapse[ names::synapse_model ] =
      kernel().model_manager.get_synapse_prototype( ( *i )->get_synapse_model(), 0 ).get_name();
=======
    sp_synapse = DictionaryDatum( new Dictionary() );
    def< std::string >( sp_synapse, names::pre_synaptic_element, ( *i )->get_pre_synaptic_element_name() );
    def< std::string >( sp_synapse, names::post_synaptic_element, ( *i )->get_post_synaptic_element_name() );
    def< std::string >( sp_synapse,
      names::synapse_model,
      kernel().model_manager.get_connection_model( ( *i )->get_synapse_model(), 0 ).get_name() );
>>>>>>> 7bdb9963
    std::stringstream syn_name;
    syn_name << "syn" << ( sp_conn_builders_.end() - i );
    sp_synapses[ syn_name.str() ] = sp_synapse;
  }

<<<<<<< HEAD
  d[ names::structural_plasticity_synapses ] = sp_synapses;
  d[ names::structural_plasticity_update_interval ] = structural_plasticity_update_interval_;
=======
  def< double >( d, names::structural_plasticity_update_interval, structural_plasticity_update_interval_ );

  ArrayDatum growth_curves;
  for ( auto const& element : *growthcurvedict_ )
  {
    growth_curves.push_back( new LiteralDatum( element.first ) );
  }
  def< ArrayDatum >( d, names::growth_curves, growth_curves );
>>>>>>> 7bdb9963
}

/**
 * Set status of synaptic plasticity variables: synaptic update interval,
 * synapses and synaptic elements.
 * @param d Dictionary containing the values to be set
 */
void
SPManager::set_status( const dictionary& d )
{
  if ( d.known( names::structural_plasticity_update_interval ) )
  {
    d.update_value< double >( names::structural_plasticity_update_interval, structural_plasticity_update_interval_ );
  }
  if ( not d.known( names::structural_plasticity_synapses ) )
  {
    return;
  } /*
     * Configure synapses model updated during the simulation.
     */
  Token synmodel;
  dictionary syn_specs;
  dictionary syn_spec;
  dictionary conn_spec;

  if ( d.known( names::allow_autapses ) )
  {
    conn_spec[ names::allow_autapses ] = d.get< bool >( names::allow_autapses );
  }
  if ( d.known( names::allow_multapses ) )
  {
    conn_spec[ names::allow_multapses ] = d.get< bool >( names::allow_multapses );
  }
  NodeCollectionPTR sources( new NodeCollectionPrimitive() );
  NodeCollectionPTR targets( new NodeCollectionPrimitive() );

  for ( std::vector< SPBuilder* >::const_iterator i = sp_conn_builders_.begin(); i != sp_conn_builders_.end(); i++ )
  {
    delete ( *i );
  }
  sp_conn_builders_.clear();
  d.update_value< dictionary >( names::structural_plasticity_synapses, syn_specs );
  for ( auto& kv_pair : syn_specs )
  {
    syn_spec = boost::any_cast< dictionary >( kv_pair.second );
    // We use a ConnBuilder with dummy values to check the synapse parameters
    SPBuilder* conn_builder = new SPBuilder( sources, targets, conn_spec, { syn_spec } );

    // check that the user defined the min and max delay properly, if the
    // default delay is not used.
    if ( not conn_builder->get_default_delay() and not kernel().connection_manager.get_user_set_delay_extrema() )
    {
      throw BadProperty(
        "Structural Plasticity: to use different delays for synapses you must "
        "specify the min and max delay in the kernel parameters." );
    }
    sp_conn_builders_.push_back( conn_builder );
  }
}

delay
SPManager::builder_min_delay() const
{
  delay min_delay = Time::pos_inf().get_steps();
  delay builder_delay = Time::pos_inf().get_steps();

  for ( std::vector< SPBuilder* >::const_iterator i = sp_conn_builders_.begin(); i != sp_conn_builders_.end(); i++ )
  {
    ( *i )->update_delay( builder_delay );
    min_delay = std::min( min_delay, builder_delay );
  }
  return min_delay;
}

delay
SPManager::builder_max_delay() const
{
  delay max_delay = Time::neg_inf().get_steps();
  delay builder_delay = Time::neg_inf().get_steps();

  for ( std::vector< SPBuilder* >::const_iterator i = sp_conn_builders_.begin(); i != sp_conn_builders_.end(); i++ )
  {
    ( *i )->update_delay( builder_delay );
    max_delay = std::max( max_delay, builder_delay );
  }
  return max_delay;
}

/**
 * Deletes synapses between a source and a target.
 * @param snode_id
 * @param target
 * @param target_thread
 * @param syn_id
 */
void
SPManager::disconnect( const index snode_id, Node* target, thread target_thread, const index syn_id )
{
  Node* const source = kernel().node_manager.get_node_or_proxy( snode_id );
  // normal nodes and devices with proxies
  if ( target->has_proxies() )
  {
    kernel().connection_manager.disconnect( target_thread, syn_id, snode_id, target->get_node_id() );
  }
  else if ( target->local_receiver() ) // normal devices
  {
    if ( source->is_proxy() )
    {
      return;
    }
    if ( ( source->get_thread() != target_thread ) and ( source->has_proxies() ) )
    {
      target_thread = source->get_thread();
      target = kernel().node_manager.get_node_or_proxy( target->get_node_id(), target_thread );
    }

    kernel().connection_manager.disconnect( target_thread, syn_id, snode_id, target->get_node_id() );
  }
  else // globally receiving devices iterate over all target threads
  {
    // we do not allow to connect a device to a global receiver at the moment
    if ( not source->has_proxies() )
    {
      return;
    }
    const thread n_threads = kernel().vp_manager.get_num_threads();
    for ( thread t = 0; t < n_threads; t++ )
    {
      target = kernel().node_manager.get_node_or_proxy( target->get_node_id(), t );
      target_thread = target->get_thread();
      kernel().connection_manager.disconnect( target_thread, syn_id, snode_id, target->get_node_id() );
    }
  }
}

/**
 * Obtains the right connection builder and performs a synapse deletion
 * according to the specified connection specs.
 * @param sources collection of sources
 * @param targets collection of targets
 * @param conn_spec disconnection specs. For now only all to all and one to one
 * rules are implemented.
 * @param syn_spec synapse specs
 */
void
SPManager::disconnect( NodeCollectionPTR sources,
  NodeCollectionPTR targets,
  dictionary& conn_spec,
  dictionary& syn_spec )
{
  if ( kernel().connection_manager.connections_have_changed() )
  {
#pragma omp parallel
    {
      const thread tid = kernel().vp_manager.get_thread_id();
      kernel().simulation_manager.update_connection_infrastructure( tid );
    }
  }

<<<<<<< HEAD
  ConnBuilder* cb = NULL;
  conn_spec.init_access_flags();
  syn_spec.init_access_flags();
=======
  ConnBuilder* cb = nullptr;
  conn_spec->clear_access_flags();
  syn_spec->clear_access_flags();
>>>>>>> 7bdb9963

  if ( not conn_spec.known( names::rule ) )
  {
    throw BadProperty( "Disconnection spec must contain disconnection rule." );
  }
  const std::string rule_name = conn_spec.get< std::string >( names::rule );

<<<<<<< HEAD
  if ( not kernel().connection_manager.get_connruledict().known( rule_name ) )
=======
  if ( not kernel().connection_manager.valid_connection_rule( rule_name ) )
>>>>>>> 7bdb9963
  {
    throw BadProperty( "Unknown connectivity rule: " + rule_name );
  }

  if ( not sp_conn_builders_.empty() )
  { // Implement a getter for sp_conn_builders_

    for ( std::vector< SPBuilder* >::const_iterator i = sp_conn_builders_.begin(); i != sp_conn_builders_.end(); i++ )
    {
<<<<<<< HEAD
      std::string synModel = syn_spec.get< std::string >( names::synapse_model );
      if ( ( *i )->get_synapse_model()
        == ( index )( kernel().model_manager.get_synapsedict().get< synindex >( synModel ) ) )
=======
      std::string synModel = getValue< std::string >( syn_spec, names::synapse_model );
      if ( ( *i )->get_synapse_model() == kernel().model_manager.get_synapse_model_id( synModel ) )
>>>>>>> 7bdb9963
      {
        cb = kernel().connection_manager.get_conn_builder( rule_name, sources, targets, conn_spec, { syn_spec } );
        cb->set_post_synaptic_element_name( ( *i )->get_post_synaptic_element_name() );
        cb->set_pre_synaptic_element_name( ( *i )->get_pre_synaptic_element_name() );
      }
    }
  }
  else
  {
    cb = kernel().connection_manager.get_conn_builder( rule_name, sources, targets, conn_spec, { syn_spec } );
  }
  assert( cb );

  // at this point, all entries in conn_spec and syn_spec have been checked
  conn_spec.all_entries_accessed( "Disconnect", "conn_spec" );
  syn_spec.all_entries_accessed( "Disconnect", "syn_spec" );

  // Set flag before calling cb->disconnect() in case exception is thrown after some connections have been removed.
  kernel().connection_manager.set_connections_have_changed();
  cb->disconnect();

  delete cb;
}

void
SPManager::update_structural_plasticity()
{
  for ( std::vector< SPBuilder* >::const_iterator i = sp_conn_builders_.begin(); i != sp_conn_builders_.end(); ++i )
  {
    update_structural_plasticity( ( *i ) );
  }
}

/**
 * Handles the general dynamic creation and deletion of synapses when
 * structural plasticity is enabled. Retrieves the number of available
 * synaptic elements to create new synapses. Retrieves the number of
 * deleted synaptic elements to delete already created synapses.
 * @param sp_builder The structural plasticity connection builder to use
 */
void
SPManager::update_structural_plasticity( SPBuilder* sp_builder )
{
  // Index of neurons having a vacant synaptic element
  std::vector< index > pre_vacant_id;  // pre synaptic elements (e.g Axon)
  std::vector< index > post_vacant_id; // postsynaptic element (e.g Den)
  std::vector< int > pre_vacant_n;     // number of synaptic elements
  std::vector< int > post_vacant_n;    // number of synaptic elements

  // Index of neuron deleting a synaptic element
  std::vector< index > pre_deleted_id, post_deleted_id;
  std::vector< int > pre_deleted_n, post_deleted_n;

  // Global vector for vacant and deleted synaptic element
  std::vector< index > pre_vacant_id_global, post_vacant_id_global;
  std::vector< int > pre_vacant_n_global, post_vacant_n_global;
  std::vector< index > pre_deleted_id_global, post_deleted_id_global;
  std::vector< int > pre_deleted_n_global, post_deleted_n_global;

  // Vector of displacements for communication
  std::vector< int > displacements;

  // Get pre synaptic elements data from global nodes
  get_synaptic_elements(
    sp_builder->get_pre_synaptic_element_name(), pre_vacant_id, pre_vacant_n, pre_deleted_id, pre_deleted_n );

  // Communicate the number of deleted pre-synaptic elements
  kernel().mpi_manager.communicate( pre_deleted_id, pre_deleted_id_global, displacements );
  kernel().mpi_manager.communicate( pre_deleted_n, pre_deleted_n_global, displacements );

  if ( pre_deleted_id_global.size() > 0 )
  {
    delete_synapses_from_pre( pre_deleted_id_global,
      pre_deleted_n_global,
      sp_builder->get_synapse_model(),
      sp_builder->get_pre_synaptic_element_name(),
      sp_builder->get_post_synaptic_element_name() );
    // update the number of synaptic elements
    get_synaptic_elements(
      sp_builder->get_pre_synaptic_element_name(), pre_vacant_id, pre_vacant_n, pre_deleted_id, pre_deleted_n );
  }
  // Get postsynaptic elements data from local nodes
  get_synaptic_elements(
    sp_builder->get_post_synaptic_element_name(), post_vacant_id, post_vacant_n, post_deleted_id, post_deleted_n );
  // Communicate the number of deleted postsynaptic elements
  kernel().mpi_manager.communicate( post_deleted_id, post_deleted_id_global, displacements );
  kernel().mpi_manager.communicate( post_deleted_n, post_deleted_n_global, displacements );

  if ( post_deleted_id_global.size() > 0 )
  {
    delete_synapses_from_post( post_deleted_id_global,
      post_deleted_n_global,
      sp_builder->get_synapse_model(),
      sp_builder->get_pre_synaptic_element_name(),
      sp_builder->get_post_synaptic_element_name() );
    get_synaptic_elements(
      sp_builder->get_pre_synaptic_element_name(), pre_vacant_id, pre_vacant_n, pre_deleted_id, pre_deleted_n );
    get_synaptic_elements(
      sp_builder->get_post_synaptic_element_name(), post_vacant_id, post_vacant_n, post_deleted_id, post_deleted_n );
  }

  // Communicate vacant elements
  kernel().mpi_manager.communicate( pre_vacant_id, pre_vacant_id_global, displacements );
  kernel().mpi_manager.communicate( pre_vacant_n, pre_vacant_n_global, displacements );
  kernel().mpi_manager.communicate( post_vacant_id, post_vacant_id_global, displacements );
  kernel().mpi_manager.communicate( post_vacant_n, post_vacant_n_global, displacements );

  bool synapses_created = false;
  if ( pre_vacant_id_global.size() > 0 and post_vacant_id_global.size() > 0 )
  {
    synapses_created = create_synapses(
      pre_vacant_id_global, pre_vacant_n_global, post_vacant_id_global, post_vacant_n_global, sp_builder );
  }
  if ( synapses_created or post_deleted_id.size() > 0 or pre_deleted_id.size() > 0 )
  {
    kernel().connection_manager.set_connections_have_changed();
  }
}

/**
 * Dynamic creation of synapses
 * @param pre_id source id
 * @param pre_n number of available synaptic elements in the pre node
 * @param post_id target id
 * @param post_n number of available synaptic elements in the post node
 * @param sp_conn_builder structural plasticity connection builder to use
 *
 * @return true if synapses are created
 */
bool
SPManager::create_synapses( std::vector< index >& pre_id,
  std::vector< int >& pre_n,
  std::vector< index >& post_id,
  std::vector< int >& post_n,
  SPBuilder* sp_conn_builder )
{
  std::vector< index > pre_id_rnd;
  std::vector< index > post_id_rnd;

  // shuffle the vacant element
  serialize_id( pre_id, pre_n, pre_id_rnd );
  serialize_id( post_id, post_n, post_id_rnd );

  // Shuffle only the largest vector
  if ( pre_id_rnd.size() > post_id_rnd.size() )
  {
    // we only shuffle the n first items,
    // where n is the number of postsynaptic elements
    global_shuffle( pre_id_rnd, post_id_rnd.size() );
    pre_id_rnd.resize( post_id_rnd.size() );
  }
  else
  {
    // we only shuffle the n first items,
    // where n is the number of pre synaptic elements
    global_shuffle( post_id_rnd, pre_id_rnd.size() );
    post_id_rnd.resize( pre_id_rnd.size() );
  }

  // create synapse
  sp_conn_builder->sp_connect( pre_id_rnd, post_id_rnd );

  return not pre_id_rnd.empty();
}

/**
 * Deletion of synapses due to the loss of a pre synaptic element. The
 * corresponding pre synaptic element will still remain available for a new
 * connection on the following updates in connectivity
 * @param pre_deleted_id Id of the node with the deleted pre synaptic element
 * @param pre_deleted_n number of deleted pre synaptic elements
 * @param synapse_model model name
 * @param se_pre_name pre synaptic element name
 * @param se_post_name postsynaptic element name
 */
void
SPManager::delete_synapses_from_pre( const std::vector< index >& pre_deleted_id,
  std::vector< int >& pre_deleted_n,
  const index synapse_model,
  const std::string& se_pre_name,
  const std::string& se_post_name )
{
  /*
   * Synapses deletion due to the loss of a pre-synaptic element need a
   * communication of the lists of target
   */

  // Connectivity
  std::vector< std::vector< index > > connectivity;
  std::vector< index > global_targets;
  std::vector< int > displacements;

  // iterators
  std::vector< std::vector< index > >::iterator connectivity_it;
  std::vector< index >::const_iterator id_it;
  std::vector< int >::iterator n_it;

  kernel().connection_manager.get_targets( pre_deleted_id, synapse_model, se_post_name, connectivity );

  id_it = pre_deleted_id.begin();
  n_it = pre_deleted_n.begin();
  connectivity_it = connectivity.begin();
  for ( ; id_it != pre_deleted_id.end() and n_it != pre_deleted_n.end(); id_it++, n_it++, connectivity_it++ )
  {
    // Communicate the list of targets
    kernel().mpi_manager.communicate( *connectivity_it, global_targets, displacements );
    // shuffle only the first n items, n is the number of deleted synaptic
    // elements
    if ( -( *n_it ) > static_cast< int >( global_targets.size() ) )
    {
      *n_it = -global_targets.size();
    }
    global_shuffle( global_targets, -( *n_it ) );

    for ( int i = 0; i < -( *n_it ); ++i ) // n is negative
    {
      delete_synapse( *id_it, global_targets[ i ], synapse_model, se_pre_name, se_post_name );
    }
  }
}

/**
 * Handles the deletion of synapses between source and target nodes. The
 * deletion is defined by the pre and postsynaptic elements and the synapse
 * type. Updates the number of connected synaptic elements in the source and
 * target.
 * @param snode_id source id
 * @param tnode_id target id
 * @param syn_id synapse type
 * @param se_pre_name name of the pre synaptic element
 * @param se_post_name name of the postsynaptic element
 */
void
SPManager::delete_synapse( const index snode_id,
  const index tnode_id,
  const long syn_id,
  const std::string se_pre_name,
  const std::string se_post_name )
{
  // get thread id
  const int tid = kernel().vp_manager.get_thread_id();
  if ( kernel().node_manager.is_local_node_id( snode_id ) )
  {
    Node* const source = kernel().node_manager.get_node_or_proxy( snode_id );
    const thread source_thread = source->get_thread();
    if ( tid == source_thread )
    {
      source->connect_synaptic_element( se_pre_name, -1 );
    }
  }

  if ( kernel().node_manager.is_local_node_id( tnode_id ) )
  {
    Node* const target = kernel().node_manager.get_node_or_proxy( tnode_id );
    const thread target_thread = target->get_thread();
    if ( tid == target_thread )
    {
      kernel().connection_manager.disconnect( tid, syn_id, snode_id, tnode_id );

      target->connect_synaptic_element( se_post_name, -1 );
    }
  }
}

/**
 * Deletion of synapses due to the loss of a postsynaptic element. The
 * corresponding pre synaptic element will still remain available for a new
 * connection on the following updates in connectivity
 * @param post_deleted_id Id of the node with the deleted postsynaptic element
 * @param post_deleted_n number of deleted postsynaptic elements
 * @param synapse_model model name
 * @param se_pre_name pre synaptic element name
 * @param se_post_name postsynaptic element name
 */
void
SPManager::delete_synapses_from_post( std::vector< index >& post_deleted_id,
  std::vector< int >& post_deleted_n,
  index synapse_model,
  std::string se_pre_name,
  std::string se_post_name )
{
  /*
   * TODO: Synapses deletion due to the loss of a postsynaptic element can
   * be done locally (except for the update of the number of pre-synaptic
   * element)
   */

  // Connectivity
  std::vector< std::vector< index > > connectivity;
  std::vector< index > global_sources;
  std::vector< int > displacements;

  // iterators
  std::vector< std::vector< index > >::iterator connectivity_it;
  std::vector< index >::iterator id_it;
  std::vector< int >::iterator n_it;

  // Retrieve the connected sources
  kernel().connection_manager.get_sources( post_deleted_id, synapse_model, connectivity );

  id_it = post_deleted_id.begin();
  n_it = post_deleted_n.begin();
  connectivity_it = connectivity.begin();

  for ( ; id_it != post_deleted_id.end() and n_it != post_deleted_n.end(); id_it++, n_it++, connectivity_it++ )
  {
    // Communicate the list of sources
    kernel().mpi_manager.communicate( *connectivity_it, global_sources, displacements );
    // shuffle only the first n items, n is the number of deleted synaptic
    // elements
    if ( -( *n_it ) > static_cast< int >( global_sources.size() ) )
    {
      *n_it = -global_sources.size();
    }
    global_shuffle( global_sources, -( *n_it ) );

    for ( int i = 0; i < -( *n_it ); i++ ) // n is negative
    {
      delete_synapse( global_sources[ i ], *id_it, synapse_model, se_pre_name, se_post_name );
    }
  }
}

void
nest::SPManager::get_synaptic_elements( std::string se_name,
  std::vector< index >& se_vacant_id,
  std::vector< int >& se_vacant_n,
  std::vector< index >& se_deleted_id,
  std::vector< int >& se_deleted_n )
{
  // local nodes
  index n_vacant_id = 0;
  index n_deleted_id = 0;
  index node_id;
  int n;
  size_t n_nodes = kernel().node_manager.size();
  se_vacant_id.clear();
  se_vacant_n.clear();
  se_deleted_id.clear();
  se_deleted_n.clear();

  se_vacant_id.resize( n_nodes );
  se_vacant_n.resize( n_nodes );
  se_deleted_id.resize( n_nodes );
  se_deleted_n.resize( n_nodes );

  std::vector< index >::iterator vacant_id_it = se_vacant_id.begin();
  std::vector< int >::iterator vacant_n_it = se_vacant_n.begin();
  std::vector< index >::iterator deleted_id_it = se_deleted_id.begin();
  std::vector< int >::iterator deleted_n_it = se_deleted_n.begin();
  SparseNodeArray::const_iterator node_it;

  for ( thread tid = 0; tid < kernel().vp_manager.get_num_threads(); ++tid )
  {
    const SparseNodeArray& local_nodes = kernel().node_manager.get_local_nodes( tid );
    SparseNodeArray::const_iterator node_it;
    for ( node_it = local_nodes.begin(); node_it < local_nodes.end(); node_it++ )
    {
      node_id = node_it->get_node_id();
      Node* node = node_it->get_node();
      n = node->get_synaptic_elements_vacant( se_name );
      if ( n > 0 )
      {
        ( *vacant_id_it ) = node_id;
        ( *vacant_n_it ) = n;
        n_vacant_id++;
        vacant_id_it++;
        vacant_n_it++;
      }
      if ( n < 0 )
      {
        ( *deleted_id_it ) = node_id;
        ( *deleted_n_it ) = n;
        n_deleted_id++;
        deleted_id_it++;
        deleted_n_it++;
      }
    }
  }
  se_vacant_id.resize( n_vacant_id );
  se_vacant_n.resize( n_vacant_id );
  se_deleted_id.resize( n_deleted_id );
  se_deleted_n.resize( n_deleted_id );
}

void
nest::SPManager::serialize_id( std::vector< index >& id, std::vector< int >& n, std::vector< index >& res )
{
  // populate res with indexes of nodes corresponding to the number of elements
  res.clear();
  std::vector< index >::iterator id_it;
  std::vector< int >::iterator n_it;
  int j;
  id_it = id.begin();
  n_it = n.begin();
  for ( ; id_it != id.end() and n_it != n.end(); id_it++, n_it++ )
  {
    for ( j = 0; j < ( *n_it ); j++ )
    {
      res.push_back( *id_it );
    }
  }
}

void
nest::SPManager::global_shuffle( std::vector< index >& v )
{
  global_shuffle( v, v.size() );
}

/*
 * Shuffles the n first items of the vector v
 */
void
nest::SPManager::global_shuffle( std::vector< index >& v, size_t n )
{
  assert( n <= v.size() );

  // shuffle res using the global random number generator
  unsigned int N = v.size();
  std::vector< index > v2;
  index tmp;
  unsigned int rnd;
  std::vector< index >::iterator rndi;
  for ( unsigned int i = 0; i < n; i++ )
  {
    N = v.size();
    rnd = get_rank_synced_rng()->ulrand( N );
    tmp = v[ rnd ];
    v2.push_back( tmp );
    rndi = v.begin();
    v.erase( rndi + rnd );
  }
  v = v2;
}


/*
 * Enable structural plasticity
 */
void
nest::SPManager::enable_structural_plasticity()
{
  if ( kernel().vp_manager.get_num_threads() > 1 )
  {
    throw KernelException( "Structural plasticity can not be used with multiple threads" );
  }
  if ( not kernel().connection_manager.get_keep_source_table() )
  {
    throw KernelException(
      "Structural plasticity can not be enabled if keep_source_table has been "
      "set to false." );
  }
  if ( not kernel().connection_manager.get_sort_connections_by_source() )
  {
    throw KernelException(
      "Structural plasticity can not be enabled if sort_connections_by_source "
      "has been set to false." );
  }
  structural_plasticity_enabled_ = true;
}

/*
 Disable  structural plasticity
 */
void
nest::SPManager::disable_structural_plasticity()
{
  structural_plasticity_enabled_ = false;
}

} // namespace nest<|MERGE_RESOLUTION|>--- conflicted
+++ resolved
@@ -60,12 +60,8 @@
   , structural_plasticity_update_interval_( 10000. )
   , structural_plasticity_enabled_( false )
   , sp_conn_builders_()
-<<<<<<< HEAD
+  , growthcurve_factories_()
   , growthcurvedict_()
-=======
->>>>>>> 7bdb9963
-  , growthcurve_factories_()
-  , growthcurvedict_( new Dictionary() )
 {
 }
 
@@ -101,38 +97,25 @@
 
   for ( std::vector< SPBuilder* >::const_iterator i = sp_conn_builders_.begin(); i != sp_conn_builders_.end(); i++ )
   {
-<<<<<<< HEAD
     dictionary sp_synapse;
     sp_synapse[ names::pre_synaptic_element ] = ( *i )->get_pre_synaptic_element_name();
     sp_synapse[ names::post_synaptic_element ] = ( *i )->get_post_synaptic_element_name();
     sp_synapse[ names::synapse_model ] =
-      kernel().model_manager.get_synapse_prototype( ( *i )->get_synapse_model(), 0 ).get_name();
-=======
-    sp_synapse = DictionaryDatum( new Dictionary() );
-    def< std::string >( sp_synapse, names::pre_synaptic_element, ( *i )->get_pre_synaptic_element_name() );
-    def< std::string >( sp_synapse, names::post_synaptic_element, ( *i )->get_post_synaptic_element_name() );
-    def< std::string >( sp_synapse,
-      names::synapse_model,
-      kernel().model_manager.get_connection_model( ( *i )->get_synapse_model(), 0 ).get_name() );
->>>>>>> 7bdb9963
+      kernel().model_manager.get_connection_model( ( *i )->get_synapse_model(), 0 ).get_name();
     std::stringstream syn_name;
     syn_name << "syn" << ( sp_conn_builders_.end() - i );
     sp_synapses[ syn_name.str() ] = sp_synapse;
   }
 
-<<<<<<< HEAD
   d[ names::structural_plasticity_synapses ] = sp_synapses;
   d[ names::structural_plasticity_update_interval ] = structural_plasticity_update_interval_;
-=======
-  def< double >( d, names::structural_plasticity_update_interval, structural_plasticity_update_interval_ );
-
-  ArrayDatum growth_curves;
-  for ( auto const& element : *growthcurvedict_ )
-  {
-    growth_curves.push_back( new LiteralDatum( element.first ) );
-  }
-  def< ArrayDatum >( d, names::growth_curves, growth_curves );
->>>>>>> 7bdb9963
+
+  std::vector< std::string > growth_curves;
+  for ( auto const& element : growthcurvedict_ )
+  {
+    growth_curves.push_back( element.first );
+  }
+  d[ names::growth_curves ] = growth_curves;
 }
 
 /**
@@ -150,10 +133,8 @@
   if ( not d.known( names::structural_plasticity_synapses ) )
   {
     return;
-  } /*
-     * Configure synapses model updated during the simulation.
-     */
-  Token synmodel;
+  }
+
   dictionary syn_specs;
   dictionary syn_spec;
   dictionary conn_spec;
@@ -292,15 +273,9 @@
     }
   }
 
-<<<<<<< HEAD
-  ConnBuilder* cb = NULL;
+  ConnBuilder* cb = nullptr;
   conn_spec.init_access_flags();
   syn_spec.init_access_flags();
-=======
-  ConnBuilder* cb = nullptr;
-  conn_spec->clear_access_flags();
-  syn_spec->clear_access_flags();
->>>>>>> 7bdb9963
 
   if ( not conn_spec.known( names::rule ) )
   {
@@ -308,11 +283,7 @@
   }
   const std::string rule_name = conn_spec.get< std::string >( names::rule );
 
-<<<<<<< HEAD
-  if ( not kernel().connection_manager.get_connruledict().known( rule_name ) )
-=======
   if ( not kernel().connection_manager.valid_connection_rule( rule_name ) )
->>>>>>> 7bdb9963
   {
     throw BadProperty( "Unknown connectivity rule: " + rule_name );
   }
@@ -322,14 +293,8 @@
 
     for ( std::vector< SPBuilder* >::const_iterator i = sp_conn_builders_.begin(); i != sp_conn_builders_.end(); i++ )
     {
-<<<<<<< HEAD
-      std::string synModel = syn_spec.get< std::string >( names::synapse_model );
-      if ( ( *i )->get_synapse_model()
-        == ( index )( kernel().model_manager.get_synapsedict().get< synindex >( synModel ) ) )
-=======
-      std::string synModel = getValue< std::string >( syn_spec, names::synapse_model );
-      if ( ( *i )->get_synapse_model() == kernel().model_manager.get_synapse_model_id( synModel ) )
->>>>>>> 7bdb9963
+      std::string syn_model = syn_spec.get< std::string >( names::synapse_model );
+      if ( ( *i )->get_synapse_model() == kernel().model_manager.get_synapse_model_id( syn_model ) )
       {
         cb = kernel().connection_manager.get_conn_builder( rule_name, sources, targets, conn_spec, { syn_spec } );
         cb->set_post_synaptic_element_name( ( *i )->get_post_synaptic_element_name() );
