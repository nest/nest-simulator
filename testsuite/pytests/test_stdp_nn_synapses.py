--- conflicted
+++ resolved
@@ -88,16 +88,8 @@
         np.testing.assert_almost_equal(
             weight_reproduced_independently,
             weight_by_nest,
-            err_msg=synapse_model + " test: "
-<<<<<<< HEAD
-                                    "Resulting synaptic weight %e "
-                                    "differs from expected %e" % (
-                                        weight_by_nest, weight_reproduced_independently))
-=======
-            "Resulting synaptic weight %e "
-            "differs from expected %e" % (weight_by_nest, weight_reproduced_independently),
-        )
->>>>>>> 4cf76ceb
+            err_msg=f"{synapse_model} test: Resulting synaptic weight {weight_by_nest} differs from expected {weight_reproduced_independently}",
+        )
 
     def do_the_nest_simulation(self):
         """
@@ -105,11 +97,7 @@
         Returns the generated pre- and post spike sequences
         and the resulting weight established by STDP.
         """
-<<<<<<< HEAD
         nest.set_verbosity(nest.verbosity.M_WARNING)
-=======
-        nest.set_verbosity("M_WARNING")
->>>>>>> 4cf76ceb
         nest.ResetKernel()
         nest.resolution = self.resolution
 
@@ -165,19 +153,12 @@
 
         nest.Simulate(self.simulation_duration)
 
-<<<<<<< HEAD
         all_spikes = spike_recorder.events
-        times = np.array(all_spikes['times'])
-        senders = np.array(all_spikes['senders'])
+        times = np.array(all_spikes["times"])
+        senders = np.array(all_spikes["senders"])
         pre_spikes = times[senders == presynaptic_neuron.tolist()[0]]
         post_spikes = times[senders == postsynaptic_neuron.tolist()[0]]
         weight = plastic_synapse_of_interest.weight
-=======
-        all_spikes = nest.GetStatus(spike_recorder, keys="events")[0]
-        pre_spikes = all_spikes["times"][all_spikes["senders"] == presynaptic_neuron.tolist()[0]]
-        post_spikes = all_spikes["times"][all_spikes["senders"] == postsynaptic_neuron.tolist()[0]]
-        weight = nest.GetStatus(plastic_synapse_of_interest, keys="weight")[0]
->>>>>>> 4cf76ceb
         return (pre_spikes, post_spikes, weight)
 
     def reproduce_weight_drift(self, _pre_spikes, _post_spikes, _initial_weight):
