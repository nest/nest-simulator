--- conflicted
+++ resolved
@@ -274,29 +274,17 @@
 void
 nest::astrocyte_lr_1994::State_::get( dictionary& d ) const
 {
-<<<<<<< HEAD
   d[ names::IP3 ] = y_[ IP3 ];
   d[ names::Ca ] = y_[ Ca ];
   d[ names::h_IP3R ] = y_[ h_IP3R ];
-=======
-  def< double >( d, names::IP3, y_[ IP3 ] );
-  def< double >( d, names::Ca_astro, y_[ Ca_astro ] );
-  def< double >( d, names::h_IP3R, y_[ h_IP3R ] );
->>>>>>> c201d671
 }
 
 void
 nest::astrocyte_lr_1994::State_::set( const dictionary& d, const Parameters_&, Node* node )
 {
-<<<<<<< HEAD
   update_value_param( d, names::IP3, y_[ IP3 ], node );
   update_value_param( d, names::Ca, y_[ Ca ], node );
   update_value_param( d, names::h_IP3R, y_[ h_IP3R ], node );
-=======
-  updateValueParam< double >( d, names::IP3, y_[ IP3 ], node );
-  updateValueParam< double >( d, names::Ca_astro, y_[ Ca_astro ], node );
-  updateValueParam< double >( d, names::h_IP3R, y_[ h_IP3R ], node );
->>>>>>> c201d671
 
   if ( y_[ IP3 ] < 0 )
   {
