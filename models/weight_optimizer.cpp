/*
 *  weight_optimizer.cpp
 *
 *  This file is part of NEST.
 *
 *  Copyright (C) 2004 The NEST Initiative
 *
 *  NEST is free software: you can redistribute it and/or modify
 *  it under the terms of the GNU General Public License as published by
 *  the Free Software Foundation, either version 2 of the License, or
 *  (at your option) any later version.
 *
 *  NEST is distributed in the hope that it will be useful,
 *  but WITHOUT ANY WARRANTY; without even the implied warranty of
 *  MERCHANTABILITY or FITNESS FOR A PARTICULAR PURPOSE.  See the
 *  GNU General Public License for more details.
 *
 *  You should have received a copy of the GNU General Public License
 *  along with NEST.  If not, see <http://www.gnu.org/licenses/>.
 *
 */

#include "weight_optimizer.h"

// nestkernel
#include "exceptions.h"
#include "nest_names.h"

namespace nest
{
WeightOptimizerCommonProperties::WeightOptimizerCommonProperties()
  : batch_size_( 1 )
  , eta_( 1e-4 )
  , eta_first_change_( 1e-4 )
  , eta_change_count_( 0 )
  , Wmin_( -100.0 )
  , Wmax_( 100.0 )
  , optimize_each_step_( true )
{
}

WeightOptimizerCommonProperties::WeightOptimizerCommonProperties( const WeightOptimizerCommonProperties& cp )
  : batch_size_( cp.batch_size_ )
  , eta_( cp.eta_ )
  , eta_first_change_( cp.eta_first_change_ )
  , eta_change_count_( cp.eta_change_count_ )
  , Wmin_( cp.Wmin_ )
  , Wmax_( cp.Wmax_ )
  , optimize_each_step_( cp.optimize_each_step_ )
{
}

void
WeightOptimizerCommonProperties::get_status( dictionary& d ) const
{
<<<<<<< HEAD
  d[ names::optimizer ] = get_name();
  d[ names::batch_size ] = batch_size_;
  d[ names::eta ] = eta_;
  d[ names::Wmin ] = Wmin_;
  d[ names::Wmax ] = Wmax_;
=======
  def< std::string >( d, names::optimizer, get_name() );
  def< long >( d, names::batch_size, batch_size_ );
  def< double >( d, names::eta, eta_ );
  def< double >( d, names::Wmin, Wmin_ );
  def< double >( d, names::Wmax, Wmax_ );
  def< bool >( d, names::optimize_each_step, optimize_each_step_ );
>>>>>>> 55b486b5
}

void
WeightOptimizerCommonProperties::set_status( const dictionary& d )
{
  long new_batch_size = batch_size_;
  d.update_value( names::batch_size, new_batch_size );
  if ( new_batch_size <= 0 )
  {
    throw BadProperty( "Optimization batch_size > 0 required." );
  }
  batch_size_ = new_batch_size;

<<<<<<< HEAD
  double new_eta = eta_;
  d.update_value( names::eta, new_eta );
  if ( new_eta < 0 )
=======
  double eta_new = eta_;
  updateValue< double >( d, names::eta, eta_new );
  if ( eta_new < 0 )
>>>>>>> 55b486b5
  {
    throw BadProperty( "Learning rate eta ≥ 0 required." );
  }

  if ( eta_new != eta_ )
  {
    if ( eta_change_count_ == 0 )
    {
      eta_first_change_ = eta_new;
    }
    eta_change_count_ += 1;
    eta_ = eta_new;
  }

  double new_Wmin = Wmin_;
  double new_Wmax = Wmax_;
  d.update_value( names::Wmin, new_Wmin );
  d.update_value( names::Wmax, new_Wmax );
  if ( new_Wmin > new_Wmax )
  {
    throw BadProperty( "Minimal weight Wmin ≤ maximal weight Wmax required." );
  }
  Wmin_ = new_Wmin;
  Wmax_ = new_Wmax;

  updateValue< bool >( d, names::optimize_each_step, optimize_each_step_ );
}

WeightOptimizer::WeightOptimizer()
  : sum_gradients_( 0.0 )
  , optimization_step_( 1 )
  , eta_current_( 1e-4 )
  , n_optimize_( 0 )
{
}

void
WeightOptimizer::get_status( dictionary& d ) const
{
}

void
WeightOptimizer::set_status( const dictionary& d )
{
}

double
WeightOptimizer::optimized_weight( const WeightOptimizerCommonProperties& cp,
  const size_t idx_current_update,
  const double gradient,
  double weight )
{
  if ( cp.eta_change_count_ != 0 and n_optimize_ == 0 )
  {
    eta_current_ = cp.eta_first_change_;
  }
  sum_gradients_ += gradient;

  if ( optimization_step_ == 0 )
  {
    optimization_step_ = idx_current_update;
  }

  const size_t current_optimization_step = 1 + idx_current_update / cp.batch_size_;
  if ( optimization_step_ < current_optimization_step )
  {
    sum_gradients_ /= cp.batch_size_;
    weight = std::max( cp.Wmin_, std::min( optimize_( cp, weight, current_optimization_step ), cp.Wmax_ ) );
    eta_current_ = cp.eta_;
    n_optimize_ += 1;
    optimization_step_ = current_optimization_step;
  }
  return weight;
}

WeightOptimizerCommonProperties*
WeightOptimizerCommonPropertiesGradientDescent::clone() const
{
  return new WeightOptimizerCommonPropertiesGradientDescent( *this );
}

WeightOptimizer*
WeightOptimizerCommonPropertiesGradientDescent::get_optimizer() const
{
  return new WeightOptimizerGradientDescent();
}

WeightOptimizerGradientDescent::WeightOptimizerGradientDescent()
  : WeightOptimizer()
{
}

double
WeightOptimizerGradientDescent::optimize_( const WeightOptimizerCommonProperties& cp, double weight, size_t )
{
  weight -= eta_current_ * sum_gradients_;
  sum_gradients_ = 0.0;
  return weight;
}

WeightOptimizerCommonPropertiesAdam::WeightOptimizerCommonPropertiesAdam()
  : WeightOptimizerCommonProperties()
  , beta_1_( 0.9 )
  , beta_2_( 0.999 )
  , epsilon_( 1e-7 )
{
}


WeightOptimizerCommonProperties*
WeightOptimizerCommonPropertiesAdam::clone() const
{
  return new WeightOptimizerCommonPropertiesAdam( *this );
}

WeightOptimizer*
WeightOptimizerCommonPropertiesAdam::get_optimizer() const
{
  return new WeightOptimizerAdam();
}

void
WeightOptimizerCommonPropertiesAdam::get_status( dictionary& d ) const
{
  WeightOptimizerCommonProperties::get_status( d );

  d[ names::beta_1 ] = beta_1_;
  d[ names::beta_2 ] = beta_2_;
  d[ names::epsilon ] = epsilon_;
}

void
WeightOptimizerCommonPropertiesAdam::set_status( const dictionary& d )
{
  WeightOptimizerCommonProperties::set_status( d );

  d.update_value( names::beta_1, beta_1_ );
  d.update_value( names::beta_2, beta_2_ );
  d.update_value( names::epsilon, epsilon_ );

  if ( beta_1_ < 0.0 or 1.0 <= beta_1_ )
  {
    throw BadProperty( "For Adam optimizer, beta_1 from interval [0,1) required." );
  }

  if ( beta_2_ < 0.0 or 1.0 <= beta_2_ )
  {
    throw BadProperty( "For Adam optimizer, beta_2 from interval [0,1) required." );
  }

  if ( epsilon_ < 0.0 )
  {
    throw BadProperty( "For Adam optimizer, epsilon ≥ 0 required." );
  }
}

WeightOptimizerAdam::WeightOptimizerAdam()
  : WeightOptimizer()
  , m_( 0.0 )
  , v_( 0.0 )
  , beta_1_power_( 1.0 )
  , beta_2_power_( 1.0 )
{
}

void
WeightOptimizerAdam::get_status( dictionary& d ) const
{
  WeightOptimizer::get_status( d );
  d[ names::m ] = m_;
  d[ names::v ] = v_;
}

void
WeightOptimizerAdam::set_status( const dictionary& d )
{
  WeightOptimizer::set_status( d );
  d.update_value( names::m, m_ );
  d.update_value( names::v, v_ );
}


double
WeightOptimizerAdam::optimize_( const WeightOptimizerCommonProperties& cp,
  double weight,
  size_t current_optimization_step )
{
  const WeightOptimizerCommonPropertiesAdam& acp = dynamic_cast< const WeightOptimizerCommonPropertiesAdam& >( cp );

  for ( ; optimization_step_ < current_optimization_step; ++optimization_step_ )
  {
    beta_1_power_ *= acp.beta_1_;
    beta_2_power_ *= acp.beta_2_;

    const double alpha = eta_current_ * std::sqrt( 1.0 - beta_2_power_ ) / ( 1.0 - beta_1_power_ );

    m_ = acp.beta_1_ * m_ + ( 1.0 - acp.beta_1_ ) * sum_gradients_;
    v_ = acp.beta_2_ * v_ + ( 1.0 - acp.beta_2_ ) * sum_gradients_ * sum_gradients_;

    weight -= alpha * m_ / ( std::sqrt( v_ ) + acp.epsilon_ );

    // set gradients to zero for following iterations since more than
    // one cycle indicates past learning periods with vanishing gradients
    sum_gradients_ = 0.0; // reset for following iterations
  }

  return weight;
}

} // namespace nest<|MERGE_RESOLUTION|>--- conflicted
+++ resolved
@@ -53,20 +53,12 @@
 void
 WeightOptimizerCommonProperties::get_status( dictionary& d ) const
 {
-<<<<<<< HEAD
   d[ names::optimizer ] = get_name();
   d[ names::batch_size ] = batch_size_;
   d[ names::eta ] = eta_;
   d[ names::Wmin ] = Wmin_;
   d[ names::Wmax ] = Wmax_;
-=======
-  def< std::string >( d, names::optimizer, get_name() );
-  def< long >( d, names::batch_size, batch_size_ );
-  def< double >( d, names::eta, eta_ );
-  def< double >( d, names::Wmin, Wmin_ );
-  def< double >( d, names::Wmax, Wmax_ );
-  def< bool >( d, names::optimize_each_step, optimize_each_step_ );
->>>>>>> 55b486b5
+  d[ names::optimize_each_step ] = optimize_each_step_;
 }
 
 void
@@ -80,15 +72,9 @@
   }
   batch_size_ = new_batch_size;
 
-<<<<<<< HEAD
   double new_eta = eta_;
   d.update_value( names::eta, new_eta );
   if ( new_eta < 0 )
-=======
-  double eta_new = eta_;
-  updateValue< double >( d, names::eta, eta_new );
-  if ( eta_new < 0 )
->>>>>>> 55b486b5
   {
     throw BadProperty( "Learning rate eta ≥ 0 required." );
   }
