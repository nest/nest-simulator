--- conflicted
+++ resolved
@@ -228,12 +228,7 @@
 
   if ( times_changed or values_changed )
   {
-<<<<<<< HEAD
-    // reset if we got new data
-    b.idx_ = 0;
-=======
     b.idx_ = 0; // reset if we got new data
->>>>>>> 37c90699
   }
 }
 
