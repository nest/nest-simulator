/*
 *  connector_model.h
 *
 *  This file is part of NEST.
 *
 *  Copyright (C) 2004 The NEST Initiative
 *
 *  NEST is free software: you can redistribute it and/or modify
 *  it under the terms of the GNU General Public License as published by
 *  the Free Software Foundation, either version 2 of the License, or
 *  (at your option) any later version.
 *
 *  NEST is distributed in the hope that it will be useful,
 *  but WITHOUT ANY WARRANTY; without even the implied warranty of
 *  MERCHANTABILITY or FITNESS FOR A PARTICULAR PURPOSE.  See the
 *  GNU General Public License for more details.
 *
 *  You should have received a copy of the GNU General Public License
 *  along with NEST.  If not, see <http://www.gnu.org/licenses/>.
 *
 */

#ifndef CONNECTOR_MODEL_H
#define CONNECTOR_MODEL_H

// C++ includes:
#include <cmath>
#include <string>

// Includes from libnestutil:
#include "numerics.h"

// Includes from nestkernel:
#include "event.h"
#include "nest_time.h"
#include "nest_types.h"
#include "secondary_event.h"


namespace nest
{
class ConnectorBase;
class CommonSynapseProperties;
class TimeConverter;
class Node;

class ConnectorModel
{

public:
  ConnectorModel( const std::string,
    const bool is_primary,
    const bool has_delay,
    const bool requires_symmetric,
    const bool supports_wfr,
    const bool requires_clopath_archiving,
    const bool requires_urbanczik_archiving );
  ConnectorModel( const ConnectorModel&, const std::string );
  virtual ~ConnectorModel()
  {
  }

  /**
   * Adds a connection.
   *
   * @param src Source node
   * @param tgt Target node
   * @param hetconn Connector vector
   * @param syn_id Synapse id
   * @param d Parameter dictionary to configure the synapse
   * @param delay Delay of the connection
   * @param weight Weight of the connection
   *
   * Delay and weight have the default value NAN, a special value, which
   * describes double values that are not a number. If delay or weight is
   * omitted, NAN indicates this and weight/delay are set only if they are
   * valid.
   */
  virtual void add_connection( Node& src,
    Node& tgt,
    std::vector< ConnectorBase* >& hetconn,
    const synindex syn_id,
    const dictionary& d,
    const double delay = NAN,
    const double weight = NAN ) = 0;

  virtual ConnectorModel* clone( std::string, synindex syn_id ) const = 0;

  virtual void calibrate( const TimeConverter& tc ) = 0;

  virtual void get_status( dictionary& ) const = 0;
  virtual void set_status( const dictionary& ) = 0;

  virtual const CommonSynapseProperties& get_common_properties() const = 0;

  /**
   * Checks to see if illegal parameters are given in syn_spec.
   */
  virtual void check_synapse_params( const dictionary& ) const = 0;

  virtual SecondaryEvent* get_event() const = 0;

  virtual void set_syn_id( synindex syn_id ) = 0;

  virtual SecondaryEvent* create_event() const = 0;

  std::string
  get_name() const
  {
    return name_;
  }

  bool
  is_primary() const
  {
    return is_primary_;
  }

  bool
  has_delay() const
  {
    return has_delay_;
  }

  bool
  requires_symmetric() const
  {
    return requires_symmetric_;
  }

  bool
  requires_clopath_archiving() const
  {
    return requires_clopath_archiving_;
  }

  bool
  requires_urbanczik_archiving() const
  {
    return requires_urbanczik_archiving_;
  }

  bool
  supports_wfr() const
  {
    return supports_wfr_;
  }

protected:
  //! name of the ConnectorModel
  std::string name_;
  //! indicates whether the default delay must be checked
  bool default_delay_needs_check_;
  //! indicates whether this ConnectorModel belongs to a primary connection
  bool is_primary_;
  //! indicates whether ConnectorModel has a delay
  bool has_delay_;
  //! indicates that ConnectorModel requires symmetric connections
  bool requires_symmetric_;
  //! indicates whether connection can be used during wfr update
  bool supports_wfr_;
  //! indicates that ConnectorModel requires Clopath archiving
  bool requires_clopath_archiving_;
  //! indicates that ConnectorModel requires Urbanczik archiving
  bool requires_urbanczik_archiving_;

}; // ConnectorModel


template < typename ConnectionT >
class GenericConnectorModel : public ConnectorModel
{
private:
  typename ConnectionT::CommonPropertiesType cp_;
  //! used to create secondary events that belong to secondary connections
  typename ConnectionT::EventType* pev_;

  ConnectionT default_connection_;
  rport receptor_type_;

public:
  GenericConnectorModel( const std::string name,
    bool is_primary,
    bool has_delay,
    bool requires_symmetric,
    bool supports_wfr,
    bool requires_clopath_archiving,
    bool requires_urbanczik_archiving )
    : ConnectorModel( name,
      is_primary,
      has_delay,
      requires_symmetric,
      supports_wfr,
      requires_clopath_archiving,
      requires_urbanczik_archiving )
    , receptor_type_( 0 )
  {
  }

  GenericConnectorModel( const GenericConnectorModel& cm, const std::string name )
    : ConnectorModel( cm, name )
    , cp_( cm.cp_ )
    , pev_( cm.pev_ )
    , default_connection_( cm.default_connection_ )
    , receptor_type_( cm.receptor_type_ )
  {
  }

  void add_connection( Node& src,
    Node& tgt,
    std::vector< ConnectorBase* >& hetconn,
    const synindex syn_id,
    const dictionary& d,
    const double delay,
    const double weight ) override;

  ConnectorModel* clone( std::string, synindex ) const override;

  void calibrate( const TimeConverter& tc ) override;

<<<<<<< HEAD
  void get_status( dictionary& ) const;
  void set_status( const dictionary& );

  void
  check_synapse_params( const dictionary& syn_spec ) const
=======
  void get_status( DictionaryDatum& ) const override;
  void set_status( const DictionaryDatum& ) override;

  void
  check_synapse_params( const DictionaryDatum& syn_spec ) const override
>>>>>>> 7bdb9963
  {
    default_connection_.check_synapse_params( syn_spec );
  }

  typename ConnectionT::CommonPropertiesType const&
  get_common_properties() const override
  {
    return cp_;
  }

  void set_syn_id( synindex syn_id ) override;

  typename ConnectionT::EventType*
  get_event() const override
  {
    assert( false );
    return 0;
  }

  ConnectionT const&
  get_default_connection() const
  {
    return default_connection_;
  }

  SecondaryEvent*
  create_event() const override
  {
    // Must not be called for a ConnectorModel belonging to a primary
    // connection. Only required for secondary connection types.
    assert( false );
    return nullptr; // make the compiler happy
  }

private:
  void used_default_delay();

  void add_connection_( Node& src,
    Node& tgt,
    std::vector< ConnectorBase* >& hetconn,
    const synindex syn_id,
    ConnectionT& c,
    const rport receptor_type );

}; // GenericConnectorModel

template < typename ConnectionT >
class GenericSecondaryConnectorModel : public GenericConnectorModel< ConnectionT >
{
private:
  //! used to create secondary events that belong to secondary connections
  typename ConnectionT::EventType* pev_;

public:
  GenericSecondaryConnectorModel( const std::string name,
    const bool has_delay,
    const bool requires_symmetric,
    const bool supports_wfr )
    : GenericConnectorModel< ConnectionT >( name,
      /*is _primary=*/false,
      has_delay,
      requires_symmetric,
      supports_wfr,
      /*requires_clopath_archiving=*/false,
      /*requires_urbanczik_archiving=*/false )
    , pev_( 0 )
  {
    pev_ = new typename ConnectionT::EventType();
  }

  GenericSecondaryConnectorModel( const GenericSecondaryConnectorModel& cm, const std::string name )
    : GenericConnectorModel< ConnectionT >( cm, name )
  {
    pev_ = new typename ConnectionT::EventType( *cm.pev_ );
  }


  ConnectorModel*
  clone( std::string name, synindex syn_id ) const
  {
    ConnectorModel* new_cm = new GenericSecondaryConnectorModel( *this, name ); // calls copy construtor
    new_cm->set_syn_id( syn_id );

    if ( not new_cm->is_primary() )
    {
      new_cm->get_event()->add_syn_id( syn_id );
    }

    return new_cm;
  }

  SecondaryEvent*
  create_event() const
  {
    return new typename ConnectionT::EventType();
  }


  ~GenericSecondaryConnectorModel()
  {
    if ( pev_ != 0 )
    {
      delete pev_;
    }
  }

  typename ConnectionT::EventType*
  get_event() const
  {
    return pev_;
  }
};

} // namespace nest

#endif /* #ifndef CONNECTOR_MODEL_H */<|MERGE_RESOLUTION|>--- conflicted
+++ resolved
@@ -218,19 +218,11 @@
 
   void calibrate( const TimeConverter& tc ) override;
 
-<<<<<<< HEAD
-  void get_status( dictionary& ) const;
-  void set_status( const dictionary& );
+  void get_status( dictionary& ) const override;
+  void set_status( const dictionary& ) override;
 
   void
-  check_synapse_params( const dictionary& syn_spec ) const
-=======
-  void get_status( DictionaryDatum& ) const override;
-  void set_status( const DictionaryDatum& ) override;
-
-  void
-  check_synapse_params( const DictionaryDatum& syn_spec ) const override
->>>>>>> 7bdb9963
+  check_synapse_params( const dictionary& syn_spec ) const override
   {
     default_connection_.check_synapse_params( syn_spec );
   }
