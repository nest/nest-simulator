/*
 *  archiving_node.cpp
 *
 *  This file is part of NEST.
 *
 *  Copyright (C) 2004 The NEST Initiative
 *
 *  NEST is free software: you can redistribute it and/or modify
 *  it under the terms of the GNU General Public License as published by
 *  the Free Software Foundation, either version 2 of the License, or
 *  (at your option) any later version.
 *
 *  NEST is distributed in the hope that it will be useful,
 *  but WITHOUT ANY WARRANTY; without even the implied warranty of
 *  MERCHANTABILITY or FITNESS FOR A PARTICULAR PURPOSE.  See the
 *  GNU General Public License for more details.
 *
 *  You should have received a copy of the GNU General Public License
 *  along with NEST.  If not, see <http://www.gnu.org/licenses/>.
 *
 */

#include "archiving_node.h"

// Includes from nestkernel:
#include "kernel_manager.h"

// Includes from sli:
#include "dictutils.h"

namespace nest
{

// member functions for ArchivingNode

ArchivingNode::ArchivingNode()
  : n_incoming_( 0 )
  , Kminus_( 0.0 )
  , Kminus_triplet_( 0.0 )
  , tau_minus_( 20.0 )
  , tau_minus_inv_( 1. / tau_minus_ )
  , tau_minus_triplet_( 110.0 )
  , tau_minus_triplet_inv_( 1. / tau_minus_triplet_ )
  , max_delay_( 0 )
  , trace_( 0.0 )
  , last_spike_( -1.0 )
  , has_stdp_ax_delay_( false )
{
  const size_t num_time_slots =
    kernel().connection_manager.get_min_delay() + kernel().connection_manager.get_max_delay();
  correction_entries_stdp_ax_delay_.resize( num_time_slots );
}

ArchivingNode::ArchivingNode( const ArchivingNode& n )
  : StructuralPlasticityNode( n )
  , n_incoming_( n.n_incoming_ )
  , Kminus_( n.Kminus_ )
  , Kminus_triplet_( n.Kminus_triplet_ )
  , tau_minus_( n.tau_minus_ )
  , tau_minus_inv_( n.tau_minus_inv_ )
  , tau_minus_triplet_( n.tau_minus_triplet_ )
  , tau_minus_triplet_inv_( n.tau_minus_triplet_inv_ )
  , max_delay_( n.max_delay_ )
  , trace_( n.trace_ )
  , last_spike_( n.last_spike_ )
  , has_stdp_ax_delay_( false )
{
#ifdef TIMER_DETAILED
  if ( get_thread() == 0 )
    kernel().event_delivery_manager.sw_correction_.start();
#endif
  const size_t num_time_slots =
    kernel().connection_manager.get_min_delay() + kernel().connection_manager.get_max_delay();
  correction_entries_stdp_ax_delay_.resize( num_time_slots );
#ifdef TIMER_DETAILED
  if ( get_thread() == 0 )
    kernel().event_delivery_manager.sw_correction_.stop();
#endif
}

void
ArchivingNode::pre_run_hook_()
{
#ifdef TIMER_DETAILED
  if ( get_thread() == 0 )
    kernel().event_delivery_manager.sw_correction_.start();
#endif
  const size_t num_time_slots =
    kernel().connection_manager.get_min_delay() + kernel().connection_manager.get_max_delay();
  if ( correction_entries_stdp_ax_delay_.size() != num_time_slots )
  {
    correction_entries_stdp_ax_delay_.resize( num_time_slots );
  }
#ifdef TIMER_DETAILED
  if ( get_thread() == 0 )
    kernel().event_delivery_manager.sw_correction_.stop();
#endif
}

void
ArchivingNode::register_stdp_connection( double t_first_read, double delay )
{
  // Mark all entries in the deque, which we will not read in future as read by
  // this input, so that we safely increment the incoming number of
  // connections afterwards without leaving spikes in the history.
  // For details see bug #218. MH 08-04-22

  for ( std::deque< histentry >::iterator runner = history_.begin();
        runner != history_.end() and ( t_first_read - runner->t_ > -1.0 * kernel().connection_manager.get_stdp_eps() );
        ++runner )
  {
    ( runner->access_counter_ )++;
  }

  n_incoming_++;

  max_delay_ = std::max( delay, max_delay_ );
}

double
ArchivingNode::get_K_value( double t )
{
#ifdef TIMER_DETAILED
  if ( get_thread() == 0 )
    kernel().event_delivery_manager.sw_node_archive_.start();
#endif
  // case when the neuron has not yet spiked
  if ( history_.empty() )
  {
    trace_ = 0.;
#ifdef TIMER_DETAILED
    if ( get_thread() == 0 )
      kernel().event_delivery_manager.sw_node_archive_.stop();
#endif
    return trace_;
  }

  // search for the latest post spike in the history buffer that came strictly before `t`
  int i = history_.size() - 1;
  while ( i >= 0 )
  {
    if ( t - history_[ i ].t_ > kernel().connection_manager.get_stdp_eps() )
    {
      trace_ = ( history_[ i ].Kminus_ * std::exp( ( history_[ i ].t_ - t ) * tau_minus_inv_ ) );
#ifdef TIMER_DETAILED
      if ( get_thread() == 0 )
        kernel().event_delivery_manager.sw_node_archive_.stop();
#endif
      return trace_;
    }
    --i;
  }

  // this case occurs when the trace was requested at a time precisely at or
  // before the first spike in the history
  trace_ = 0.;
#ifdef TIMER_DETAILED
  if ( get_thread() == 0 )
    kernel().event_delivery_manager.sw_node_archive_.stop();
#endif
  return trace_;
}

void
ArchivingNode::get_K_values( double t, double& K_value, double& nearest_neighbor_K_value, double& K_triplet_value )
{
#ifdef TIMER_DETAILED
  if ( get_thread() == 0 )
    kernel().event_delivery_manager.sw_node_archive_.start();
#endif
  // case when the neuron has not yet spiked
  if ( history_.empty() )
  {
    K_triplet_value = Kminus_triplet_;
    nearest_neighbor_K_value = Kminus_;
    K_value = Kminus_;
#ifdef TIMER_DETAILED
    if ( get_thread() == 0 )
      kernel().event_delivery_manager.sw_node_archive_.stop();
#endif
    return;
  }

  // search for the latest post spike in the history buffer that came strictly
  // before `t`
  int i = history_.size() - 1;
  while ( i >= 0 )
  {
    if ( t - history_[ i ].t_ > kernel().connection_manager.get_stdp_eps() )
    {
      K_triplet_value =
        ( history_[ i ].Kminus_triplet_ * std::exp( ( history_[ i ].t_ - t ) * tau_minus_triplet_inv_ ) );
      K_value = ( history_[ i ].Kminus_ * std::exp( ( history_[ i ].t_ - t ) * tau_minus_inv_ ) );
      nearest_neighbor_K_value = std::exp( ( history_[ i ].t_ - t ) * tau_minus_inv_ );
#ifdef TIMER_DETAILED
      if ( get_thread() == 0 )
        kernel().event_delivery_manager.sw_node_archive_.stop();
#endif
      return;
    }
    --i;
  }

  // this case occurs when the trace was requested at a time precisely at or
  // before the first spike in the history
  K_triplet_value = 0.0;
  nearest_neighbor_K_value = 0.0;
  K_value = 0.0;
#ifdef TIMER_DETAILED
  if ( get_thread() == 0 )
    kernel().event_delivery_manager.sw_node_archive_.stop();
#endif
}

void
ArchivingNode::get_history( double t1,
  double t2,
  std::deque< histentry >::iterator* start,
  std::deque< histentry >::iterator* finish )
{
#ifdef TIMER_DETAILED
  if ( get_thread() == 0 )
  {
    kernel().event_delivery_manager.sw_deliver_node_.stop();
    kernel().event_delivery_manager.sw_stdp_delivery_.start();
    kernel().event_delivery_manager.sw_node_archive_.start();
  }
#endif
  *finish = history_.end();
  if ( history_.empty() )
  {
    *start = *finish;
#ifdef TIMER_DETAILED
    if ( get_thread() == 0 )
      kernel().event_delivery_manager.sw_node_archive_.stop();
#endif
    return;
  }
  std::deque< histentry >::reverse_iterator runner = history_.rbegin();
  const double t2_lim = t2 + kernel().connection_manager.get_stdp_eps();
  const double t1_lim = t1 + kernel().connection_manager.get_stdp_eps();
  while ( runner != history_.rend() and runner->t_ >= t2_lim )
  {
    ++runner;
  }
  *finish = runner.base();
  while ( runner != history_.rend() and runner->t_ >= t1_lim )
  {
    runner->access_counter_++;
    ++runner;
  }
  *start = runner.base();
#ifdef TIMER_DETAILED
  if ( get_thread() == 0 )
    kernel().event_delivery_manager.sw_node_archive_.stop();
#endif
}

void
ArchivingNode::set_spiketime( Time const& t_sp, double offset )
{
  StructuralPlasticityNode::set_spiketime( t_sp, offset );

  const double t_sp_ms = t_sp.get_ms() - offset;

  if ( n_incoming_ )
  {
#ifdef TIMER_DETAILED
    if ( get_thread() == 0 )
      kernel().event_delivery_manager.sw_node_archive_.start();
#endif
    // prune all spikes from history which are no longer needed
    // only remove a spike if:
    // - its access counter indicates it has been read out by all connected
    //   STDP synapses, and
    // - there is another, later spike, that is strictly more than
<<<<<<< HEAD
    //   (max_delay_ + eps) away from the new spike (at t_sp_ms)
    // [4.6, 5.4] -> 5.9, 6.3  --- 6.4+eps
=======
    //   (min_global_delay + max_local_delay + eps) away from the new spike (at t_sp_ms)
>>>>>>> e9760078
    while ( history_.size() > 1 )
    {
      const double next_t_sp = history_[ 1 ].t_;
      if ( history_.front().access_counter_ >= n_incoming_
<<<<<<< HEAD
        and t_sp_ms - next_t_sp > max_delay_ + Time::delay_steps_to_ms( kernel().connection_manager.get_min_delay() ) + kernel().connection_manager.get_stdp_eps() )
=======
        and t_sp_ms - next_t_sp > max_delay_ + Time::delay_steps_to_ms( kernel().connection_manager.get_min_delay() )
            + kernel().connection_manager.get_stdp_eps() )
>>>>>>> e9760078
      {
        history_.pop_front();
      }
      else
      {
        break;
      }
    }
    // update spiking history
    Kminus_ = Kminus_ * std::exp( ( last_spike_ - t_sp_ms ) * tau_minus_inv_ ) + 1.0;
    Kminus_triplet_ = Kminus_triplet_ * std::exp( ( last_spike_ - t_sp_ms ) * tau_minus_triplet_inv_ ) + 1.0;
    last_spike_ = t_sp_ms;
    history_.push_back( histentry( last_spike_, Kminus_, Kminus_triplet_, 0 ) );
#ifdef TIMER_DETAILED
    if ( get_thread() == 0 )
      kernel().event_delivery_manager.sw_node_archive_.stop();
#endif
  }
  else
  {
    last_spike_ = t_sp_ms;
  }

#ifdef TIMER_DETAILED
  if ( get_thread() == 0 )
    kernel().event_delivery_manager.sw_correction_.start();
#endif
  correct_synapses_stdp_ax_delay_( t_sp );
#ifdef TIMER_DETAILED
  if ( get_thread() == 0 )
    kernel().event_delivery_manager.sw_correction_.stop();
#endif
}

void
ArchivingNode::get_status( DictionaryDatum& d ) const
{
  def< double >( d, names::t_spike, get_spiketime_ms() );
  def< double >( d, names::tau_minus, tau_minus_ );
  def< double >( d, names::tau_minus_triplet, tau_minus_triplet_ );
  def< double >( d, names::post_trace, trace_ );
#ifdef DEBUG_ARCHIVER
  def< int >( d, names::archiver_length, history_.size() );
#endif

  // add status dict items from the parent class
  StructuralPlasticityNode::get_status( d );
}

void
ArchivingNode::set_status( const DictionaryDatum& d )
{
  // We need to preserve values in case invalid values are set
  double new_tau_minus = tau_minus_;
  double new_tau_minus_triplet = tau_minus_triplet_;
  updateValue< double >( d, names::tau_minus, new_tau_minus );
  updateValue< double >( d, names::tau_minus_triplet, new_tau_minus_triplet );

  if ( new_tau_minus <= 0.0 or new_tau_minus_triplet <= 0.0 )
  {
    throw BadProperty( "All time constants must be strictly positive." );
  }

  StructuralPlasticityNode::set_status( d );

  // do the actual update
  tau_minus_ = new_tau_minus;
  tau_minus_triplet_ = new_tau_minus_triplet;
  tau_minus_inv_ = 1. / tau_minus_;
  tau_minus_triplet_inv_ = 1. / tau_minus_triplet_;

  // check, if to clear spike history and K_minus
  bool clear = false;
  updateValue< bool >( d, names::clear, clear );
  if ( clear )
  {
    clear_history();
  }
}

void
ArchivingNode::clear_history()
{
  last_spike_ = -1.0;
  Kminus_ = 0.0;
  Kminus_triplet_ = 0.0;
  history_.clear();
}

void
ArchivingNode::add_correction_entry_stdp_ax_delay( SpikeEvent& spike_event,
  const double t_last_pre_spike,
  const double weight_revert,
  const double dendritic_delay )
{
#ifdef TIMER_DETAILED
  if ( get_thread() == 0 )
    kernel().event_delivery_manager.sw_correction_.start();
#endif
  if ( not has_stdp_ax_delay_ )
  {
    has_stdp_ax_delay_ = true;

    const size_t num_time_slots =
      kernel().connection_manager.get_min_delay() + kernel().connection_manager.get_max_delay();
    if ( correction_entries_stdp_ax_delay_.size() != num_time_slots )
    {
      correction_entries_stdp_ax_delay_.resize( num_time_slots );
    }
  }

  assert( correction_entries_stdp_ax_delay_.size()
    == static_cast< size_t >(
      kernel().connection_manager.get_min_delay() + kernel().connection_manager.get_max_delay() ) );

  // axonal_delay-dendritic_delay = total_delay-2*axonal_delay
  const delay time_until_uncritical = spike_event.get_rel_delivery_steps( kernel().simulation_manager.get_slice_origin() ) - 2 * Time::delay_ms_to_steps( dendritic_delay ) + 1;
  // Only add correction entry if there could potentially be any post-synaptic spike that occurs before the
  // pre-synaptic one arrives at the synapse. Has to be strictly greater than min_delay, because a post-synaptic spike
  // at time slice_origin+min_delay corresponds to the last update step in the current slice (before delivery) and was
  // thus already known at time of delivery of the pre-synaptic one.
  if ( time_until_uncritical > kernel().connection_manager.get_min_delay() )
  {
    const index idx = kernel().event_delivery_manager.get_modulo( time_until_uncritical - 1 );
    assert( static_cast< size_t >( idx ) < correction_entries_stdp_ax_delay_.size() );

    correction_entries_stdp_ax_delay_[ idx ].push_back(
      CorrectionEntrySTDPAxDelay( spike_event.get_sender_spike_data(), t_last_pre_spike, weight_revert ) );
  }
#ifdef TIMER_DETAILED
  if ( get_thread() == 0 )
    kernel().event_delivery_manager.sw_correction_.stop();
#endif
}

void
ArchivingNode::reset_correction_entries_stdp_ax_delay_()
{
  if ( has_stdp_ax_delay_ )
  {
#ifdef TIMER_DETAILED
    if ( get_thread() == 0 )
      kernel().event_delivery_manager.sw_correction_.start();
#endif
    const long mindelay_steps = kernel().connection_manager.get_min_delay();
    assert( correction_entries_stdp_ax_delay_.size()
      == static_cast< size_t >( mindelay_steps + kernel().connection_manager.get_max_delay() ) );

    for ( long lag = 0; lag < mindelay_steps; ++lag )
    {
      const long idx = kernel().event_delivery_manager.get_modulo( lag );
      assert( static_cast< size_t >( idx ) < correction_entries_stdp_ax_delay_.size() );

      std::vector< CorrectionEntrySTDPAxDelay >().swap( correction_entries_stdp_ax_delay_[ idx ] );
    }
  }
#ifdef TIMER_DETAILED
  if ( get_thread() == 0 )
    kernel().event_delivery_manager.sw_correction_.stop();
#endif
}

void
ArchivingNode::correct_synapses_stdp_ax_delay_( const Time& t_spike )
{
  if ( has_stdp_ax_delay_ )
  {
    const Time& ori = kernel().simulation_manager.get_slice_origin();
    const Time& t_spike_rel = t_spike - ori;
    const long maxdelay_steps = kernel().connection_manager.get_max_delay();
    assert( correction_entries_stdp_ax_delay_.size()
      == static_cast< size_t >( kernel().connection_manager.get_min_delay() + maxdelay_steps ) );

    for ( long lag = t_spike_rel.get_steps() - 1; lag < maxdelay_steps + 1; ++lag )
    {
      const long idx = kernel().event_delivery_manager.get_modulo( lag );
      assert( static_cast< size_t >( idx ) < correction_entries_stdp_ax_delay_.size() );

      for ( auto it_corr_entry = correction_entries_stdp_ax_delay_[ idx ].begin();
            it_corr_entry < correction_entries_stdp_ax_delay_[ idx ].end();
            ++it_corr_entry )
      {
        kernel().connection_manager.correct_synapse_stdp_ax_delay( it_corr_entry->spike_data_,
          it_corr_entry->t_last_pre_spike_,
          &it_corr_entry->weight_revert_,
          t_spike.get_ms() );
      }
#ifdef TIMER_DETAILED
      if ( get_thread() == 0 )
        kernel().event_delivery_manager.sw_node_archive_.start();
#endif
      // indicate that the new spike was processed by these STDP synapses
      history_.back().access_counter_ += correction_entries_stdp_ax_delay_[ idx ].size();
#ifdef TIMER_DETAILED
      if ( get_thread() == 0 )
        kernel().event_delivery_manager.sw_node_archive_.stop();
#endif
    }
  }
}

} // of namespace nest<|MERGE_RESOLUTION|>--- conflicted
+++ resolved
@@ -65,36 +65,20 @@
   , last_spike_( n.last_spike_ )
   , has_stdp_ax_delay_( false )
 {
-#ifdef TIMER_DETAILED
-  if ( get_thread() == 0 )
-    kernel().event_delivery_manager.sw_correction_.start();
-#endif
   const size_t num_time_slots =
     kernel().connection_manager.get_min_delay() + kernel().connection_manager.get_max_delay();
   correction_entries_stdp_ax_delay_.resize( num_time_slots );
-#ifdef TIMER_DETAILED
-  if ( get_thread() == 0 )
-    kernel().event_delivery_manager.sw_correction_.stop();
-#endif
 }
 
 void
 ArchivingNode::pre_run_hook_()
 {
-#ifdef TIMER_DETAILED
-  if ( get_thread() == 0 )
-    kernel().event_delivery_manager.sw_correction_.start();
-#endif
   const size_t num_time_slots =
     kernel().connection_manager.get_min_delay() + kernel().connection_manager.get_max_delay();
   if ( correction_entries_stdp_ax_delay_.size() != num_time_slots )
   {
     correction_entries_stdp_ax_delay_.resize( num_time_slots );
   }
-#ifdef TIMER_DETAILED
-  if ( get_thread() == 0 )
-    kernel().event_delivery_manager.sw_correction_.stop();
-#endif
 }
 
 void
@@ -120,18 +104,10 @@
 double
 ArchivingNode::get_K_value( double t )
 {
-#ifdef TIMER_DETAILED
-  if ( get_thread() == 0 )
-    kernel().event_delivery_manager.sw_node_archive_.start();
-#endif
   // case when the neuron has not yet spiked
   if ( history_.empty() )
   {
     trace_ = 0.;
-#ifdef TIMER_DETAILED
-    if ( get_thread() == 0 )
-      kernel().event_delivery_manager.sw_node_archive_.stop();
-#endif
     return trace_;
   }
 
@@ -142,10 +118,6 @@
     if ( t - history_[ i ].t_ > kernel().connection_manager.get_stdp_eps() )
     {
       trace_ = ( history_[ i ].Kminus_ * std::exp( ( history_[ i ].t_ - t ) * tau_minus_inv_ ) );
-#ifdef TIMER_DETAILED
-      if ( get_thread() == 0 )
-        kernel().event_delivery_manager.sw_node_archive_.stop();
-#endif
       return trace_;
     }
     --i;
@@ -154,30 +126,18 @@
   // this case occurs when the trace was requested at a time precisely at or
   // before the first spike in the history
   trace_ = 0.;
-#ifdef TIMER_DETAILED
-  if ( get_thread() == 0 )
-    kernel().event_delivery_manager.sw_node_archive_.stop();
-#endif
   return trace_;
 }
 
 void
 ArchivingNode::get_K_values( double t, double& K_value, double& nearest_neighbor_K_value, double& K_triplet_value )
 {
-#ifdef TIMER_DETAILED
-  if ( get_thread() == 0 )
-    kernel().event_delivery_manager.sw_node_archive_.start();
-#endif
   // case when the neuron has not yet spiked
   if ( history_.empty() )
   {
     K_triplet_value = Kminus_triplet_;
     nearest_neighbor_K_value = Kminus_;
     K_value = Kminus_;
-#ifdef TIMER_DETAILED
-    if ( get_thread() == 0 )
-      kernel().event_delivery_manager.sw_node_archive_.stop();
-#endif
     return;
   }
 
@@ -192,10 +152,6 @@
         ( history_[ i ].Kminus_triplet_ * std::exp( ( history_[ i ].t_ - t ) * tau_minus_triplet_inv_ ) );
       K_value = ( history_[ i ].Kminus_ * std::exp( ( history_[ i ].t_ - t ) * tau_minus_inv_ ) );
       nearest_neighbor_K_value = std::exp( ( history_[ i ].t_ - t ) * tau_minus_inv_ );
-#ifdef TIMER_DETAILED
-      if ( get_thread() == 0 )
-        kernel().event_delivery_manager.sw_node_archive_.stop();
-#endif
       return;
     }
     --i;
@@ -206,10 +162,6 @@
   K_triplet_value = 0.0;
   nearest_neighbor_K_value = 0.0;
   K_value = 0.0;
-#ifdef TIMER_DETAILED
-  if ( get_thread() == 0 )
-    kernel().event_delivery_manager.sw_node_archive_.stop();
-#endif
 }
 
 void
@@ -218,22 +170,10 @@
   std::deque< histentry >::iterator* start,
   std::deque< histentry >::iterator* finish )
 {
-#ifdef TIMER_DETAILED
-  if ( get_thread() == 0 )
-  {
-    kernel().event_delivery_manager.sw_deliver_node_.stop();
-    kernel().event_delivery_manager.sw_stdp_delivery_.start();
-    kernel().event_delivery_manager.sw_node_archive_.start();
-  }
-#endif
   *finish = history_.end();
   if ( history_.empty() )
   {
     *start = *finish;
-#ifdef TIMER_DETAILED
-    if ( get_thread() == 0 )
-      kernel().event_delivery_manager.sw_node_archive_.stop();
-#endif
     return;
   }
   std::deque< histentry >::reverse_iterator runner = history_.rbegin();
@@ -250,10 +190,6 @@
     ++runner;
   }
   *start = runner.base();
-#ifdef TIMER_DETAILED
-  if ( get_thread() == 0 )
-    kernel().event_delivery_manager.sw_node_archive_.stop();
-#endif
 }
 
 void
@@ -265,31 +201,18 @@
 
   if ( n_incoming_ )
   {
-#ifdef TIMER_DETAILED
-    if ( get_thread() == 0 )
-      kernel().event_delivery_manager.sw_node_archive_.start();
-#endif
     // prune all spikes from history which are no longer needed
     // only remove a spike if:
     // - its access counter indicates it has been read out by all connected
     //   STDP synapses, and
     // - there is another, later spike, that is strictly more than
-<<<<<<< HEAD
-    //   (max_delay_ + eps) away from the new spike (at t_sp_ms)
-    // [4.6, 5.4] -> 5.9, 6.3  --- 6.4+eps
-=======
     //   (min_global_delay + max_local_delay + eps) away from the new spike (at t_sp_ms)
->>>>>>> e9760078
     while ( history_.size() > 1 )
     {
       const double next_t_sp = history_[ 1 ].t_;
       if ( history_.front().access_counter_ >= n_incoming_
-<<<<<<< HEAD
-        and t_sp_ms - next_t_sp > max_delay_ + Time::delay_steps_to_ms( kernel().connection_manager.get_min_delay() ) + kernel().connection_manager.get_stdp_eps() )
-=======
         and t_sp_ms - next_t_sp > max_delay_ + Time::delay_steps_to_ms( kernel().connection_manager.get_min_delay() )
             + kernel().connection_manager.get_stdp_eps() )
->>>>>>> e9760078
       {
         history_.pop_front();
       }
@@ -303,25 +226,13 @@
     Kminus_triplet_ = Kminus_triplet_ * std::exp( ( last_spike_ - t_sp_ms ) * tau_minus_triplet_inv_ ) + 1.0;
     last_spike_ = t_sp_ms;
     history_.push_back( histentry( last_spike_, Kminus_, Kminus_triplet_, 0 ) );
-#ifdef TIMER_DETAILED
-    if ( get_thread() == 0 )
-      kernel().event_delivery_manager.sw_node_archive_.stop();
-#endif
   }
   else
   {
     last_spike_ = t_sp_ms;
   }
 
-#ifdef TIMER_DETAILED
-  if ( get_thread() == 0 )
-    kernel().event_delivery_manager.sw_correction_.start();
-#endif
   correct_synapses_stdp_ax_delay_( t_sp );
-#ifdef TIMER_DETAILED
-  if ( get_thread() == 0 )
-    kernel().event_delivery_manager.sw_correction_.stop();
-#endif
 }
 
 void
@@ -385,10 +296,6 @@
   const double weight_revert,
   const double dendritic_delay )
 {
-#ifdef TIMER_DETAILED
-  if ( get_thread() == 0 )
-    kernel().event_delivery_manager.sw_correction_.start();
-#endif
   if ( not has_stdp_ax_delay_ )
   {
     has_stdp_ax_delay_ = true;
@@ -406,23 +313,19 @@
       kernel().connection_manager.get_min_delay() + kernel().connection_manager.get_max_delay() ) );
 
   // axonal_delay-dendritic_delay = total_delay-2*axonal_delay
-  const delay time_until_uncritical = spike_event.get_rel_delivery_steps( kernel().simulation_manager.get_slice_origin() ) - 2 * Time::delay_ms_to_steps( dendritic_delay ) + 1;
+  const long time_until_uncritical = spike_event.get_rel_delivery_steps( kernel().simulation_manager.get_slice_origin() ) - 2 * Time::delay_ms_to_steps( dendritic_delay ) + 1;
   // Only add correction entry if there could potentially be any post-synaptic spike that occurs before the
   // pre-synaptic one arrives at the synapse. Has to be strictly greater than min_delay, because a post-synaptic spike
   // at time slice_origin+min_delay corresponds to the last update step in the current slice (before delivery) and was
   // thus already known at time of delivery of the pre-synaptic one.
   if ( time_until_uncritical > kernel().connection_manager.get_min_delay() )
   {
-    const index idx = kernel().event_delivery_manager.get_modulo( time_until_uncritical - 1 );
+    const long idx = kernel().event_delivery_manager.get_modulo( time_until_uncritical - 1 );
     assert( static_cast< size_t >( idx ) < correction_entries_stdp_ax_delay_.size() );
 
     correction_entries_stdp_ax_delay_[ idx ].push_back(
       CorrectionEntrySTDPAxDelay( spike_event.get_sender_spike_data(), t_last_pre_spike, weight_revert ) );
   }
-#ifdef TIMER_DETAILED
-  if ( get_thread() == 0 )
-    kernel().event_delivery_manager.sw_correction_.stop();
-#endif
 }
 
 void
@@ -430,10 +333,6 @@
 {
   if ( has_stdp_ax_delay_ )
   {
-#ifdef TIMER_DETAILED
-    if ( get_thread() == 0 )
-      kernel().event_delivery_manager.sw_correction_.start();
-#endif
     const long mindelay_steps = kernel().connection_manager.get_min_delay();
     assert( correction_entries_stdp_ax_delay_.size()
       == static_cast< size_t >( mindelay_steps + kernel().connection_manager.get_max_delay() ) );
@@ -446,10 +345,6 @@
       std::vector< CorrectionEntrySTDPAxDelay >().swap( correction_entries_stdp_ax_delay_[ idx ] );
     }
   }
-#ifdef TIMER_DETAILED
-  if ( get_thread() == 0 )
-    kernel().event_delivery_manager.sw_correction_.stop();
-#endif
 }
 
 void
@@ -477,16 +372,8 @@
           &it_corr_entry->weight_revert_,
           t_spike.get_ms() );
       }
-#ifdef TIMER_DETAILED
-      if ( get_thread() == 0 )
-        kernel().event_delivery_manager.sw_node_archive_.start();
-#endif
       // indicate that the new spike was processed by these STDP synapses
       history_.back().access_counter_ += correction_entries_stdp_ax_delay_[ idx ].size();
-#ifdef TIMER_DETAILED
-      if ( get_thread() == 0 )
-        kernel().event_delivery_manager.sw_node_archive_.stop();
-#endif
     }
   }
 }
