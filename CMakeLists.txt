# CMakeLists.txt
#
# This file is part of NEST.
#
# Copyright (C) 2004 The NEST Initiative
#
# NEST is free software: you can redistribute it and/or modify
# it under the terms of the GNU General Public License as published by
# the Free Software Foundation, either version 2 of the License, or
# (at your option) any later version.
#
# NEST is distributed in the hope that it will be useful,
# but WITHOUT ANY WARRANTY; without even the implied warranty of
# MERCHANTABILITY or FITNESS FOR A PARTICULAR PURPOSE.  See the
# GNU General Public License for more details.
#
# You should have received a copy of the GNU General Public License
# along with NEST.  If not, see <http://www.gnu.org/licenses/>

cmake_minimum_required( VERSION 3.19 )

# add cmake modules: for all `include(...)` first look here
list( APPEND CMAKE_MODULE_PATH ${CMAKE_CURRENT_SOURCE_DIR}/cmake )

project( nest CXX C )
set( NEST_USER_EMAIL "users@nest-simulator.org" )

include( ColorMessages )

# check if the given CMAKE_INSTALL_PREFIX is not empty
if("${CMAKE_INSTALL_PREFIX}" STREQUAL "")
  printError("CMAKE_INSTALL_PREFIX cannot be an empty string")
endif()

# handle relative installation prefixes
if( NOT IS_ABSOLUTE ${CMAKE_INSTALL_PREFIX})
    # convert relative path to absolute path
    get_filename_component(absPath ${CMAKE_INSTALL_PREFIX} ABSOLUTE BASE_DIR ${CMAKE_BINARY_DIR})
    set(CMAKE_INSTALL_PREFIX ${absPath})
    printInfo("Relative CMAKE_INSTALL_PREFIX has been converted to absolute path ${CMAKE_INSTALL_PREFIX}")
endif()

################################################################################
##################         All User Defined options           ##################
################################################################################

# use Python to build PyNEST
set( with-python ON CACHE STRING "Build PyNEST [default=ON]." )
option( cythonize-pynest "Use Cython to cythonize pynestkernel.pyx [default=ON]. If OFF, PyNEST has to be build from a pre-cythonized pynestkernel.pyx." ON )

# select parallelization scheme
set( with-mpi OFF CACHE STRING "Build with MPI parallelization [default=OFF]." )
set( with-openmp ON CACHE BOOL "Build with OpenMP multi-threading [default=ON]. Optionally set OMP compiler flags." )

# external libraries
set( with-libneurosim OFF CACHE STRING "Build with libneurosim [default=OFF]. Optionally give the directory where libneurosim is installed." )
set( with-music OFF CACHE STRING "Build with MUSIC [default=OFF]. Optionally give the directory where MUSIC is installed." )
set( with-sionlib OFF CACHE STRING "Build with SIONlib [default=OFF]. Optionally give the directory where sionlib is installed." )
set( with-boost ON CACHE STRING "Build with Boost [default=ON]. To set a specific Boost installation, give the install path." )
set( with-hdf5 OFF CACHE STRING "Find a HDF5 library. To set a specific HDF5 installation, set install path. [default=ON]" )
set( with-readline ON CACHE STRING "Build with GNU Readline library [default=ON]. To set a specific library, give the install path." )
set( with-ltdl ON CACHE STRING "Build with ltdl library [default=ON]. To set a specific ltdl, give the  install path. NEST uses ltdl for dynamic loading of external user modules." )
set( with-gsl ON CACHE STRING "Build with the GSL library [default=ON]. To set a specific library, give the install path." )

# NEST properties
set( with-modelset "full" CACHE STRING "The modelset to include. Sample configurations are in the modelsets directory. This option is mutually exclusive with -Dwith-models. [default=full]." )
set( with-models OFF CACHE STRING "The models to include as a semicolon-separated list of model headers (without the .h extension). This option is mutually exclusive with -Dwith-modelset. [default=OFF]." )
set( tics_per_ms "1000.0" CACHE STRING "Specify elementary unit of time [default=1000 tics per ms]." )
set( tics_per_step "100" CACHE STRING "Specify resolution [default=100 tics per step]." )
set( external-modules OFF CACHE STRING "External NEST modules to be linked in, separated by ';', [default=OFF]." )
set( with-detailed-timers OFF CACHE STRING "Build with detailed internal time measurements [default=OFF]. Detailed timers can affect the performance." )
set( target-bits-split "standard" CACHE STRING "Split of the 64-bit target neuron identifier type [default='standard']. 'standard' is recommended for most users. If running on more than 262144 MPI processes or more than 512 threads, change to 'hpc'." )

# generic build configuration
option( static-libraries "Build static executable and libraries [default=OFF]" OFF )
set( with-optimize ON CACHE STRING "Enable user defined optimizations [default=ON (uses '-O2')]. When OFF, no '-O' flag is passed to the compiler. Explicit compiler flags can be given; separate multiple flags by ';'." )
set( with-warning ON CACHE STRING "Enable user defined warnings [default=ON (uses '-Wall')]. Separate  multiple flags by ';'." )
set( with-debug OFF CACHE STRING "Enable user defined debug flags [default=OFF]. When ON, '-g' is used. Separate  multiple flags by ';'." )
set( with-cpp-std "c++11" CACHE STRING "C++ standard to use for compilation [default='c++11']." )
set( with-intel-compiler-flags OFF CACHE STRING "User defined flags for the Intel compiler [default='-fp-model strict']. Separate multiple flags by ';'." )
set( with-libraries OFF CACHE STRING "Link additional libraries [default=OFF]. Give full path. Separate multiple libraries by ';'." )
set( with-includes OFF CACHE STRING "Add additional include paths [default=OFF]. Give full path without '-I'. Separate multiple include paths by ';'." )
set( with-defines OFF CACHE STRING "Additional defines, e.g. '-DXYZ=1' [default=OFF]. Separate multiple defines by ';'." )

# documentation build configuration
set( with-userdoc OFF CACHE STRING "Build user documentation [default=OFF]")
set( with-devdoc OFF CACHE STRING "Build developer documentation [default=OFF]")

################################################################################
##################      Project Directory variables           ##################
################################################################################

# In general use the CMAKE_INSTALL_<dir> and CMAKE_INSTALL_FULL_<dir> vars from
# GNUInstallDirs (included after calling nest_process_with_python()), but the
# CMAKE_INSTALL_DATADIR is usually just CMAKE_INSTALL_DATAROOTDIR
# and we want it to be CMAKE_INSTALL_DATAROOTDIR/PROJECT_NAME
set( CMAKE_INSTALL_DATADIR "share/${PROJECT_NAME}" CACHE STRING "Relative directory, where NEST installs its data (share/nest)" )

################################################################################
##################           Find utility programs            ##################
################################################################################

find_program( SED NAMES sed gsed )

################################################################################
##################                Load includes               ##################
################################################################################

# This include checks the symbols, etc.
include( CheckIncludesSymbols )

# These includes publish function names.
include( ProcessOptions )
include( WriteStaticModules_h )
include( CheckExtraCompilerFeatures )
include( ConfigureSummary )
include( GetTriple )

# get triples arch-vendor-os
get_host_triple( NEST_HOST_TRIPLE NEST_HOST_ARCH NEST_HOST_VENDOR NEST_HOST_OS )
get_target_triple( NEST_TARGET_TRIPLE NEST_TARGET_ARCH NEST_TARGET_VENDOR NEST_TARGET_OS )

# Process the command line arguments
# IMPORTANT: Do not change the order of nest_process_with_python() and include( GNUInstallDirs )!
#            If NEST is built with Python, nest_process_with_python() defaults CMAKE_INSTALL_PREFIX
#            to the active virtual Python environment. This effects the inclusion
#            of GNUInstallDirs defining CMAKE_INSTALL_<dir> and CMAKE_INSTALL_FULL_<dir>.
nest_process_with_python()
include( GNUInstallDirs )
nest_post_process_with_python()
nest_process_with_std()
nest_process_with_intel_compiler_flags()
nest_process_with_warning()
nest_process_with_libraries()
nest_process_with_includes()
nest_process_with_defines()
nest_process_static_libraries()
nest_process_external_modules()
nest_process_tics_per_ms()
nest_process_tics_per_step()
nest_process_with_libltdl()
nest_process_with_readline()
nest_process_with_gsl()
nest_process_with_openmp()
nest_process_with_mpi()
nest_process_with_detailed_timers()
nest_process_with_libneurosim()
nest_process_with_music()
nest_process_with_sionlib()
nest_process_with_mpi4py()
nest_process_with_boost()
nest_process_with_hdf5()
nest_process_target_bits_split()
nest_process_userdoc()
nest_process_devdoc()

nest_process_models()

# These two function calls must come last, as to prevent unwanted interactions of the newly set flags
# with detection/compilation operations carried out in earlier functions. The optimize/debug flags set
# using these functions should only apply to the compilation of NEST, not to that of test programs
# generated by CMake when it tries to detect compiler options or such.
nest_process_with_optimize()
nest_process_with_debug()

nest_get_color_flags()
set( CMAKE_C_FLAGS "${CMAKE_C_FLAGS} ${NEST_C_COLOR_FLAGS}" )
set( CMAKE_CXX_FLAGS "${CMAKE_CXX_FLAGS} ${NEST_CXX_COLOR_FLAGS}" )

<<<<<<< HEAD
# requires HAVE_LIBNEUROSIM
nest_default_modules()

# nest_write_static_module_header( "${PROJECT_BINARY_DIR}/nest/static_modules.h" )
=======
nest_write_static_module_header( "${PROJECT_BINARY_DIR}/nest/static_modules.h" )
>>>>>>> 4cf76ceb

# check additionals
nest_check_exitcode_abort()
nest_check_exitcode_segfault()
nest_check_have_cmath_makros_ignored()
nest_check_have_alpha_cxx_std_bug()
nest_check_have_sigusr_ignored()
nest_check_have_static_template_declaration_fail()
nest_check_have_stl_vector_capacity_base_unity()
nest_check_have_stl_vector_capacity_doubling()
nest_check_have_xlc_ice_on_using()
nest_check_have_std_nan()
nest_check_have_std_isnan()
nest_check_random123()

include( NestVersionInfo )
get_version_info()
printInfo("Done configuring NEST version: ${NEST_VERSION}")

enable_testing()
set( TEST_OPTS "" )

if ( HAVE_PYTHON )
  set( TEST_OPTS "${TEST_OPTS};--with-python=${PYTHON}" )
endif ()

if ( HAVE_MUSIC )
  set( TEST_OPTS "${TEST_OPTS};--with-music=${MUSIC_EXECUTABLE}" )
endif ()

add_custom_target( installcheck
  COMMAND ${CMAKE_COMMAND} -E env
    ${CMAKE_INSTALL_FULL_DATADIR}/testsuite/do_tests.sh
	--prefix=${CMAKE_INSTALL_PREFIX}
	${TEST_OPTS}
  WORKING_DIRECTORY "${PROJECT_BINARY_DIR}"
  COMMENT "Executing NEST's testsuite..."
)

# N.B. to ensure "make install" is always run before "make installcheck", we
# would ideally like to add:
#   add_dependencies( installcheck install )
# However, an issue in CMake at time of writing (May 2020, see
# https://gitlab.kitware.com/cmake/cmake/-/issues/8438) precludes us from doing
# so.

################################################################################
##################        Define Subdirectories here          ##################
################################################################################

add_subdirectory( doc )
add_subdirectory( bin )
add_subdirectory( examples )
add_subdirectory( build_support )
add_subdirectory( libnestutil )
add_subdirectory( models )
add_subdirectory( nestkernel )
add_subdirectory( thirdparty )
add_subdirectory( testsuite )
if ( HAVE_PYTHON )
  add_subdirectory( pynest )
endif ()

################################################################################
##################           Summary of flags                 ##################
################################################################################

# used in nest-config

# all compiler flags
if ( NOT CMAKE_BUILD_TYPE OR "${CMAKE_BUILD_TYPE}" STREQUAL "None" )
  set( ALL_CFLAGS "${CMAKE_C_FLAGS}" )
  set( ALL_CXXFLAGS "${CMAKE_CXX_FLAGS}" )
elseif ( ${CMAKE_BUILD_TYPE} STREQUAL "Debug" )
  set( ALL_CFLAGS "${CMAKE_C_FLAGS}   ${CMAKE_C_FLAGS_DEBUG}" )
  set( ALL_CXXFLAGS "${CMAKE_CXX_FLAGS} ${CMAKE_CXX_FLAGS_DEBUG}" )
elseif ( ${CMAKE_BUILD_TYPE} STREQUAL "Release" )
  set( ALL_CFLAGS "${CMAKE_C_FLAGS}   ${CMAKE_C_FLAGS_RELEASE}" )
  set( ALL_CXXFLAGS "${CMAKE_CXX_FLAGS} ${CMAKE_CXX_FLAGS_RELEASE}" )
elseif ( ${CMAKE_BUILD_TYPE} STREQUAL "RelWithDebInfo" )
  set( ALL_CFLAGS "${CMAKE_C_FLAGS}   ${CMAKE_C_FLAGS_RELWITHDEBINFO}" )
  set( ALL_CXXFLAGS "${CMAKE_CXX_FLAGS} ${CMAKE_CXX_FLAGS_RELWITHDEBINFO}" )
elseif ( ${CMAKE_BUILD_TYPE} STREQUAL "MinSizeRel" )
  set( ALL_CFLAGS "${CMAKE_C_FLAGS}   ${CMAKE_C_FLAGS_MINSIZEREL}" )
  set( ALL_CXXFLAGS "${CMAKE_CXX_FLAGS} ${CMAKE_CXX_FLAGS_MINSIZEREL}" )
else ()
  printError( "Unknown build type: '${CMAKE_BUILD_TYPE}'" )
endif ()
if ( with-defines )
  foreach ( def ${with-defines} )
    set( ALL_CFLAGS "${def} ${ALL_CFLAGS}" )
    set( ALL_CXXFLAGS "${def} ${ALL_CXXFLAGS}" )
  endforeach ()
endif ()
# add sionlib defines
foreach ( def ${SIONLIB_DEFINES} )
    set( ALL_CFLAGS "${ALL_CFLAGS} ${def}" )
    set( ALL_CXXFLAGS "${ALL_CXXFLAGS} ${def}" )
endforeach ()

# libraries required to link extension modules
set( MODULE_LINK_LIBS
<<<<<<< HEAD
=======
  "-lnest"
  "-lsli"
>>>>>>> 4cf76ceb
  "${OpenMP_CXX_FLAGS}"
  "${LTDL_LIBRARIES}"
  "${READLINE_LIBRARIES}"
  "${GSL_LIBRARIES}"
  "${LIBNEUROSIM_LIBRARIES}"
  "${MUSIC_LIBRARIES}"
  "${MPI_CXX_LIBRARIES}"
  "${SIONLIB_LIBRARIES}"
  "${BOOST_LIBRARIES}" )

if ( with-libraries )
  set( MODULE_LINK_LIBS "${MODULE_LINK_LIBS};${with-libraries}" )
endif ()
string( REPLACE ";" " " MODULE_LINK_LIBS "${MODULE_LINK_LIBS}" )

# libraries requied to link NEST
set( ALL_LIBS
  "-lnest"
  ${MODULE_LINK_LIBS} )


# all includes
set( ALL_INCLUDES_tmp
  "${CMAKE_INSTALL_FULL_INCLUDEDIR}/nest"
  "${LTDL_INCLUDE_DIRS}"
  "${READLINE_INCLUDE_DIRS}"
  "${GSL_INCLUDE_DIRS}"
  "${LIBNEUROSIM_INCLUDE_DIRS}"
  "${MUSIC_INCLUDE_DIRS}"
  "${MPI_CXX_INCLUDE_PATH}"
  "${BOOST_INCLUDE_DIR}" )
set( ALL_INCLUDES "" )
foreach ( INC ${ALL_INCLUDES_tmp} ${with-includes} )
  if ( INC AND NOT INC STREQUAL "" )
    set( ALL_INCLUDES "${ALL_INCLUDES} -I${INC}" )
  endif ()
endforeach ()
set( ALL_INCLUDES "${ALL_INCLUDES} ${SIONLIB_INCLUDE}" )

################################################################################
##################           File generation here             ##################
################################################################################

configure_file(
    "${PROJECT_SOURCE_DIR}/libnestutil/config.h.in"
    "${PROJECT_BINARY_DIR}/libnestutil/config.h" @ONLY
)

configure_file(
    "${PROJECT_SOURCE_DIR}/pynest/setup.py.in"
    "${PROJECT_BINARY_DIR}/pynest/setup.py" @ONLY
)

configure_file(
    "${PROJECT_SOURCE_DIR}/bin/nest-config.in"
    "${PROJECT_BINARY_DIR}/bin/nest-config" @ONLY
)

configure_file(
    "${PROJECT_SOURCE_DIR}/bin/nest_vars.sh.in"
    "${PROJECT_BINARY_DIR}/bin/nest_vars.sh" @ONLY
)

configure_file(
    "${PROJECT_SOURCE_DIR}/doc/fulldoc.conf.in"
    "${PROJECT_BINARY_DIR}/doc/fulldoc.conf" @ONLY
)

configure_file(
    "${PROJECT_SOURCE_DIR}/pynest/nest/versionchecker.py.in"
    "${PROJECT_BINARY_DIR}/pynest/nest/versionchecker.py" @ONLY
)


################################################################################
##################            Install Extra Files             ##################
################################################################################

install( FILES LICENSE README.md
    DESTINATION ${CMAKE_INSTALL_DOCDIR}
)

install( DIRECTORY examples/
    DESTINATION ${CMAKE_INSTALL_DOCDIR}/examples
)

nest_print_config_summary()<|MERGE_RESOLUTION|>--- conflicted
+++ resolved
@@ -76,7 +76,7 @@
 set( with-optimize ON CACHE STRING "Enable user defined optimizations [default=ON (uses '-O2')]. When OFF, no '-O' flag is passed to the compiler. Explicit compiler flags can be given; separate multiple flags by ';'." )
 set( with-warning ON CACHE STRING "Enable user defined warnings [default=ON (uses '-Wall')]. Separate  multiple flags by ';'." )
 set( with-debug OFF CACHE STRING "Enable user defined debug flags [default=OFF]. When ON, '-g' is used. Separate  multiple flags by ';'." )
-set( with-cpp-std "c++11" CACHE STRING "C++ standard to use for compilation [default='c++11']." )
+set( with-cpp-std "c++20" CACHE STRING "C++ standard to use for compilation [default='c++20']." )
 set( with-intel-compiler-flags OFF CACHE STRING "User defined flags for the Intel compiler [default='-fp-model strict']. Separate multiple flags by ';'." )
 set( with-libraries OFF CACHE STRING "Link additional libraries [default=OFF]. Give full path. Separate multiple libraries by ';'." )
 set( with-includes OFF CACHE STRING "Add additional include paths [default=OFF]. Give full path without '-I'. Separate multiple include paths by ';'." )
@@ -167,14 +167,8 @@
 set( CMAKE_C_FLAGS "${CMAKE_C_FLAGS} ${NEST_C_COLOR_FLAGS}" )
 set( CMAKE_CXX_FLAGS "${CMAKE_CXX_FLAGS} ${NEST_CXX_COLOR_FLAGS}" )
 
-<<<<<<< HEAD
-# requires HAVE_LIBNEUROSIM
-nest_default_modules()
-
+# TODO PYNEST-NG
 # nest_write_static_module_header( "${PROJECT_BINARY_DIR}/nest/static_modules.h" )
-=======
-nest_write_static_module_header( "${PROJECT_BINARY_DIR}/nest/static_modules.h" )
->>>>>>> 4cf76ceb
 
 # check additionals
 nest_check_exitcode_abort()
@@ -277,11 +271,6 @@
 
 # libraries required to link extension modules
 set( MODULE_LINK_LIBS
-<<<<<<< HEAD
-=======
-  "-lnest"
-  "-lsli"
->>>>>>> 4cf76ceb
   "${OpenMP_CXX_FLAGS}"
   "${LTDL_LIBRARIES}"
   "${READLINE_LIBRARIES}"
