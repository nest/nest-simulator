# -*- coding: utf-8 -*-
#
# test_connect_all_to_all.py
#
# This file is part of NEST.
#
# Copyright (C) 2004 The NEST Initiative
#
# NEST is free software: you can redistribute it and/or modify
# it under the terms of the GNU General Public License as published by
# the Free Software Foundation, either version 2 of the License, or
# (at your option) any later version.
#
# NEST is distributed in the hope that it will be useful,
# but WITHOUT ANY WARRANTY; without even the implied warranty of
# MERCHANTABILITY or FITNESS FOR A PARTICULAR PURPOSE.  See the
# GNU General Public License for more details.
#
# You should have received a copy of the GNU General Public License
# along with NEST.  If not, see <http://www.gnu.org/licenses/>.


import unittest
import numpy as np
import scipy.stats
import connect_test_base
import nest


@nest.ll_api.check_stack
class TestAllToAll(connect_test_base.ConnectTestBase):

    # specify connection pattern
    conn_dict = hf.nest.AllToAll(source=None, target=None)
    # sizes of populations
    N1 = 6
    N2 = 7
    N1_array = 500
    N2_array = 10

    def testConnectivity(self):
        self.setUpNetwork(self.conn_dict)
        # make sure all connections do exist
        M = connect_test_base.get_connectivity_matrix(self.pop1, self.pop2)
        M_all = np.ones((len(self.pop2), len(self.pop1)))
        connect_test_base.mpi_assert(M, M_all, self)
        # make sure no connections were drawn from the target to the source
        # population
        M = connect_test_base.get_connectivity_matrix(self.pop2, self.pop1)
        M_none = np.zeros((len(self.pop1), len(self.pop2)))
        connect_test_base.mpi_assert(M, M_none, self)

    def testInputArray(self):
        for label in ['weight', 'delay']:
            syn_params = {}
            if label == 'weight':
                self.param_array = np.arange(
                    self.N1_array * self.N2_array, dtype=float
                ).reshape(self.N2_array, self.N1_array)
            elif label == 'delay':
                self.param_array = np.arange(
                    1, self.N1_array * self.N2_array + 1
                ).reshape(self.N2_array, self.N1_array) * 0.1
            syn_params[label] = self.param_array
<<<<<<< HEAD
            hf.nest.ResetKernel()
            conn_params = self.conn_dict.clone()
            conn_params.syn_spec = hf.nest.synapsemodels.static(**syn_params)
            self.setUpNetwork(conn_params, N1=self.N1_array, N2=self.N2_array)

            M_nest = hf.get_weighted_connectivity_matrix(self.pop1, self.pop2, label)
            hf.mpi_assert(M_nest, self.param_array, self)
=======
            nest.ResetKernel()
            self.setUpNetwork(self.conn_dict, syn_params,
                              N1=self.N1_array, N2=self.N2_array)
            M_nest = connect_test_base.get_weighted_connectivity_matrix(
                self.pop1, self.pop2, label)
            connect_test_base.mpi_assert(M_nest, self.param_array, self)
>>>>>>> 98b2fb4d

    def testInputArrayWithoutAutapses(self):
        conn_params = hf.nest.AllToAll(source=None, target=None, allow_autapses=False)
        syn_params = {}
        for label in ['weight', 'delay']:
            syn_params = {}
            if label == 'weight':
                self.param_array = np.arange(
                    self.N1 * self.N1, dtype=float).reshape(self.N1, self.N1)
            elif label == 'delay':
                self.param_array = np.arange(
                    1, self.N1 * self.N1 + 1).reshape(self.N1, self.N1) * 0.1
            syn_params[label] = self.param_array
<<<<<<< HEAD
            conn_params.syn_spec = hf.nest.synapsemodels.static(**syn_params)
            self.setUpNetworkOnePop(conn_params)

            M_nest = hf.get_weighted_connectivity_matrix(self.pop, self.pop, label)
=======
            self.setUpNetworkOnePop(self.conn_dict, syn_params)
            M_nest = connect_test_base.get_weighted_connectivity_matrix(
                self.pop, self.pop, label)
>>>>>>> 98b2fb4d
            np.fill_diagonal(self.param_array, 0)
            connect_test_base.mpi_assert(M_nest, self.param_array, self)

    def testInputArrayRPort(self):
        syn_params = {}
        neuron_model = 'iaf_psc_exp_multisynapse'
        neuron_dict = {'tau_syn': [0.1 + i for i in range(self.N2)]}
        self.pop1 = nest.Create(neuron_model, self.N1)
        self.pop2 = nest.Create(neuron_model, self.N2, neuron_dict)
        self.param_array = np.transpose(np.asarray(
            [np.arange(1, self.N2 + 1) for i in range(self.N1)]))
        syn_params['receptor_type'] = self.param_array
<<<<<<< HEAD
        conn_params = hf.nest.AllToAll(source=self.pop1, target=self.pop2,
                                       syn_spec=hf.nest.synapsemodels.static(**syn_params))
        hf.nest.Connect(conn_params)

        M = hf.get_weighted_connectivity_matrix(self.pop1, self.pop2, 'receptor')
        hf.mpi_assert(M, self.param_array, self)
=======
        nest.Connect(self.pop1, self.pop2, self.conn_dict, syn_params)
        M = connect_test_base.get_weighted_connectivity_matrix(
            self.pop1, self.pop2, 'receptor')
        connect_test_base.mpi_assert(M, self.param_array, self)
>>>>>>> 98b2fb4d

    def testInputArrayToStdpSynapse(self):
        params = ['Wmax', 'alpha', 'lambda', 'mu_minus', 'mu_plus', 'tau_plus']
        values = [
            np.arange(self.N1 * self.N2, dtype=float).reshape(self.N2, self.N1)
            for i in range(6)
        ]
        syn_params = {}
        for i, param in enumerate(params):
            syn_params[param] = values[i]
        conn_params = hf.nest.AllToAll(source=None, target=None,
                                       syn_spec=hf.nest.synapsemodels.stdp(**syn_params))
        self.setUpNetwork(conn_params)
        for i, param in enumerate(params):
            a = connect_test_base.get_weighted_connectivity_matrix(
                self.pop1, self.pop2, param)
            connect_test_base.mpi_assert(a, values[i], self)

    # test single threaded for now
    def testRPortDistribution(self):
        n_rport = 10
        nr_neurons = 100
        nest.ResetKernel()  # To reset local_num_threads
        neuron_model = 'iaf_psc_exp_multisynapse'
        neuron_dict = {'tau_syn': [0.1 + i for i in range(n_rport)]}
<<<<<<< HEAD
        self.pop1 = hf.nest.Create(neuron_model, nr_neurons, neuron_dict)
        self.pop2 = hf.nest.Create(neuron_model, nr_neurons, neuron_dict)
        syn_params = {}
        syn_params['receptor_type'] = 1 + hf.nest.random.uniform_int(n_rport)

        conn_params = hf.nest.AllToAll(source=self.pop1, target=self.pop2,
                                       syn_spec=hf.nest.synapsemodels.static(**syn_params))
        hf.nest.Connect(conn_params)
        M = hf.get_weighted_connectivity_matrix(
=======
        self.pop1 = nest.Create(neuron_model, nr_neurons, neuron_dict)
        self.pop2 = nest.Create(neuron_model, nr_neurons, neuron_dict)
        syn_params = {'synapse_model': 'static_synapse'}
        syn_params['receptor_type'] = 1 + nest.random.uniform_int(n_rport)
        nest.Connect(self.pop1, self.pop2, self.conn_dict, syn_params)
        M = connect_test_base.get_weighted_connectivity_matrix(
>>>>>>> 98b2fb4d
            self.pop1, self.pop2, 'receptor')
        M = connect_test_base.gather_data(M)
        if M is not None:
            M = M.flatten()
            frequencies = scipy.stats.itemfreq(M)
            self.assertTrue(np.array_equal(frequencies[:, 0], np.arange(
                1, n_rport + 1)), 'Missing or invalid rports')
            chi, p = scipy.stats.chisquare(frequencies[:, 1])
            self.assertGreater(p, self.pval)


def suite():
    suite = unittest.TestLoader().loadTestsFromTestCase(TestAllToAll)
    return suite


def run():
    runner = unittest.TextTestRunner(verbosity=2)
    runner.run(suite())


if __name__ == '__main__':
    run()<|MERGE_RESOLUTION|>--- conflicted
+++ resolved
@@ -31,7 +31,7 @@
 class TestAllToAll(connect_test_base.ConnectTestBase):
 
     # specify connection pattern
-    conn_dict = hf.nest.AllToAll(source=None, target=None)
+    conn_dict = nest.AllToAll(source=None, target=None)
     # sizes of populations
     N1 = 6
     N2 = 7
@@ -62,25 +62,17 @@
                     1, self.N1_array * self.N2_array + 1
                 ).reshape(self.N2_array, self.N1_array) * 0.1
             syn_params[label] = self.param_array
-<<<<<<< HEAD
-            hf.nest.ResetKernel()
+
+            nest.ResetKernel()
             conn_params = self.conn_dict.clone()
-            conn_params.syn_spec = hf.nest.synapsemodels.static(**syn_params)
+            conn_params.syn_spec = nest.synapsemodels.static(**syn_params)
             self.setUpNetwork(conn_params, N1=self.N1_array, N2=self.N2_array)
 
-            M_nest = hf.get_weighted_connectivity_matrix(self.pop1, self.pop2, label)
-            hf.mpi_assert(M_nest, self.param_array, self)
-=======
-            nest.ResetKernel()
-            self.setUpNetwork(self.conn_dict, syn_params,
-                              N1=self.N1_array, N2=self.N2_array)
-            M_nest = connect_test_base.get_weighted_connectivity_matrix(
-                self.pop1, self.pop2, label)
+            M_nest = connect_test_base.get_weighted_connectivity_matrix(self.pop1, self.pop2, label)
             connect_test_base.mpi_assert(M_nest, self.param_array, self)
->>>>>>> 98b2fb4d
 
     def testInputArrayWithoutAutapses(self):
-        conn_params = hf.nest.AllToAll(source=None, target=None, allow_autapses=False)
+        conn_params = nest.AllToAll(source=None, target=None, allow_autapses=False)
         syn_params = {}
         for label in ['weight', 'delay']:
             syn_params = {}
@@ -91,16 +83,11 @@
                 self.param_array = np.arange(
                     1, self.N1 * self.N1 + 1).reshape(self.N1, self.N1) * 0.1
             syn_params[label] = self.param_array
-<<<<<<< HEAD
-            conn_params.syn_spec = hf.nest.synapsemodels.static(**syn_params)
+
+            conn_params.syn_spec = nest.synapsemodels.static(**syn_params)
             self.setUpNetworkOnePop(conn_params)
 
-            M_nest = hf.get_weighted_connectivity_matrix(self.pop, self.pop, label)
-=======
-            self.setUpNetworkOnePop(self.conn_dict, syn_params)
-            M_nest = connect_test_base.get_weighted_connectivity_matrix(
-                self.pop, self.pop, label)
->>>>>>> 98b2fb4d
+            M_nest = connect_test_base.get_weighted_connectivity_matrix(self.pop, self.pop, label)
             np.fill_diagonal(self.param_array, 0)
             connect_test_base.mpi_assert(M_nest, self.param_array, self)
 
@@ -113,19 +100,13 @@
         self.param_array = np.transpose(np.asarray(
             [np.arange(1, self.N2 + 1) for i in range(self.N1)]))
         syn_params['receptor_type'] = self.param_array
-<<<<<<< HEAD
-        conn_params = hf.nest.AllToAll(source=self.pop1, target=self.pop2,
-                                       syn_spec=hf.nest.synapsemodels.static(**syn_params))
-        hf.nest.Connect(conn_params)
 
-        M = hf.get_weighted_connectivity_matrix(self.pop1, self.pop2, 'receptor')
-        hf.mpi_assert(M, self.param_array, self)
-=======
-        nest.Connect(self.pop1, self.pop2, self.conn_dict, syn_params)
-        M = connect_test_base.get_weighted_connectivity_matrix(
-            self.pop1, self.pop2, 'receptor')
+        conn_params = nest.AllToAll(source=self.pop1, target=self.pop2,
+                                    syn_spec=nest.synapsemodels.static(**syn_params))
+        nest.Connect(conn_params)
+
+        M = connect_test_base.get_weighted_connectivity_matrix(self.pop1, self.pop2, 'receptor')
         connect_test_base.mpi_assert(M, self.param_array, self)
->>>>>>> 98b2fb4d
 
     def testInputArrayToStdpSynapse(self):
         params = ['Wmax', 'alpha', 'lambda', 'mu_minus', 'mu_plus', 'tau_plus']
@@ -136,8 +117,8 @@
         syn_params = {}
         for i, param in enumerate(params):
             syn_params[param] = values[i]
-        conn_params = hf.nest.AllToAll(source=None, target=None,
-                                       syn_spec=hf.nest.synapsemodels.stdp(**syn_params))
+        conn_params = nest.AllToAll(source=None, target=None,
+                                    syn_spec=nest.synapsemodels.stdp(**syn_params))
         self.setUpNetwork(conn_params)
         for i, param in enumerate(params):
             a = connect_test_base.get_weighted_connectivity_matrix(
@@ -151,25 +132,15 @@
         nest.ResetKernel()  # To reset local_num_threads
         neuron_model = 'iaf_psc_exp_multisynapse'
         neuron_dict = {'tau_syn': [0.1 + i for i in range(n_rport)]}
-<<<<<<< HEAD
-        self.pop1 = hf.nest.Create(neuron_model, nr_neurons, neuron_dict)
-        self.pop2 = hf.nest.Create(neuron_model, nr_neurons, neuron_dict)
-        syn_params = {}
-        syn_params['receptor_type'] = 1 + hf.nest.random.uniform_int(n_rport)
-
-        conn_params = hf.nest.AllToAll(source=self.pop1, target=self.pop2,
-                                       syn_spec=hf.nest.synapsemodels.static(**syn_params))
-        hf.nest.Connect(conn_params)
-        M = hf.get_weighted_connectivity_matrix(
-=======
         self.pop1 = nest.Create(neuron_model, nr_neurons, neuron_dict)
         self.pop2 = nest.Create(neuron_model, nr_neurons, neuron_dict)
-        syn_params = {'synapse_model': 'static_synapse'}
+        syn_params = {}
         syn_params['receptor_type'] = 1 + nest.random.uniform_int(n_rport)
-        nest.Connect(self.pop1, self.pop2, self.conn_dict, syn_params)
-        M = connect_test_base.get_weighted_connectivity_matrix(
->>>>>>> 98b2fb4d
-            self.pop1, self.pop2, 'receptor')
+
+        conn_params = nest.AllToAll(source=self.pop1, target=self.pop2,
+                                    syn_spec=nest.synapsemodels.static(**syn_params))
+        nest.Connect(conn_params)
+        M = connect_test_base.get_weighted_connectivity_matrix(self.pop1, self.pop2, 'receptor')
         M = connect_test_base.gather_data(M)
         if M is not None:
             M = M.flatten()
