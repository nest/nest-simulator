# -*- coding: utf-8 -*-
#
# test_getconnections.py
#
# This file is part of NEST.
#
# Copyright (C) 2004 The NEST Initiative
#
# NEST is free software: you can redistribute it and/or modify
# it under the terms of the GNU General Public License as published by
# the Free Software Foundation, either version 2 of the License, or
# (at your option) any later version.
#
# NEST is distributed in the hope that it will be useful,
# but WITHOUT ANY WARRANTY; without even the implied warranty of
# MERCHANTABILITY or FITNESS FOR A PARTICULAR PURPOSE.  See the
# GNU General Public License for more details.
#
# You should have received a copy of the GNU General Public License
# along with NEST.  If not, see <http://www.gnu.org/licenses/>.

"""
GetConnections
"""

import unittest
import nest

<<<<<<< HEAD
nest.set_verbosity(nest.verbosity.M_ERROR)
=======
nest.set_verbosity("M_ERROR")
>>>>>>> 4cf76ceb


class GetConnectionsTestCase(unittest.TestCase):
    """Find connections and test if values can be set."""

    def test_GetConnections(self):
        """GetConnections"""

        nest.ResetKernel()

        a = nest.Create("iaf_psc_alpha", 3)
        nest.Connect(a, a)
        c1 = nest.GetConnections(a)
        c2 = nest.GetConnections(a, synapse_model="static_synapse")
        self.assertEqual(c1, c2)

        weights = [2.0, 3.0, 4.0, 5.0, 6.0, 7.0, 8.0, 9.0, 10.0]
        d1 = tuple({"weight": w} for w in weights)

        c3 = nest.GetConnections(a, a)
        c3.set(d1)
        self.assertEqual(c3.weight, weights)

        c4 = nest.GetConnections()
        self.assertEqual(c1, c4)

        weights = [11.0, 12.0, 13.0, 14.0, 15.0, 16.0, 17.0, 18.0, 19.0]
        d1 = tuple({"weight": w} for w in weights)

        c5 = nest.GetConnections(a, a)
        c5.set(d1)
<<<<<<< HEAD
        self.assertEqual(c5.get('weight'), weights)
=======
        s2 = c5.get("weight")
        self.assertEqual(s2, list(weights))
>>>>>>> 4cf76ceb

        c6 = nest.GetConnections()
        self.assertEqual(c1, c6)

    def test_GetConnectionsTargetModels(self):
        """GetConnections iterating models for target"""
        for model in nest.node_models:
            nest.ResetKernel()
            alpha = nest.Create("iaf_psc_alpha")
            try:
                other = nest.Create(model)
                nest.Connect(alpha, other)
            except nest.NESTError:
                # If we can't create a node with this model, or connect
                # to a node of this model, we ignore it.
                continue
            for get_conn_args in [{"source": alpha, "target": other}, {"source": alpha}, {"target": other}]:
                conns = nest.GetConnections(**get_conn_args)
                self.assertEqual(
                    len(conns),
                    1,
                    "Failed to get connection with target model {} (specifying {})".format(
                        model, ", ".join(get_conn_args.keys())
                    ),
                )

    def test_GetConnectionsSourceModels(self):
        """GetConnections iterating models for source"""
        for model in nest.node_models:
            nest.ResetKernel()
            alpha = nest.Create("iaf_psc_alpha")
            try:
                other = nest.Create(model)
                nest.Connect(other, alpha)
            except nest.NESTError:
                # If we can't create a node with this model, or connect
                # to a node of this model, we ignore it.
                continue
            for get_conn_args in [{"source": other, "target": alpha}, {"source": other}, {"target": alpha}]:
                conns = nest.GetConnections(**get_conn_args)
                self.assertEqual(
                    len(conns),
                    1,
                    "Failed to get connection with source model {} (specifying {})".format(
                        model, ", ".join(get_conn_args.keys())
                    ),
                )

    def test_GetConnectionsSynapseModel(self):
        """GetConnections using synapse_model as argument"""

        num_src = 3
        num_tgt = 5

        for synapse_model in nest.synapse_models:
            nest.ResetKernel()

            src = nest.Create("iaf_psc_alpha", num_src)
            tgt = nest.Create("iaf_psc_alpha", num_tgt)

            # First create one connection with static_synapse
            nest.Connect(src[0], tgt[0])

            try:
                # Connect with specified synapse
<<<<<<< HEAD
                nest.Connect(src, tgt, syn_spec={'synapse_model': synapse_model})
            except nest.NESTError:
=======
                nest.Connect(src, tgt, syn_spec={"synapse_model": synapse_model})
            except nest.kernel.NESTError:
>>>>>>> 4cf76ceb
                # If we can't connect iaf_psc_alpha with the given synapse_model, we ignore it.
                continue

            reference_list = [synapse_model] * num_src * num_tgt
            if synapse_model == "static_synapse":
                reference_list += ["static_synapse"]

            conns = nest.GetConnections(synapse_model=synapse_model)
            self.assertEqual(reference_list, conns.synapse_model)

            # Also test that it works if we specify source/target and synapse_model
            conns = nest.GetConnections(source=src, target=tgt, synapse_model=synapse_model)
            self.assertEqual(reference_list, conns.synapse_model)

            conns = nest.GetConnections(source=src, synapse_model=synapse_model)
            self.assertEqual(reference_list, conns.synapse_model)

            conns = nest.GetConnections(target=tgt, synapse_model=synapse_model)
            self.assertEqual(reference_list, conns.synapse_model)

    def test_GetConnectionsSynapseLabel(self):
        """GetConnections using synapse_label as argument"""

        label = 123
        num_src = 3
        num_tgt = 5

        for synapse_model in [s for s in nest.synapse_models if s.endswith("_lbl")]:
            nest.ResetKernel()

            src = nest.Create("iaf_psc_alpha", num_src)
            tgt = nest.Create("iaf_psc_alpha", num_tgt)

            # First create one connection with static_synapse
            nest.Connect(src[0], tgt[0])

            try:
                # Connect with specified synapse
<<<<<<< HEAD
                nest.Connect(src, tgt, syn_spec={'synapse_model': synapse_model, "synapse_label": label})
            except nest.NESTError:
=======
                nest.Connect(src, tgt, syn_spec={"synapse_model": synapse_model, "synapse_label": label})
            except nest.kernel.NESTError:
>>>>>>> 4cf76ceb
                # If we can't connect iaf_psc_alpha with the given synapse_model, we ignore it.
                continue

            reference_list = [synapse_model] * num_src * num_tgt
            label_list = [label] * num_src * num_tgt

            # Call GetConnections with specified synapse_label and test that connections with
            # corresponding model are returned
            conns = nest.GetConnections(synapse_label=label)

            self.assertEqual(reference_list, conns.synapse_model)
            self.assertEqual(label_list, conns.synapse_label)

            # Also test that it works if we specify source/target and synapse_label
            conns = nest.GetConnections(source=src, target=tgt, synapse_label=label)
            self.assertEqual(reference_list, conns.synapse_model)

            conns = nest.GetConnections(source=src, synapse_label=label)
            self.assertEqual(reference_list, conns.synapse_model)

            conns = nest.GetConnections(target=tgt, synapse_label=label)
            self.assertEqual(reference_list, conns.synapse_model)


def suite():
    suite = unittest.makeSuite(GetConnectionsTestCase, "test")
    return suite


def run():
    runner = unittest.TextTestRunner(verbosity=2)
    runner.run(suite())


if __name__ == "__main__":
    run()<|MERGE_RESOLUTION|>--- conflicted
+++ resolved
@@ -26,11 +26,7 @@
 import unittest
 import nest
 
-<<<<<<< HEAD
 nest.set_verbosity(nest.verbosity.M_ERROR)
-=======
-nest.set_verbosity("M_ERROR")
->>>>>>> 4cf76ceb
 
 
 class GetConnectionsTestCase(unittest.TestCase):
@@ -62,12 +58,7 @@
 
         c5 = nest.GetConnections(a, a)
         c5.set(d1)
-<<<<<<< HEAD
-        self.assertEqual(c5.get('weight'), weights)
-=======
-        s2 = c5.get("weight")
-        self.assertEqual(s2, list(weights))
->>>>>>> 4cf76ceb
+        self.assertEqual(c5.get("weight"), weights)
 
         c6 = nest.GetConnections()
         self.assertEqual(c1, c6)
@@ -133,13 +124,8 @@
 
             try:
                 # Connect with specified synapse
-<<<<<<< HEAD
-                nest.Connect(src, tgt, syn_spec={'synapse_model': synapse_model})
-            except nest.NESTError:
-=======
                 nest.Connect(src, tgt, syn_spec={"synapse_model": synapse_model})
-            except nest.kernel.NESTError:
->>>>>>> 4cf76ceb
+            except nest.NESTError:
                 # If we can't connect iaf_psc_alpha with the given synapse_model, we ignore it.
                 continue
 
@@ -178,13 +164,8 @@
 
             try:
                 # Connect with specified synapse
-<<<<<<< HEAD
-                nest.Connect(src, tgt, syn_spec={'synapse_model': synapse_model, "synapse_label": label})
-            except nest.NESTError:
-=======
                 nest.Connect(src, tgt, syn_spec={"synapse_model": synapse_model, "synapse_label": label})
-            except nest.kernel.NESTError:
->>>>>>> 4cf76ceb
+            except nest.NESTError:
                 # If we can't connect iaf_psc_alpha with the given synapse_model, we ignore it.
                 continue
 
