/*
 *  cm_default.cpp
 *
 *  This file is part of NEST.
 *
 *  Copyright (C) 2004 The NEST Initiative
 *
 *  NEST is free software: you can redistribute it and/or modify
 *  it under the terms of the GNU General Public License as published by
 *  the Free Software Foundation, either version 2 of the License, or
 *  (at your option) any later version.
 *
 *  NEST is distributed in the hope that it will be useful,
 *  but WITHOUT ANY WARRANTY; without even the implied warranty of
 *  MERCHANTABILITY or FITNESS FOR A PARTICULAR PURPOSE.  See the
 *  GNU General Public License for more details.
 *
 *  You should have received a copy of the GNU General Public License
 *  along with NEST.  If not, see <http://www.gnu.org/licenses/>.
 *
 */
#include "cm_default.h"


namespace nest
{

/*
 * For some reason this code block is needed. However, I have found no
 * difference in calling init_recordable_pointers() from the pre_run_hook function,
 * except that an unused-variable warning is generated in the code-checks
 */
template <>
void
DynamicRecordablesMap< cm_default >::create( cm_default& host )
{
  host.init_recordables_pointers_();
}

/* ----------------------------------------------------------------
 * Default and copy constructor for node
 * ---------------------------------------------------------------- */

nest::cm_default::cm_default()
  : ArchivingNode()
  , c_tree_()
  , syn_buffers_( 0 )
  , logger_( *this )
  , V_th_( -55.0 )
{
  recordablesMap_.create( *this );
  recordables_values.resize( 0 );
}

nest::cm_default::cm_default( const cm_default& n )
  : ArchivingNode( n )
  , c_tree_( n.c_tree_ )
  , syn_buffers_( n.syn_buffers_ )
  , logger_( *this )
  , V_th_( n.V_th_ )
{
  recordables_values.resize( 0 );
}

/* ----------------------------------------------------------------
 * Node initialization functions
 * ----------------------------------------------------------------
 */
void
cm_default::get_status( dictionary& statusdict ) const
{
  statusdict[ names::V_th ] = V_th_;
  ArchivingNode::get_status( statusdict );

  // add all recordables to the status dictionary
  statusdict[ names::recordables ] = recordablesMap_.get_list();

  // We add a list of dicts with compartment information and
  // a list of dicts with receptor information to the status dictionary
  std::vector< dictionary > compartments;
  std::vector< dictionary > receptors;
  for ( long comp_idx_ = 0; comp_idx_ != c_tree_.get_size(); comp_idx_++ )
  {
    dictionary compartment_info;
    Compartment* compartment = c_tree_.get_compartment( comp_idx_ );

    // add compartment info
    compartment_info[ names::comp_idx ] = comp_idx_;
    compartment_info[ names::parent_idx ] = compartment->p_index;
    compartments.push_back( compartment_info );

    // add receptor info
    compartment->compartment_currents.add_receptor_info( receptors, compartment->comp_index );
  }
  // add compartment info and receptor info to the status dictionary
  statusdict[ names::compartments ] = compartments;
  statusdict[ names::receptors ] = receptors;
}

void
nest::cm_default::set_status( const dictionary& statusdict )
{
  statusdict.update_value( names::V_th, V_th_ );
  ArchivingNode::set_status( statusdict );

  /**
   * Add a compartment (or compartments) to the tree, so that the new compartment
   * has the compartment specified by "parent_idx" as parent. The parent
   * has to be in the tree, otherwise an error will be raised.  We add either a
   * single compartment or multiple compartments, depending on whether the
   * entry was a list of dicts or a single dict
   */
<<<<<<< HEAD
  if ( statusdict.known( names::compartments ) )
  {
    /**
     * Until an operator to explicititly append compartments is added to the
     * API, we disable this functionality
     */
    if ( c_tree_.get_size() > 0 )
    {
      throw BadProperty( "\'compartments\' is already defined for this model" );
    }

    auto compartment_data = statusdict.at( names::compartments );
    if ( is_type< std::vector< dictionary > >( compartment_data ) )
=======
  const auto add_compartments_list_or_dict = [ this, &statusdict ]( const std::string name )
  {
    if ( is_type< std::vector< dictionary > >( statusdict.at( name ) ) )
>>>>>>> 07a8ba9c
    {
      const auto compartments = statusdict.get< std::vector< dictionary > >( name );
      // A list of compartments is provided, we add them all to the tree
<<<<<<< HEAD
      for ( auto compartment : boost::any_cast< std::vector< dictionary > >( compartment_data ) )
      {
        add_compartment_( compartment );
      }
    }
    else if ( is_type< dictionary >( compartment_data ) )
    {
      // A single compartment is provided, we add add it to the tree
      add_compartment_( boost::any_cast< dictionary& >( compartment_data ) );
=======
      for ( const auto& compartment_dict : compartments )
      {
        add_compartment_( compartment_dict );
      }
    }
    else if ( is_type< dictionary >( statusdict.at( name ) ) )
    {
      // A single compartment is provided, we add add it to the tree
      add_compartment_( statusdict.get< dictionary >( name ) );
>>>>>>> 07a8ba9c
    }
    else
    {
      throw BadProperty(
        "\'compartments\' entry could not be identified, provide "
        "list of parameter dicts for multiple compartments" );
    }
  }

  /**
   * Add a receptor (or receptors) to the tree, so that the new receptor
   * targets the compartment specified by "comp_idx". The compartment
   * has to be in the tree, otherwise an error will be raised.  We add either a
   * single receptor or multiple receptors, depending on whether the
   * entry was a list of dicts or a single dict
   */
<<<<<<< HEAD
  if ( statusdict.known( names::receptors ) )
  {
    /**
     * Until an operator to explicititly append receptors is added to the
     * API, we disable this functionality
     */
    if ( long( syn_buffers_.size() ) > 0 )
    {
      throw BadProperty( "\'receptors\' is already defined for this model" );
    }

    auto receptor_data = statusdict.at( names::receptors );
    if ( is_type< std::vector< dictionary > >( receptor_data ) )
    {
      for ( auto receptor : boost::any_cast< std::vector< dictionary > >( receptor_data ) )
      {
        add_receptor_( receptor );
      }
    }
    else if ( is_type< dictionary >( receptor_data ) )
    {
      add_receptor_( boost::any_cast< dictionary& >( receptor_data ) );
=======
  const auto add_receptors_list_or_dict = [ this, &statusdict ]( const std::string name )
  {
    if ( is_type< std::vector< dictionary > >( statusdict.at( name ) ) )
    {
      const auto receptors = statusdict.get< std::vector< dictionary > >( name );
      for ( const auto& receptor_dict : receptors )
      {
        add_receptor_( receptor_dict );
      }
    }
    else if ( is_type< dictionary >( statusdict.at( name ) ) )
    {
      add_receptor_( statusdict.get< dictionary >( name ) );
>>>>>>> 07a8ba9c
    }
    else
    {
      throw BadProperty(
        "\'receptors\' entry could not be identified, provide "
        "list of parameter dicts for multiple receptors" );
    }
<<<<<<< HEAD
  }
=======
  };

  if ( statusdict.known( names::compartments ) )
  {
    // Compartments can only be set on a newly created compartment model.
    // To add additional compartments, add_compartments should be used.
    if ( c_tree_.get_size() > 0 )
    {
      throw BadProperty( "\'compartments\' is already defined for this model" );
    }
    add_compartments_list_or_dict( names::compartments );
  }

  if ( statusdict.known( names::add_compartments ) )
  {
    add_compartments_list_or_dict( names::add_compartments );
  }

  if ( statusdict.known( names::receptors ) )
  {
    // Receptors can only be set on a newly created compartment model.
    // To add additional receptors, add_receptors should be used.
    if ( syn_buffers_.size() > 0 )
    {
      throw BadProperty( "\'receptors\' is already defined for this model" );
    }
    add_receptors_list_or_dict( names::receptors );
  }
  if ( statusdict.known( names::add_receptors ) )
  {
    add_receptors_list_or_dict( names::add_receptors );
  }

>>>>>>> 07a8ba9c
  /**
   * we need to initialize the recordables pointers to guarantee that the
   * recordables of the new compartments and/or receptors will be in the
   * recordables map
   */
  init_recordables_pointers_();
}
void
<<<<<<< HEAD
nest::cm_default::add_compartment_( dictionary& dd )
=======
nest::cm_default::add_compartment_( const dictionary& dd )
>>>>>>> 07a8ba9c
{
  if ( dd.known( names::params ) )
  {
    c_tree_.add_compartment( dd.get< long >( names::parent_idx ), dd.get< dictionary >( names::params ) );
  }
  else
  {
    c_tree_.add_compartment( dd.get< long >( names::parent_idx ) );
  }
}
void
<<<<<<< HEAD
nest::cm_default::add_receptor_( dictionary& dd )
=======
nest::cm_default::add_receptor_( const dictionary& dd )
>>>>>>> 07a8ba9c
{
  const long compartment_idx = dd.get< long >( names::comp_idx );
  const std::string receptor_type = dd.get< std::string >( names::receptor_type );

  // create a ringbuffer to collect spikes for the receptor
  RingBuffer buffer;

  // add the ringbuffer to the global receptor vector
  const size_t syn_idx = syn_buffers_.size();
  syn_buffers_.push_back( buffer );

  // add the receptor to the compartment
  Compartment* compartment = c_tree_.get_compartment( compartment_idx );
  if ( dd.known( names::params ) )
  {
    compartment->compartment_currents.add_synapse( receptor_type, syn_idx, dd.get< dictionary >( names::params ) );
  }
  else
  {
    compartment->compartment_currents.add_synapse( receptor_type, syn_idx );
  }
}

void
nest::cm_default::init_recordables_pointers_()
{
  /**
   * Get the map of all recordables (i.e. all state variables of the model):
   * --> keys are state variable names suffixed by the compartment index for
   *     voltage (e.g. "v_comp1") or by the synapse index for receptor currents
   * --> values are pointers to the specific state variables
   */
  std::map< std::string, double* > recordables = c_tree_.get_recordables();

  for ( auto rec_it = recordables.begin(); rec_it != recordables.end(); rec_it++ )
  {
    // check if name is already in recordables map
    auto recname_it = find( recordables_names.begin(), recordables_names.end(), rec_it->first );
    if ( recname_it == recordables_names.end() )
    {
      // recordable name is not yet in map, we need to add it
      recordables_names.push_back( rec_it->first );
      recordables_values.push_back( rec_it->second );
      const long rec_idx = recordables_values.size() - 1;
      // add the recordable to the recordable_name -> recordable_index map
      recordablesMap_.insert( rec_it->first, DataAccessFunctor< cm_default >( *this, rec_idx ) );
    }
    else
    {
      // recordable name is in map, we update the pointer to the recordable
      long index = recname_it - recordables_names.begin();
      recordables_values[ index ] = rec_it->second;
    }
  }
}

void
nest::cm_default::pre_run_hook()
{
  logger_.init();

  // initialize the pointers within the compartment tree
  c_tree_.init_pointers();
  // initialize the pointers to the synapse buffers for the receptor currents
  c_tree_.set_syn_buffers( syn_buffers_ );
  // initialize the recordables pointers
  init_recordables_pointers_();

  c_tree_.pre_run_hook();
}

/**
 * Update and spike handling functions
 */
void
nest::cm_default::update( Time const& origin, const long from, const long to )
{
  assert( to >= 0 and ( delay ) from < kernel().connection_manager.get_min_delay() );
  assert( from < to );

  for ( long lag = from; lag < to; ++lag )
  {
    const double v_0_prev = c_tree_.get_root()->v_comp;

    c_tree_.construct_matrix( lag );
    c_tree_.solve_matrix();

    // threshold crossing
    if ( c_tree_.get_root()->v_comp >= V_th_ and v_0_prev < V_th_ )
    {
      set_spiketime( Time::step( origin.get_steps() + lag + 1 ) );

      SpikeEvent se;
      kernel().event_delivery_manager.send( *this, se, lag );
    }

    logger_.record_data( origin.get_steps() + lag );
  }
}

void
nest::cm_default::handle( SpikeEvent& e )
{
  if ( e.get_weight() < 0 )
  {
    throw BadProperty( "Synaptic weights must be positive." );
  }

  assert( e.get_delay_steps() > 0 );
  assert( ( e.get_rport() >= 0 ) and ( ( size_t ) e.get_rport() < syn_buffers_.size() ) );

  syn_buffers_[ e.get_rport() ].add_value(
    e.get_rel_delivery_steps( kernel().simulation_manager.get_slice_origin() ), e.get_weight() * e.get_multiplicity() );
}

void
nest::cm_default::handle( CurrentEvent& e )
{
  assert( e.get_delay_steps() > 0 );

  const double c = e.get_current();
  const double w = e.get_weight();

  Compartment* compartment = c_tree_.get_compartment_opt( e.get_rport() );
  compartment->currents.add_value( e.get_rel_delivery_steps( kernel().simulation_manager.get_slice_origin() ), w * c );
}

void
nest::cm_default::handle( DataLoggingRequest& e )
{
  logger_.handle( e );
}

} // namespace<|MERGE_RESOLUTION|>--- conflicted
+++ resolved
@@ -110,39 +110,12 @@
    * single compartment or multiple compartments, depending on whether the
    * entry was a list of dicts or a single dict
    */
-<<<<<<< HEAD
-  if ( statusdict.known( names::compartments ) )
-  {
-    /**
-     * Until an operator to explicititly append compartments is added to the
-     * API, we disable this functionality
-     */
-    if ( c_tree_.get_size() > 0 )
-    {
-      throw BadProperty( "\'compartments\' is already defined for this model" );
-    }
-
-    auto compartment_data = statusdict.at( names::compartments );
-    if ( is_type< std::vector< dictionary > >( compartment_data ) )
-=======
   const auto add_compartments_list_or_dict = [ this, &statusdict ]( const std::string name )
   {
     if ( is_type< std::vector< dictionary > >( statusdict.at( name ) ) )
->>>>>>> 07a8ba9c
     {
       const auto compartments = statusdict.get< std::vector< dictionary > >( name );
       // A list of compartments is provided, we add them all to the tree
-<<<<<<< HEAD
-      for ( auto compartment : boost::any_cast< std::vector< dictionary > >( compartment_data ) )
-      {
-        add_compartment_( compartment );
-      }
-    }
-    else if ( is_type< dictionary >( compartment_data ) )
-    {
-      // A single compartment is provided, we add add it to the tree
-      add_compartment_( boost::any_cast< dictionary& >( compartment_data ) );
-=======
       for ( const auto& compartment_dict : compartments )
       {
         add_compartment_( compartment_dict );
@@ -152,7 +125,6 @@
     {
       // A single compartment is provided, we add add it to the tree
       add_compartment_( statusdict.get< dictionary >( name ) );
->>>>>>> 07a8ba9c
     }
     else
     {
@@ -160,7 +132,7 @@
         "\'compartments\' entry could not be identified, provide "
         "list of parameter dicts for multiple compartments" );
     }
-  }
+  };
 
   /**
    * Add a receptor (or receptors) to the tree, so that the new receptor
@@ -169,30 +141,6 @@
    * single receptor or multiple receptors, depending on whether the
    * entry was a list of dicts or a single dict
    */
-<<<<<<< HEAD
-  if ( statusdict.known( names::receptors ) )
-  {
-    /**
-     * Until an operator to explicititly append receptors is added to the
-     * API, we disable this functionality
-     */
-    if ( long( syn_buffers_.size() ) > 0 )
-    {
-      throw BadProperty( "\'receptors\' is already defined for this model" );
-    }
-
-    auto receptor_data = statusdict.at( names::receptors );
-    if ( is_type< std::vector< dictionary > >( receptor_data ) )
-    {
-      for ( auto receptor : boost::any_cast< std::vector< dictionary > >( receptor_data ) )
-      {
-        add_receptor_( receptor );
-      }
-    }
-    else if ( is_type< dictionary >( receptor_data ) )
-    {
-      add_receptor_( boost::any_cast< dictionary& >( receptor_data ) );
-=======
   const auto add_receptors_list_or_dict = [ this, &statusdict ]( const std::string name )
   {
     if ( is_type< std::vector< dictionary > >( statusdict.at( name ) ) )
@@ -206,7 +154,6 @@
     else if ( is_type< dictionary >( statusdict.at( name ) ) )
     {
       add_receptor_( statusdict.get< dictionary >( name ) );
->>>>>>> 07a8ba9c
     }
     else
     {
@@ -214,9 +161,6 @@
         "\'receptors\' entry could not be identified, provide "
         "list of parameter dicts for multiple receptors" );
     }
-<<<<<<< HEAD
-  }
-=======
   };
 
   if ( statusdict.known( names::compartments ) )
@@ -250,7 +194,6 @@
     add_receptors_list_or_dict( names::add_receptors );
   }
 
->>>>>>> 07a8ba9c
   /**
    * we need to initialize the recordables pointers to guarantee that the
    * recordables of the new compartments and/or receptors will be in the
@@ -259,11 +202,7 @@
   init_recordables_pointers_();
 }
 void
-<<<<<<< HEAD
-nest::cm_default::add_compartment_( dictionary& dd )
-=======
 nest::cm_default::add_compartment_( const dictionary& dd )
->>>>>>> 07a8ba9c
 {
   if ( dd.known( names::params ) )
   {
@@ -275,11 +214,7 @@
   }
 }
 void
-<<<<<<< HEAD
-nest::cm_default::add_receptor_( dictionary& dd )
-=======
 nest::cm_default::add_receptor_( const dictionary& dd )
->>>>>>> 07a8ba9c
 {
   const long compartment_idx = dd.get< long >( names::comp_idx );
   const std::string receptor_type = dd.get< std::string >( names::receptor_type );
