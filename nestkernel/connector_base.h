--- conflicted
+++ resolved
@@ -23,11 +23,8 @@
 #ifndef CONNECTOR_BASE_H
 #define CONNECTOR_BASE_H
 
-<<<<<<< HEAD
 // C++ includes:
-=======
 #include <cstdlib>
->>>>>>> bc2b707d
 #include <vector>
 
 // Includes from libnestutil:
