# -*- coding: utf-8 -*-
#
# test_multimeter.py
#
# This file is part of NEST.
#
# Copyright (C) 2004 The NEST Initiative
#
# NEST is free software: you can redistribute it and/or modify
# it under the terms of the GNU General Public License as published by
# the Free Software Foundation, either version 2 of the License, or
# (at your option) any later version.
#
# NEST is distributed in the hope that it will be useful,
# but WITHOUT ANY WARRANTY; without even the implied warranty of
# MERCHANTABILITY or FITNESS FOR A PARTICULAR PURPOSE.  See the
# GNU General Public License for more details.
#
# You should have received a copy of the GNU General Public License
# along with NEST.  If not, see <http://www.gnu.org/licenses/>.

import nest
import numpy.testing as nptest
import pytest

# Obtain all models with non-empty recordables list
all_models_with_rec = [model for model in nest.node_models if nest.GetDefaults(model).get("recordables")]


@pytest.fixture(autouse=True)
def reset_kernel():
    nest.ResetKernel()


def test_connect_multimeter_twice():
    """
    Ensure one multimeter can only be connected once to one neuron.

    First, we check that a multimeter can be connected to a neuron once. Then,
    we check that that we cannot connect the multimeter more than once.
    """

    nrn = nest.Create("iaf_psc_alpha")
    mm = nest.Create("multimeter")
    nest.Connect(mm, nrn)

    # TODO: PyNEST-NG: This currently raises WrappedThreadException, so either
    # make sure the correct exception is actually thrown, or catch NESTError and
    # match by regex on "Each multimeter can only be connected once to a given node"
    with pytest.raises(nest.NESTErrors.IllegalConnection):
        nest.Connect(mm, nrn)


@pytest.mark.parametrize("model", all_models_with_rec)
def test_receptors_with_multiple_multimeters(model):
    """
    Test receptors when connecting to multiple multimeters.

    This test is to ensure that connections from two multimeters get
    receptors 1 and 2 for all models with recordables.
    """

    nrn = nest.Create(model)
    mm1 = nest.Create("multimeter", params={"record_from": nrn.recordables})
    mm2 = nest.Create("multimeter", params={"record_from": nrn.recordables})
    nest.Connect(mm1, nrn)
    nest.Connect(mm2, nrn)

    mm1_receptor = nest.GetConnections(mm1).get("receptor")
    mm2_receptor = nest.GetConnections(mm2).get("receptor")

    assert mm1_receptor == 1
    assert mm2_receptor == 2


@pytest.mark.parametrize("model", all_models_with_rec)
def test_recordables_are_recorded(model):
    """
    Test that recordables are recorded.

    For each model with recordables, set up minimal simulation recording
    from all recordables and test that data is provided. The test checks
    that the correct of amount of data is collected for each recordable.
    It also checks that the recording interval can be set.

    .. note::
       This test does not check if the data is meaningful.
    """

<<<<<<< HEAD
    nest.resolution = 2**-3  # Set to power of two to avoid rounding issues

    recording_interval = 2.0
=======
    recording_interval = 2
>>>>>>> c201d671
    simtime = 10
    num_data_expected = int(simtime / recording_interval - 1)

    nrn = nest.Create(model)
    recordables = nrn.recordables
    mm = nest.Create("multimeter", params={"interval": recording_interval, "record_from": recordables})
    nest.Connect(mm, nrn)
    nest.Simulate(simtime)

    result = mm.events

    for r in recordables + ["times", "senders"]:
        assert r in result
        assert len(result[r]) == num_data_expected


@pytest.mark.parametrize("model", all_models_with_rec)
def test_identical_recording_from_multiple_multimeters(model):
    """
    Test identical recordings from multimeters with same configurations.

    In this test two identical multimeters are connected to the same neuron.
    They should record identical data.
    """

    nrn = nest.Create(model)
    # if the model is compartmental, we need to add at least a root compartment
    if "compartments" in nest.GetDefaults(model):
        nrn.compartments = {"parent_idx": -1}

    recordables = nrn.recordables
    mm1 = nest.Create("multimeter", params={"record_from": recordables})
    mm2 = nest.Create("multimeter", params={"record_from": recordables})

    nest.Connect(mm1, nrn)
    nest.Connect(mm2, nrn)

    nest.Simulate(10.0)

    for recordable in recordables:
        nptest.assert_array_equal(mm1.events[recordable], mm2.events[recordable])<|MERGE_RESOLUTION|>--- conflicted
+++ resolved
@@ -87,13 +87,8 @@
        This test does not check if the data is meaningful.
     """
 
-<<<<<<< HEAD
     nest.resolution = 2**-3  # Set to power of two to avoid rounding issues
-
-    recording_interval = 2.0
-=======
     recording_interval = 2
->>>>>>> c201d671
     simtime = 10
     num_data_expected = int(simtime / recording_interval - 1)
 
