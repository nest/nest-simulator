--- conflicted
+++ resolved
@@ -56,13 +56,8 @@
 void
 nest::spike_dilutor::Parameters_::set( const dictionary& d, Node* node )
 {
-<<<<<<< HEAD
   update_value_param( d, names::p_copy, p_copy_, node );
-  if ( p_copy_ < 0 || p_copy_ > 1 )
-=======
-  updateValueParam< double >( d, names::p_copy, p_copy_, node );
   if ( p_copy_ < 0 or p_copy_ > 1 )
->>>>>>> 7bdb9963
   {
     throw BadProperty( "Copy probability must be in [0, 1]." );
   }
