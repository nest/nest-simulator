# -*- coding: utf-8 -*-
#
# test_copy_model.py
#
# This file is part of NEST.
#
# Copyright (C) 2004 The NEST Initiative
#
# NEST is free software: you can redistribute it and/or modify
# it under the terms of the GNU General Public License as published by
# the Free Software Foundation, either version 2 of the License, or
# (at your option) any later version.
#
# NEST is distributed in the hope that it will be useful,
# but WITHOUT ANY WARRANTY; without even the implied warranty of
# MERCHANTABILITY or FITNESS FOR A PARTICULAR PURPOSE.  See the
# GNU General Public License for more details.
#
# You should have received a copy of the GNU General Public License
# along with NEST.  If not, see <http://www.gnu.org/licenses/>.

"""
Assert that all existing neuronal models are copied correctly
and new Ids are correctly assigned to the new copied models.
"""

import nest
import pytest


class TestCopyModel:
    """nest.CopyModel Test"""

    @pytest.fixture(autouse=True)
    def reset_kernel(self):
        """
        Reset kernel to clear copied models.
        """

        nest.ResetKernel()

    @pytest.mark.parametrize("org_model", nest.node_models)
    def test_copy_node_models(self, org_model):
        """
        Test that all built-in node models can be copied.

        Nodes created from copy must have higher model_id and correct name.
        """

        new_model = f"{org_model}_copy"
        nest.CopyModel(org_model, new_model)

        org_node = nest.Create(org_model)
        new_node = nest.Create(new_model)

        assert new_node.model_id > org_node.model_id
        assert new_node.model == new_model

    @pytest.mark.parametrize("org_model", nest.synapse_models)
    def test_copy_synapse_models(self, org_model):
        """
        Test that all built-in synapse models can be copied.

        Name and id only checked on model and not on actual synapse
        because some synapse models only work for some neuron models.
        """

        new_model = f"{org_model}_copy"
        nest.CopyModel(org_model, new_model)

        assert nest.GetDefaults(new_model)["synapse_modelid"] > nest.GetDefaults(org_model)["synapse_modelid"]
        assert nest.GetDefaults(new_model)["synapse_model"] == new_model

    def test_set_param_on_copy_neuron(self):
        """
        Test that parameter is correctly set when neuron model is copied.
        """

        test_params = {"V_m": 10.0, "tau_m": 100.0}
        nest.CopyModel("iaf_psc_alpha", "new_neuron", test_params)
        n = nest.Create("new_neuron")
        for k, v in test_params.items():
            assert n.get(k) == pytest.approx(v)

    def test_set_param_on_copy_synapse(self):
        """
        Test that parameter is correctly set when synapse model is copied.
        """

        test_params = {"weight": 10.0, "delay": 2.0, "alpha": 99.0}
        nest.CopyModel("stdp_synapse", "new_synapse", test_params)
        n = nest.Create("iaf_psc_alpha")
        nest.Connect(n, n, syn_spec="new_synapse")
        conn = nest.GetConnections()
        for k, v in test_params.items():
            assert conn.get(k) == pytest.approx(v)

    @pytest.mark.parametrize("org_model", [nest.node_models[0], nest.synapse_models[0]])
    def test_cannot_copy_to_existing_model(self, org_model):
        """
        Test that we cannot copy to an existing model.
        """

        try:
            org_name = nest.GetDefaults(org_model)["model"]
        except KeyError:
            org_name = nest.GetDefaults(org_model)["synapse_model"]

<<<<<<< HEAD
        # TODO-PYNEST-NG
        with pytest.raises(nest.NESTError, match='is the name of an existing model and cannot be'):
=======
        with pytest.raises(nest.kernel.NESTError, match="NewModelNameExists"):
>>>>>>> 4cf76ceb
            nest.CopyModel(org_model, org_model)

    @pytest.mark.parametrize("org_model", [nest.node_models[0], nest.synapse_models[0]])
    def test_cannot_copy_twice(self, org_model):
        """
        Test that we cannot copy twice to the same name.
        """

        new_model = f"{org_model}_copy"
        nest.CopyModel(org_model, new_model)
<<<<<<< HEAD
        # TODO-PYNEST-NG
        with pytest.raises(nest.NESTError, match='is the name of an existing model and cannot be'):
=======
        with pytest.raises(nest.kernel.NESTError, match="NewModelNameExists"):
>>>>>>> 4cf76ceb
            nest.CopyModel(org_model, new_model)<|MERGE_RESOLUTION|>--- conflicted
+++ resolved
@@ -106,12 +106,8 @@
         except KeyError:
             org_name = nest.GetDefaults(org_model)["synapse_model"]
 
-<<<<<<< HEAD
         # TODO-PYNEST-NG
-        with pytest.raises(nest.NESTError, match='is the name of an existing model and cannot be'):
-=======
-        with pytest.raises(nest.kernel.NESTError, match="NewModelNameExists"):
->>>>>>> 4cf76ceb
+        with pytest.raises(nest.NESTError, match="is the name of an existing model and cannot be"):
             nest.CopyModel(org_model, org_model)
 
     @pytest.mark.parametrize("org_model", [nest.node_models[0], nest.synapse_models[0]])
@@ -122,10 +118,6 @@
 
         new_model = f"{org_model}_copy"
         nest.CopyModel(org_model, new_model)
-<<<<<<< HEAD
         # TODO-PYNEST-NG
-        with pytest.raises(nest.NESTError, match='is the name of an existing model and cannot be'):
-=======
-        with pytest.raises(nest.kernel.NESTError, match="NewModelNameExists"):
->>>>>>> 4cf76ceb
+        with pytest.raises(nest.NESTError, match="is the name of an existing model and cannot be"):
             nest.CopyModel(org_model, new_model)