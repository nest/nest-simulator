--- conflicted
+++ resolved
@@ -31,32 +31,19 @@
 // Includes from nestkernel:
 #include "event_delivery_manager_impl.h"
 #include "kernel_manager.h"
-<<<<<<< HEAD
-=======
 #include "nest_datums.h"
 #include "nest_impl.h"
->>>>>>> c201d671
 
 // Includes from libnestutil:
 #include "compose.hpp"
 #include "logging.h"
 
-<<<<<<< HEAD
-=======
-// Includes from sli:
-#include "dict.h"
-#include "dictutils.h"
-#include "doubledatum.h"
-#include "integerdatum.h"
-
 void
 nest::register_music_cont_out_proxy( const std::string& name )
 {
   register_node_model< music_cont_out_proxy >( name );
 }
 
-
->>>>>>> c201d671
 /* ----------------------------------------------------------------
  * Default constructors defining default parameters and state
  * ----------------------------------------------------------------
