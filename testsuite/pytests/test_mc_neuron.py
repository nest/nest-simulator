--- conflicted
+++ resolved
@@ -190,18 +190,6 @@
         )
 
     def setUpNetwork(self):
-<<<<<<< HEAD
-        syns = nest.GetDefaults('iaf_cond_alpha_mc')['receptor_types']
-        label = ['soma_curr', 'proximal_curr', 'distal_curr', 'soma_exc',
-                 'soma_inh', 'proximal_exc', 'proximal_inh', 'distal_exc',
-                 'distal_inh']
-        nest.Connect(nest.AllToAll(self.mm, self.n))
-        for i, l in enumerate(label[:3]):
-            nest.Connect(nest.AllToAll(self.cgs[i], self.n, syn_spec=nest.synapsemodels.static(receptor_type=syns[l])))
-        for i, l in enumerate(label[3:]):
-            nest.Connect(nest.AllToAll(self.sgs[i], self.n, syn_spec=nest.synapsemodels.static(receptor_type=syns[l])))
-        nest.BuildNetwork()
-=======
         syns = nest.GetDefaults("iaf_cond_alpha_mc")["receptor_types"]
         label = [
             "soma_curr",
@@ -214,12 +202,12 @@
             "distal_exc",
             "distal_inh",
         ]
-        nest.Connect(self.mm, self.n)
+        nest.Connect(nest.AllToAll(self.mm, self.n))
         for i, l in enumerate(label[:3]):
-            nest.Connect(self.cgs[i], self.n, syn_spec={"receptor_type": syns[l]})
+            nest.Connect(nest.AllToAll(self.cgs[i], self.n, syn_spec=nest.synapsemodels.static(receptor_type=syns[l])))
         for i, l in enumerate(label[3:]):
-            nest.Connect(self.sgs[i], self.n, syn_spec={"receptor_type": syns[l]})
->>>>>>> 4d8d3bf9
+            nest.Connect(nest.AllToAll(self.sgs[i], self.n, syn_spec=nest.synapsemodels.static(receptor_type=syns[l])))
+        nest.BuildNetwork()
 
     def testNeuron(self):
         self.setUpNodes()
