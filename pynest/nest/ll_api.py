# -*- coding: utf-8 -*-
#
# ll_api.py
#
# This file is part of NEST.
#
# Copyright (C) 2004 The NEST Initiative
#
# NEST is free software: you can redistribute it and/or modify
# it under the terms of the GNU General Public License as published by
# the Free Software Foundation, either version 2 of the License, or
# (at your option) any later version.
#
# NEST is distributed in the hope that it will be useful,
# but WITHOUT ANY WARRANTY; without even the implied warranty of
# MERCHANTABILITY or FITNESS FOR A PARTICULAR PURPOSE.  See the
# GNU General Public License for more details.
#
# You should have received a copy of the GNU General Public License
# along with NEST.  If not, see <http://www.gnu.org/licenses/>.

import functools
import inspect
"""
Low-level API of PyNEST Module
"""

import sys
import os

# This is a workaround for readline import errors encountered with Anaconda
# Python running on Ubuntu, when invoked from the terminal
# "python -c 'import nest'"
if 'linux' in sys.platform and 'Anaconda' in sys.version:
    import readline

# This is a workaround to avoid segmentation faults when importing
# scipy *after* nest. See https://github.com/numpy/numpy/issues/2521
try:
    import scipy
except ImportError:
    pass

# Make MPI-enabled NEST import properly. The underlying problem is that the
# shared object pynestkernel dynamically opens other libraries that open
# yet other libraries.
try:
    # Python 3.3 and later has flags in os
    sys.setdlopenflags(os.RTLD_NOW | os.RTLD_GLOBAL)
except AttributeError:
    # Python 2.6 and 2.7 have flags in ctypes, but RTLD_NOW may only
    # be available in dl or DLFCN and is required at least under
    # Ubuntu 14.04. The latter two are not available under OSX,
    # but OSX does not have and does not need RTLD_NOW. We therefore
    # first try dl and DLFCN, then ctypes just for OSX.
    try:
        import dl
        sys.setdlopenflags(dl.RTLD_GLOBAL | dl.RTLD_NOW)
    except (ImportError, AttributeError):
        try:
            import DLFCN
            sys.setdlopenflags(DLFCN.RTLD_GLOBAL | DLFCN.RTLD_NOW)
        except (ImportError, AttributeError):
            import ctypes
            try:
                sys.setdlopenflags(ctypes.RTLD_GLOBAL | ctypes.RTLD_NOW)
            except AttributeError:
                # We must test this last, since it is the only case without
                # RTLD_NOW (OSX)
                sys.setdlopenflags(ctypes.RTLD_GLOBAL)

from . import pynestkernel as kernel      # noqa

__all__ = [
    'check_stack',
    'set_communicator',
    'get_debug',
    'set_debug',
    'sli_func',
    'sli_pop',
    'sli_push',
    'sli_run',
    'spp',
    'sps',
    'sr',
    'stack_checker',
]


engine = kernel.NESTEngine()

sli_push = sps = engine.push
sli_pop = spp = engine.pop


def catching_sli_run(cmd):
    """Send a command string to the NEST kernel to be executed, catch
    SLI errors and re-raise them in Python.

    Parameters
    ----------
    cmd : str
        The SLI command to be executed.
    Raises
    ------
    kernel.NESTError
        SLI errors are bubbled to the Python API as NESTErrors.
    """

    if sys.version_info >= (3, ):
        def encode(s):
            return s

        def decode(s):
            return s
    else:
        def encode(s):
            return s.encode('utf-8')

        def decode(s):
            return s.decode('utf-8')

    engine.run('{%s} runprotected' % decode(cmd))
    if not sli_pop():
        errorname = sli_pop()
        message = sli_pop()
        commandname = sli_pop()
        engine.run('clear')

        exceptionCls = getattr(kernel.NESTErrors, errorname)
        raise exceptionCls(commandname, message)


sli_run = sr = catching_sli_run


def sli_func(s, *args, **kwargs):
    """Convenience function for executing an SLI command s with
    arguments args.

    This executes the SLI sequence:
    ``sli_push(args); sli_run(s); y=sli_pop()``

    Parameters
    ----------
    s : str
        Function to call
    *args
        Arbitrary number of arguments to pass to the SLI function
    **kwargs
        namespace : str
            The sli code is executed in the given SLI namespace.
        litconv : bool
            Convert string args beginning with / to literals.

    Returns
    -------
    The function may have multiple return values. The number of return values
    is determined by the SLI function that was called.

    Examples
    --------
    r,q = sli_func('dup rollu add',2,3)
    r   = sli_func('add',2,3)
    r   = sli_func('add pop',2,3)
    """

    # check for namespace
    slifun = 'sli_func'  # version not converting to literals
    if 'namespace' in kwargs:
        s = kwargs['namespace'] + ' using ' + s + ' endusing'
    elif 'litconv' in kwargs:
        if kwargs['litconv']:
            slifun = 'sli_func_litconv'
    elif len(kwargs) > 0:
        raise kernel.NESTErrors.PyNESTError(
            "'namespace' and 'litconv' are the only valid keyword arguments.")

    sli_push(args)       # push array of arguments on SLI stack
    sli_push(s)          # push command string
    sli_run(slifun)      # SLI support code to execute s on args
    r = sli_pop()        # return value is an array

    if len(r) == 1:      # 1 return value is no tuple
        return r[0]

    if len(r) != 0:
        return r


__debug = False


def get_debug():
    """Return the current value of the debug flag of the low-level API.

    Returns
    -------
    bool:
        current value of the debug flag
    """

    return __debug


def set_debug(dbg=True):
    """Set the debug flag of the low-level API.

    Parameters
    ----------
    dbg : bool, optional
        Value to set the debug flag to
    """

    global __debug
    __debug = dbg


def stack_checker(f):
    """Decorator to add stack checks to functions using PyNEST's
    low-level API.

    This decorator works only on functions. See
    check_stack() for the generic version for functions and
    classes.

    Parameters
    ----------
    f : function
        Function to decorate

    Returns
    -------
    function:
        Decorated function

    Raises
    ------
    kernel.NESTError
    """

    @functools.wraps(f)
    def stack_checker_func(*args, **kwargs):
        if not get_debug():
            return f(*args, **kwargs)
        else:
            sr('count')
            stackload_before = spp()
            result = f(*args, **kwargs)
            sr('count')
            num_leftover_elements = spp() - stackload_before
            if num_leftover_elements != 0:
                eargs = (f.__name__, num_leftover_elements)
                etext = "Function '%s' left %i elements on the stack."
                raise kernel.NESTError(etext % eargs)
            return result

    return stack_checker_func


def check_stack(thing):
    """Convenience wrapper for applying the stack_checker decorator to
    all class methods of the given class, or to a given function.

    If the object cannot be decorated, it is returned unchanged.

    Parameters
    ----------
    thing : function or class
        Description

    Returns
    -------
    function or class
        Decorated function or class

    Raises
    ------
    ValueError
    """

    if inspect.isfunction(thing):
        return stack_checker(thing)
    elif inspect.isclass(thing):
        for name, mtd in inspect.getmembers(thing, predicate=inspect.ismethod):
            if name.startswith("test_"):
                setattr(thing, name, stack_checker(mtd))
        return thing
    else:
        raise ValueError("unable to decorate {0}".format(thing))


initialized = False


def set_communicator(comm):
    """Set global communicator for NEST.

    Paramters
    ---------
    comm: MPI.Comm from mpi4py

    Raises
    ------
    _kernel.NESTError
    """

    if "mpi4py" not in sys.modules:
        raise _kernel.NESTError("set_communicator: "
                                "mpi4py not loaded.")

    engine.set_communicator(comm)


def init(argv):
    """Initializes NEST.

    If the environment variable PYNEST_QUIET is set, NEST will not print
    welcome text containing the version and other information. Likewise,
    if the environment variable PYNEST_DEBUG is set, NEST starts in debug
    mode. Note that the same effect can be achieved by using the
    commandline arguments --quiet and --debug respectively.

    Parameters
    ----------
    argv : list
        Command line arguments, passed to the NEST kernel

    Raises
    ------
    kernel.NESTError.PyNESTError
    """

    global initialized

    if initialized:
        raise kernel.NESTErrors.PyNESTError("NEST already initialized.")

    # Some commandline arguments of NEST and Python have the same
    # name, but different meaning. To avoid unintended behavior, we
    # handle NEST's arguments here and pass it a modified copy, while
    # we leave the original list unchanged for further use by the user
    # or other modules.
    nest_argv = argv[:]

    quiet = "--quiet" in nest_argv or 'PYNEST_QUIET' in os.environ
    if "--quiet" in nest_argv:
        nest_argv.remove("--quiet")
    if "--debug" in nest_argv:
        nest_argv.remove("--debug")
    if "--sli-debug" in nest_argv:
        nest_argv.remove("--sli-debug")
        nest_argv.append("--debug")

    if 'PYNEST_DEBUG' in os.environ and '--debug' not in nest_argv:
        nest_argv.append("--debug")

    path = os.path.dirname(__file__)
    initialized = engine.init(nest_argv, path)

    if initialized:
        if not quiet:
            engine.run("pywelcome")

        # Dirty hack to get tab-completion for models in IPython.
        try:
            __IPYTHON__
        except NameError:
            pass
        else:
            try:
                import keyword
                from .lib.hl_api_models import Models		# noqa
                keyword.kwlist += Models()
            except ImportError:
                pass

    else:
        raise kernel.NESTErrors.PyNESTError("Initialization of NEST failed.")

<<<<<<< HEAD
# TODO: This got changed in NEST-3. Check if the new variable PYNEST_QUIET is actually needed
if 'DELAY_PYNEST_INIT' not in os.environ:
    init(sys.argv)
=======

init(sys.argv)
>>>>>>> 45d249b7
<|MERGE_RESOLUTION|>--- conflicted
+++ resolved
@@ -378,11 +378,5 @@
     else:
         raise kernel.NESTErrors.PyNESTError("Initialization of NEST failed.")
 
-<<<<<<< HEAD
-# TODO: This got changed in NEST-3. Check if the new variable PYNEST_QUIET is actually needed
-if 'DELAY_PYNEST_INIT' not in os.environ:
-    init(sys.argv)
-=======
-
-init(sys.argv)
->>>>>>> 45d249b7
+
+init(sys.argv)