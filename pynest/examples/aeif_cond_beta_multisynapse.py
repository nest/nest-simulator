--- conflicted
+++ resolved
@@ -25,9 +25,10 @@
 
 """
 
+import matplotlib.pyplot as plt
+import numpy as np
+
 import nest
-import numpy as np
-import matplotlib.pyplot as plt
 
 neuron = nest.Create("aeif_cond_beta_multisynapse")
 nest.SetStatus(neuron, {"V_peak": 0.0, "a": 4.0, "b": 80.5})
@@ -42,18 +43,11 @@
 delays = [1.0, 300.0, 500.0, 700.0]
 w = [1.0, 1.0, 1.0, 1.0]
 for syn in range(4):
-<<<<<<< HEAD
-    nest.Connect(nest.AllToAll(spike, neuron,
-                               syn_spec=nest.synapsemodels.static(receptor_type=1 + syn,
-                                                                  weight=w[syn],
-                                                                  delay=delays[syn])))
-=======
     nest.Connect(
-        spike,
-        neuron,
-        syn_spec={"synapse_model": "static_synapse", "receptor_type": 1 + syn, "weight": w[syn], "delay": delays[syn]},
+        nest.AllToAll(
+            spike, neuron, syn_spec=nest.synapsemodels.static(receptor_type=1 + syn, weight=w[syn], delay=delays[syn])
+        )
     )
->>>>>>> 4d8d3bf9
 
 nest.Connect(nest.AllToAll(voltmeter, neuron))
 
