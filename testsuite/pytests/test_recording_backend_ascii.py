--- conflicted
+++ resolved
@@ -46,11 +46,7 @@
         mm = nest.Create("multimeter", params=mm_params)
         nest.Connect(mm, nest.Create("iaf_psc_alpha"))
 
-<<<<<<< HEAD
-        with self.assertRaises(nest.kernel.NESTError):
-=======
         with self.assertRaises(nest.NESTError):
->>>>>>> 07a8ba9c
             nest.Simulate(100)
 
         nest.Cleanup()
@@ -178,11 +174,7 @@
         nest.Simulate(15)
 
         # Check that an error is raised when setting n_events to a number != 0
-<<<<<<< HEAD
-        with self.assertRaises(nest.kernel.NESTError):
-=======
         with self.assertRaises(nest.NESTError):
->>>>>>> 07a8ba9c
             mm.n_events = 10
 
         # Check that the event counter was indeed not changed
