# -*- coding: utf-8 -*-
#
# intrinsic_currents_spiking.py
#
# This file is part of NEST.
#
# Copyright (C) 2004 The NEST Initiative
#
# NEST is free software: you can redistribute it and/or modify
# it under the terms of the GNU General Public License as published by
# the Free Software Foundation, either version 2 of the License, or
# (at your option) any later version.
#
# NEST is distributed in the hope that it will be useful,
# but WITHOUT ANY WARRANTY; without even the implied warranty of
# MERCHANTABILITY or FITNESS FOR A PARTICULAR PURPOSE.  See the
# GNU General Public License for more details.
#
# You should have received a copy of the GNU General Public License
# along with NEST.  If not, see <http://www.gnu.org/licenses/>.
#

"""
Intrinsic currents spiking
--------------------------

This example illustrates a neuron receiving spiking input through
several different receptors (AMPA, NMDA, GABA_A, GABA_B), provoking
spike output. The model, ``ht_neuron``, also has intrinsic currents
(``I_NaP``, ``I_KNa``, ``I_T``, and ``I_h``). It is a slightly simplified implementation of
neuron model proposed in [1]_.

The neuron is bombarded with spike trains from four Poisson generators,
which are connected to the AMPA, NMDA, GABA_A, and GABA_B receptors,
respectively.

References
~~~~~~~~~~

.. [1] Hill and Tononi (2005) Modeling sleep and wakefulness in the
       thalamocortical system. J Neurophysiol 93:1671
       http://dx.doi.org/10.1152/jn.00915.2004.

See Also
~~~~~~~~

:doc:`intrinsic_currents_subthreshold`

"""

###############################################################################
# We imported all necessary modules for simulation, analysis and plotting.

import nest
import matplotlib.pyplot as plt

###############################################################################
# Additionally, we set the verbosity using ``set_verbosity`` to suppress info
# messages. We also reset the kernel to be sure to start with a clean NEST.

nest.set_verbosity("M_WARNING")
nest.ResetKernel()

###############################################################################
# We define the simulation parameters:
#
# - The rate of the input spike trains
# - The weights of the different receptors (names must match receptor types)
# - The time to simulate
#
# Note that all parameter values should be doubles, since NEST expects doubles.

rate_in = 100.0
w_recep = {"AMPA": 30.0, "NMDA": 30.0, "GABA_A": 5.0, "GABA_B": 10.0}
t_sim = 250.0

num_recep = len(w_recep)

###############################################################################
# We create
#
# - one neuron instance
# - one Poisson generator instance for each synapse type
# - one multimeter to record from the neuron:

#   - membrane potential
#   - threshold potential
#   - synaptic conductances
#   - intrinsic currents
#
# See :doc:`intrinsic_currents_subthreshold` for more details on ``multimeter``
# configuration.

nrn = nest.Create("ht_neuron")
p_gens = nest.Create("poisson_generator", 4, params={"rate": rate_in})
mm = nest.Create(
    "multimeter",
    params={
        "interval": 0.1,
        "record_from": ["V_m", "theta", "g_AMPA", "g_NMDA", "g_GABA_A", "g_GABA_B", "I_NaP", "I_KNa", "I_T", "I_h"],
    },
)

###############################################################################
# We now connect each Poisson generator with the neuron through a different
# receptor type.
#
# First, we need to obtain the numerical codes for the receptor types from
# the model. The ``receptor_types`` entry of the default dictionary for the
# ``ht_neuron`` model is a dictionary mapping receptor names to codes.
#
# In the loop, we use Python's tuple unpacking mechanism to unpack
# dictionary entries from our `w_recep` dictionary.
#
# Note that we need to pack the `pg` variable into a list before
# passing it to ``Connect``, because iterating over the `p_gens` list
# makes `pg` a "naked" node ID.

receptors = nest.GetDefaults("ht_neuron")["receptor_types"]
for index, (rec_name, rec_wgt) in enumerate(w_recep.items()):
<<<<<<< HEAD
    nest.Connect(nest.AllToAll(p_gens[index], nrn,
                               syn_spec=nest.synapsemodels.static(receptor_type=receptors[rec_name], weight=rec_wgt)))
=======
    nest.Connect(p_gens[index], nrn, syn_spec={"receptor_type": receptors[rec_name], "weight": rec_wgt})
>>>>>>> 4d8d3bf9

###############################################################################
# We then connect the ``multimeter``. Note that the multimeter is connected to
# the neuron, not the other way around.

nest.Connect(nest.AllToAll(mm, nrn))

###############################################################################
# We are now ready to simulate.

nest.Simulate(t_sim)

###############################################################################
# We now fetch the data recorded by the multimeter. The data are returned as
# a dictionary with entry ``times`` containing timestamps for all
# recorded data, plus one entry per recorded quantity.
# All data is contained in the ``events`` entry of the status dictionary
# returned by the multimeter.

data = mm.events
t = data["times"]

###############################################################################
# The following function turns a name such as ``I_NaP`` into proper TeX code
# :math:`I_{\mathrm{NaP}}` for a pretty label.


def texify_name(name):
    return r"${}_{{\mathrm{{{}}}}}$".format(*name.split("_"))


###############################################################################
# The next step is to plot the results. We create a new figure, and add one
# subplot each for membrane and threshold potential, synaptic conductances,
# and intrinsic currents.


fig = plt.figure()

Vax = fig.add_subplot(311)
Vax.plot(t, data["V_m"], "b", lw=2, label=r"$V_m$")
Vax.plot(t, data["theta"], "g", lw=2, label=r"$\Theta$")
Vax.set_ylabel("Potential [mV]")

try:
    Vax.legend(fontsize="small")
except TypeError:
    Vax.legend()  # work-around for older Matplotlib versions
Vax.set_title("ht_neuron driven by Poisson processes")

Gax = fig.add_subplot(312)
for gname in ("g_AMPA", "g_NMDA", "g_GABA_A", "g_GABA_B"):
    Gax.plot(t, data[gname], lw=2, label=texify_name(gname))

try:
    Gax.legend(fontsize="small")
except TypeError:
    Gax.legend()  # work-around for older Matplotlib versions
Gax.set_ylabel("Conductance [nS]")

Iax = fig.add_subplot(313)
for iname, color in (("I_h", "maroon"), ("I_T", "orange"), ("I_NaP", "crimson"), ("I_KNa", "aqua")):
    Iax.plot(t, data[iname], color=color, lw=2, label=texify_name(iname))

try:
    Iax.legend(fontsize="small")
except TypeError:
    Iax.legend()  # work-around for older Matplotlib versions
Iax.set_ylabel("Current [pA]")
Iax.set_xlabel("Time [ms]")<|MERGE_RESOLUTION|>--- conflicted
+++ resolved
@@ -118,12 +118,11 @@
 
 receptors = nest.GetDefaults("ht_neuron")["receptor_types"]
 for index, (rec_name, rec_wgt) in enumerate(w_recep.items()):
-<<<<<<< HEAD
-    nest.Connect(nest.AllToAll(p_gens[index], nrn,
-                               syn_spec=nest.synapsemodels.static(receptor_type=receptors[rec_name], weight=rec_wgt)))
-=======
-    nest.Connect(p_gens[index], nrn, syn_spec={"receptor_type": receptors[rec_name], "weight": rec_wgt})
->>>>>>> 4d8d3bf9
+    nest.Connect(
+        nest.AllToAll(
+            p_gens[index], nrn, syn_spec=nest.synapsemodels.static(receptor_type=receptors[rec_name], weight=rec_wgt)
+        )
+    )
 
 ###############################################################################
 # We then connect the ``multimeter``. Note that the multimeter is connected to
