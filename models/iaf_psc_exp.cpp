--- conflicted
+++ resolved
@@ -283,12 +283,6 @@
 void
 nest::iaf_psc_exp::update( const Time& origin, const long from, const long to )
 {
-<<<<<<< HEAD
-  assert( to >= 0 and static_cast< delay >( from ) < kernel().connection_manager.get_min_delay() );
-  assert( from < to );
-
-=======
->>>>>>> b9514cce
   const double h = Time::get_resolution().get_ms();
 
   // evolve from timestep 'from' to timestep 'to' with steps of h each
