--- conflicted
+++ resolved
@@ -264,11 +264,7 @@
 
 
   bool
-<<<<<<< HEAD
-  operator not() const //!< returns true if and only if obj->pointee == NULL
-=======
   operator not() const //!< returns true if and only if not obj->pointee
->>>>>>> 2ab766fd
   {
     return not obj->get();
   }
