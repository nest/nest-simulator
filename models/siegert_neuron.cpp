--- conflicted
+++ resolved
@@ -196,16 +196,13 @@
   double mu,
   double sigma_square )
 {
-<<<<<<< HEAD
   double sigma = std::sqrt(sigma_square);
-  double alpha = 2.0652531522312172;
-=======
+
   // Effective shift of threshold and reset due to colored noise:
   // alpha = |zeta(1/2)|/sqrt(2) with zeta being the Riemann zeta
   // function (Fourcaud & Brunel, 2002)
   double alpha = 2.0652531522312172;  
 
->>>>>>> 77a49f87
   theta += sigma * alpha / 2. * sqrt( tau_syn / tau_m );
   V_r += sigma * alpha / 2. * sqrt( tau_syn / tau_m );
 
