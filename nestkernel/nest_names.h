--- conflicted
+++ resolved
@@ -468,9 +468,8 @@
                       //(property arrays)
 
 extern const Name z; //!< Number of available synaptic elements per node
-<<<<<<< HEAD
-extern const Name z_connected; //!< Number of connected synaptic elements
-                               //!< per node
+extern const Name
+  z_connected; //!< Number of connected synaptic elements per node
 
 // Specific to iaf conductance mc kinetics
 extern const Name V_max;
@@ -500,10 +499,6 @@
 
 // Specific to iaf conductance mc fixedca
 extern const Name Ca_amplitude;
-=======
-extern const Name
-  z_connected; //!< Number of connected synaptic elements per node
->>>>>>> 75fd1354
 }
 }
 
