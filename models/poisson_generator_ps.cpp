--- conflicted
+++ resolved
@@ -34,20 +34,11 @@
 // Includes from libnestutil:
 #include "dict_util.h"
 
-<<<<<<< HEAD
-=======
-// Includes from sli:
-#include "dict.h"
-#include "dictutils.h"
-#include "doubledatum.h"
-
 void
 nest::register_poisson_generator_ps( const std::string& name )
 {
   register_node_model< poisson_generator_ps >( name );
 }
-
->>>>>>> c201d671
 
 /* ----------------------------------------------------------------
  * Default constructors defining default parameter
