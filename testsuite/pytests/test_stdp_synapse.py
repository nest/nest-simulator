--- conflicted
+++ resolved
@@ -70,21 +70,9 @@
         # spikes) can well not have occurred. To generate and
         # test every possible combination of pre/post order, we
         # append some hardcoded spike sequences
-<<<<<<< HEAD
-        self.hardcoded_pre_times = np.array(
-            [1, 5, 6, 7, 9, 11, 12, 13, 14.5, 16.1], dtype=float
-        )
-        self.hardcoded_post_times = np.array(
-            [2, 3, 4, 8, 9, 10, 12, 13.2, 15.1, 16.4], dtype=float
-        )
-        self.hardcoded_trains_length = 2.0 + max(
-            np.amax(self.hardcoded_pre_times), np.amax(self.hardcoded_post_times)
-        )
-=======
         self.hardcoded_pre_times = np.array([1, 5, 6, 7, 9, 11, 12, 13, 14.5, 16.1], dtype=float)
         self.hardcoded_post_times = np.array([2, 3, 4, 8, 9, 10, 12, 13.2, 15.1, 16.4], dtype=float)
         self.hardcoded_trains_length = 2.0 + max(np.amax(self.hardcoded_pre_times), np.amax(self.hardcoded_post_times))
->>>>>>> 4cf76ceb
 
     def do_nest_simulation_and_compare_to_reproduced_weight(self, fname_snip):
         (
@@ -103,16 +91,10 @@
                 title_snip=self.nest_neuron_model + " (NEST)",
             )
 
-<<<<<<< HEAD
         (
             t_weight_reproduced_independently,
             weight_reproduced_independently,
-        ) = self.reproduce_weight_drift(
-=======
-        t_weight_reproduced_independently, weight_reproduced_independently = self.reproduce_weight_drift(
->>>>>>> 4cf76ceb
-            pre_spikes, post_spikes, self.init_weight, fname_snip=fname_snip
-        )
+        ) = self.reproduce_weight_drift(pre_spikes, post_spikes, self.init_weight, fname_snip=fname_snip)
 
         # ``weight_by_nest`` contains only weight values at pre spike times, ``weight_reproduced_independently``
         # contains the weight at pre *and* post times: check that weights are equal for pre spike times
@@ -125,21 +107,11 @@
         This function is where calls to NEST reside. Returns the generated pre- and post spike sequences and the
         resulting weight established by STDP.
         """
-<<<<<<< HEAD
         nest.set_verbosity(nest.verbosity.M_WARNING)
         nest.ResetKernel()
         nest.SetKernelStatus({"resolution": self.resolution})
 
-        presynaptic_neuron, postsynaptic_neuron = nest.Create(
-            self.nest_neuron_model, 2, params=self.neuron_parameters
-        )
-=======
-        nest.set_verbosity("M_WARNING")
-        nest.ResetKernel()
-        nest.SetKernelStatus({"resolution": self.resolution})
-
         presynaptic_neuron, postsynaptic_neuron = nest.Create(self.nest_neuron_model, 2, params=self.neuron_parameters)
->>>>>>> 4cf76ceb
 
         generators = nest.Create(
             "poisson_generator",
@@ -159,33 +131,14 @@
         postsynaptic_generator = generators[1]
 
         wr = nest.Create("weight_recorder")
-<<<<<<< HEAD
-        nest.CopyModel(
-            self.synapse_model, self.synapse_model + "_rec", {"weight_recorder": wr}
-        )
-=======
         nest.CopyModel(self.synapse_model, self.synapse_model + "_rec", {"weight_recorder": wr})
->>>>>>> 4cf76ceb
 
         spike_senders = nest.Create(
             "spike_generator",
             2,
             params=(
-<<<<<<< HEAD
-                {
-                    "spike_times": self.hardcoded_pre_times
-                    + self.simulation_duration
-                    - self.hardcoded_trains_length
-                },
-                {
-                    "spike_times": self.hardcoded_post_times
-                    + self.simulation_duration
-                    - self.hardcoded_trains_length
-                },
-=======
                 {"spike_times": self.hardcoded_pre_times + self.simulation_duration - self.hardcoded_trains_length},
                 {"spike_times": self.hardcoded_post_times + self.simulation_duration - self.hardcoded_trains_length},
->>>>>>> 4cf76ceb
             ),
         )
         pre_spike_generator = spike_senders[0]
@@ -205,56 +158,38 @@
             syn_spec={"synapse_model": "static_synapse", "weight": 9999.0},
         )
         nest.Connect(
-<<<<<<< HEAD
             presynaptic_neuron + postsynaptic_neuron,
             spike_recorder,
             syn_spec={"synapse_model": "static_synapse"},
-=======
-            presynaptic_neuron + postsynaptic_neuron, spike_recorder, syn_spec={"synapse_model": "static_synapse"}
->>>>>>> 4cf76ceb
         )
         # The synapse of interest itself
         self.synapse_parameters["synapse_model"] += "_rec"
-        nest.Connect(
-            presynaptic_neuron, postsynaptic_neuron, syn_spec=self.synapse_parameters
-        )
+        nest.Connect(presynaptic_neuron, postsynaptic_neuron, syn_spec=self.synapse_parameters)
         self.synapse_parameters["synapse_model"] = self.synapse_model
 
         nest.Simulate(self.simulation_duration)
 
-<<<<<<< HEAD
         all_spikes = spike_recorder.events
         times = np.array(all_spikes["times"])
         senders = np.array(all_spikes["senders"])
         pre_spikes = times[senders == presynaptic_neuron.tolist()[0]]
         post_spikes = times[senders == postsynaptic_neuron.tolist()[0]]
-=======
-        all_spikes = nest.GetStatus(spike_recorder, keys="events")[0]
-        pre_spikes = all_spikes["times"][all_spikes["senders"] == presynaptic_neuron.tolist()[0]]
-        post_spikes = all_spikes["times"][all_spikes["senders"] == postsynaptic_neuron.tolist()[0]]
->>>>>>> 4cf76ceb
 
         t_hist = np.array(wr.events["times"])
         weight = np.array(wr.events["weights"])
 
         return pre_spikes, post_spikes, t_hist, weight
 
-    def reproduce_weight_drift(
-        self, pre_spikes, post_spikes, initial_weight, fname_snip=""
-    ):
+    def reproduce_weight_drift(self, pre_spikes, post_spikes, initial_weight, fname_snip=""):
         """Independent, self-contained model of STDP"""
 
         def facilitate(w, Kpre, Wmax_=1.0):
             norm_w = (w / self.synapse_parameters["Wmax"]) + (
                 self.synapse_parameters["lambda"]
-<<<<<<< HEAD
                 * pow(
                     1 - (w / self.synapse_parameters["Wmax"]),
                     self.synapse_parameters["mu_plus"],
                 )
-=======
-                * pow(1 - (w / self.synapse_parameters["Wmax"]), self.synapse_parameters["mu_plus"])
->>>>>>> 4cf76ceb
                 * Kpre
             )
             if norm_w < 1.0:
@@ -266,14 +201,10 @@
             norm_w = (w / self.synapse_parameters["Wmax"]) - (
                 self.synapse_parameters["alpha"]
                 * self.synapse_parameters["lambda"]
-<<<<<<< HEAD
                 * pow(
                     w / self.synapse_parameters["Wmax"],
                     self.synapse_parameters["mu_minus"],
                 )
-=======
-                * pow(w / self.synapse_parameters["Wmax"], self.synapse_parameters["mu_minus"])
->>>>>>> 4cf76ceb
                 * Kpost
             )
             if norm_w > 0.0:
@@ -330,15 +261,11 @@
             else:
                 t_next_post_spike = post_spikes_delayed[idx_next_post_spike]
 
-            if t_next_post_spike >= 0 and (
-                t_next_post_spike + eps < t_next_pre_spike or t_next_pre_spike < 0
-            ):
+            if t_next_post_spike >= 0 and (t_next_post_spike + eps < t_next_pre_spike or t_next_pre_spike < 0):
                 handle_pre_spike = False
                 handle_post_spike = True
                 idx_next_post_spike += 1
-            elif t_next_pre_spike >= 0 and (
-                t_next_post_spike > t_next_pre_spike + eps or t_next_post_spike < 0
-            ):
+            elif t_next_pre_spike >= 0 and (t_next_post_spike > t_next_pre_spike + eps or t_next_post_spike < 0):
                 handle_pre_spike = True
                 handle_post_spike = False
                 idx_next_pre_spike += 1
@@ -365,27 +292,15 @@
             t = t_next
 
             if handle_post_spike:
-                if (
-                    not handle_pre_spike
-                    or abs(t_next_post_spike - t_last_post_spike) > eps
-                ):
+                if not handle_pre_spike or abs(t_next_post_spike - t_last_post_spike) > eps:
                     if abs(t_next_post_spike - t_last_pre_spike) > eps:
                         weight = facilitate(weight, Kpre)
 
             if handle_pre_spike:
                 Kpre += 1.0
-<<<<<<< HEAD
-                if (
-                    not handle_post_spike
-                    or abs(t_next_pre_spike - t_last_pre_spike) > eps
-                ):
-=======
                 if not handle_post_spike or abs(t_next_pre_spike - t_last_pre_spike) > eps:
->>>>>>> 4cf76ceb
                     if abs(t_next_pre_spike - t_last_post_spike) > eps:
-                        _Kpost = Kpost_at_time(
-                            t - self.dendritic_delay, post_spikes, inclusive=False
-                        )
+                        _Kpost = Kpost_at_time(t - self.dendritic_delay, post_spikes, inclusive=False)
                         weight = depress(weight, _Kpost)
                 t_last_pre_spike = t_next_pre_spike
                 pre_spike_times.append(t)
@@ -397,9 +312,7 @@
             w_log.append(weight)
             t_log.append(t)
 
-        Kpost_log = [
-            Kpost_at_time(t - self.dendritic_delay, post_spikes) for t in t_log
-        ]
+        Kpost_log = [Kpost_at_time(t - self.dendritic_delay, post_spikes) for t in t_log]
         if DEBUG_PLOTS:
             self.plot_weight_evolution(
                 pre_spikes,
@@ -412,10 +325,7 @@
                 title_snip="Reference",
             )
 
-<<<<<<< HEAD
-        return pre_spike_times, [
-            w_log[i] for i, t in enumerate(t_log) if t in pre_spike_times
-        ]
+        return pre_spike_times, [w_log[i] for i, t in enumerate(t_log) if t in pre_spike_times]
 
     def plot_weight_evolution(
         self,
@@ -427,24 +337,12 @@
         Kpost_log=None,
         fname_snip="",
         title_snip="",
-=======
-        return pre_spike_times, [w_log[i] for i, t in enumerate(t_log) if t in pre_spike_times]
-
-    def plot_weight_evolution(
-        self, pre_spikes, post_spikes, t_log, w_log, Kpre_log=None, Kpost_log=None, fname_snip="", title_snip=""
->>>>>>> 4cf76ceb
     ):
         fig, ax = plt.subplots(nrows=3)
 
         n_spikes = len(pre_spikes)
         for i in range(n_spikes):
-<<<<<<< HEAD
-            ax[0].plot(
-                2 * [pre_spikes[i]], [0, 1], linewidth=2, color="blue", alpha=0.4
-            )
-=======
             ax[0].plot(2 * [pre_spikes[i]], [0, 1], linewidth=2, color="blue", alpha=0.4)
->>>>>>> 4cf76ceb
         ax[0].set_ylabel("Pre spikes")
         ax0_ = ax[0].twinx()
         if Kpre_log:
@@ -452,13 +350,7 @@
 
         n_spikes = len(post_spikes)
         for i in range(n_spikes):
-<<<<<<< HEAD
-            ax[1].plot(
-                2 * [post_spikes[i]], [0, 1], linewidth=2, color="red", alpha=0.4
-            )
-=======
             ax[1].plot(2 * [post_spikes[i]], [0, 1], linewidth=2, color="red", alpha=0.4)
->>>>>>> 4cf76ceb
         ax1_ = ax[1].twinx()
         ax[1].set_ylabel("Post spikes")
         if Kpost_log:
@@ -486,6 +378,4 @@
             for self.nest_neuron_model in ["iaf_psc_exp", "iaf_cond_exp"]:
                 fname_snip = "_[nest_neuron_mdl=" + self.nest_neuron_model + "]"
                 fname_snip += "_[dend_delay=" + str(self.dendritic_delay) + "]"
-                self.do_nest_simulation_and_compare_to_reproduced_weight(
-                    fname_snip=fname_snip
-                )+                self.do_nest_simulation_and_compare_to_reproduced_weight(fname_snip=fname_snip)