--- conflicted
+++ resolved
@@ -253,8 +253,6 @@
   endif ()
 endfunction()
 
-<<<<<<< HEAD
-=======
 function( NEST_PROCESS_WITH_READLINE )
   # Find readline
   set( HAVE_READLINE OFF PARENT_SCOPE )
@@ -279,7 +277,6 @@
   endif ()
 endfunction()
 
->>>>>>> c201d671
 function( NEST_PROCESS_WITH_GSL )
   # Find GSL
   set( HAVE_GSL OFF PARENT_SCOPE )
@@ -378,19 +375,6 @@
 function( NEST_PROCESS_WITH_OPENMP )
   # Find OPENMP
   if ( with-openmp )
-<<<<<<< HEAD
-    find_package( OpenMP REQUIRED )
-    set( OpenMP_FOUND ON PARENT_SCOPE )
-    set( OpenMP_VERSION ${OpenMP_CXX_VERSION} PARENT_SCOPE )
-    set( OpenMP_CXX_FLAGS ${OpenMP_CXX_FLAGS} PARENT_SCOPE )
-    set( OpenMP_CXX_LIBRARIES ${OpenMP_CXX_LIBRARIES} PARENT_SCOPE )
-    set( CMAKE_CXX_FLAGS "${CMAKE_CXX_FLAGS} ${OpenMP_CXX_FLAGS}" PARENT_SCOPE )
-    foreach ( lib ${OpenMP_CXX_LIBRARIES} )
-      link_libraries( "${lib}" )
-    endforeach ()
-  else ()
-    set( OpenMP_FOUND OFF PARENT_SCOPE )
-=======
     if ( NOT "${with-openmp}" STREQUAL "ON" )
       printInfo( "Set OpenMP argument: ${with-openmp}")
       # set variables in this scope
@@ -413,7 +397,6 @@
     else()
       printError( "CMake can not find OpenMP." )
     endif ()
->>>>>>> c201d671
   endif ()
 endfunction()
 
