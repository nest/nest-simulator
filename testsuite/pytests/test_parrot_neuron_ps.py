--- conflicted
+++ resolved
@@ -41,11 +41,7 @@
     """Check parrot_neuron spike repetition properties"""
 
     def setUp(self):
-<<<<<<< HEAD
-        nest.set_verbosity(nest.verbosity.M_WARNING)
-=======
         nest.set_verbosity("M_WARNING")
->>>>>>> 4cf76ceb
         nest.ResetKernel()
 
         # set up source spike generator, as well as parrot neurons
@@ -67,15 +63,8 @@
         nest.Simulate(_round_up(self.spike_time + 2 * self.delay))
 
         # get spike from parrot neuron
-<<<<<<< HEAD
         events = self.spikes.events
-        times = np.array(events['times'])
-        senders = np.array(events['senders'])
-        post_time = times[senders == self.parrot.global_id]
-=======
-        events = nest.GetStatus(self.spikes)[0]["events"]
-        post_time = events["times"][events["senders"] == self.parrot[0].get("global_id")]
->>>>>>> 4cf76ceb
+        post_time = events["times"][events["senders"] == self.parrot.global_id]
 
         # assert spike was repeated at correct time
         assert post_time, "Parrot neuron failed to repeat spike."
@@ -89,18 +78,9 @@
         nest.Simulate(_round_up(self.spike_time + 2.0 * self.delay))
 
         # get spike from parrot neuron, assert it was ignored
-<<<<<<< HEAD
         events = self.spikes.events
-        times = np.array(events['times'])
-        senders = np.array(events['senders'])
-        post_time = times[senders == self.parrot.global_id]
-        assert len(post_time) == 0, \
-            "Parrot neuron failed to ignore spike arriving on port 1"
-=======
-        events = nest.GetStatus(self.spikes)[0]["events"]
-        post_time = events["times"][events["senders"] == self.parrot.get("global_id")]
+        post_time = events["times"][events["senders"] == self.parrot.global_id]
         assert len(post_time) == 0, "Parrot neuron failed to ignore spike arriving on port 1"
->>>>>>> 4cf76ceb
 
     def test_ParrotNeuronOutgoingMultiplicity(self):
         """
@@ -116,20 +96,11 @@
         nest.Simulate(_round_up(self.spike_time + 2.0 * self.delay))
 
         # get spikes from parrot neuron, assert two were transmitted
-<<<<<<< HEAD
         events = self.spikes.events
-        times = np.array(events['times'])
-        senders = np.array(events['senders'])
-        post_times = times[senders == self.parrot.global_id]
-        assert len(post_times) == 2 and post_times[0] == post_times[1], \
-            "Parrot neuron failed to correctly repeat multiple spikes."
-=======
-        events = nest.GetStatus(self.spikes)[0]["events"]
-        post_times = events["times"][events["senders"] == self.parrot.get("global_id")]
+        post_times = events["times"][events["senders"] == self.parrot.global_id]
         assert (
             len(post_times) == 2 and post_times[0] == post_times[1]
         ), "Parrot neuron failed to correctly repeat multiple spikes."
->>>>>>> 4cf76ceb
 
 
 class ParrotNeuronPSPoissonTestCase(unittest.TestCase):
@@ -165,11 +136,7 @@
         # spikes than time steps
         assert spikes_expected - 3 * spikes_std > 10.0 * t_sim / resolution, "Internal inconsistency: too few spikes."
 
-<<<<<<< HEAD
-        nest.set_verbosity(nest.verbosity.M_WARNING)
-=======
         nest.set_verbosity("M_WARNING")
->>>>>>> 4cf76ceb
         nest.ResetKernel()
         nest.resolution = resolution
         nest.rng_seed = 123
@@ -184,11 +151,7 @@
 
         nest.Simulate(_round_up(t_sim))
 
-<<<<<<< HEAD
         n_spikes = spike_rec.n_events
-=======
-        n_spikes = nest.GetStatus(spike_rec)[0]["n_events"]
->>>>>>> 4cf76ceb
         assert n_spikes > spikes_expected - 3 * spikes_std, "parrot_neuron loses spikes."
         assert n_spikes < spikes_expected + 3 * spikes_std, "parrot_neuron adds spikes."
 
@@ -265,10 +228,7 @@
 
         dt = 10.0
         w_pre, w_post = self.run_protocol(dt)
-        assert (
-            w_pre < w_post
-        ), "Parrot neuron STDP potentiation protocol \
-            failed to elicit positive weight changes."
+        assert w_pre < w_post, "Parrot neuron STDP potentiation protocol failed to elicit positive weight changes."
 
     def test_ParrotNeuronSTDPProtocolDepression(self):
         """Check post-pre spike pairings between parrot_neurons decrement
@@ -276,10 +236,7 @@
 
         dt = -10.0
         w_pre, w_post = self.run_protocol(dt)
-        assert (
-            w_pre > w_post
-        ), "Parrot neuron STDP potentiation protocol \
-            failed to elicit negative weight changes."
+        assert w_pre > w_post, "Parrot neuron STDP potentiation protocol failed to elicit negative weight changes."
 
 
 def suite():
