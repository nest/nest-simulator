/*
 *  event_delivery_manager.h
 *
 *  This file is part of NEST.
 *
 *  Copyright (C) 2004 The NEST Initiative
 *
 *  NEST is free software: you can redistribute it and/or modify
 *  it under the terms of the GNU General Public License as published by
 *  the Free Software Foundation, either version 2 of the License, or
 *  (at your option) any later version.
 *
 *  NEST is distributed in the hope that it will be useful,
 *  but WITHOUT ANY WARRANTY; without even the implied warranty of
 *  MERCHANTABILITY or FITNESS FOR A PARTICULAR PURPOSE.  See the
 *  GNU General Public License for more details.
 *
 *  You should have received a copy of the GNU General Public License
 *  along with NEST.  If not, see <http://www.gnu.org/licenses/>.
 *
 */

#ifndef EVENT_DELIVERY_MANAGER_H
#define EVENT_DELIVERY_MANAGER_H

// C++ includes:
#include <cassert>
#include <limits>
#include <vector>

// Includes from libnestutil:
#include "manager_interface.h"
#include "stopwatch.h"

// Includes from nestkernel:
#include "event.h"
#include "mpi_manager.h" // OffGridSpike
#include "nest_time.h"
#include "nest_types.h"
#include "node.h"
#include "per_thread_bool_indicator.h"
<<<<<<< HEAD
=======
#include "secondary_event.h"
>>>>>>> 7bdb9963
#include "spike_data.h"
#include "target_table.h"
#include "vp_manager.h"


namespace nest
{
typedef MPIManager::OffGridSpike OffGridSpike;

class TargetData;
class SendBufferPosition;

class EventDeliveryManager : public ManagerInterface
{
public:
  EventDeliveryManager();
  ~EventDeliveryManager() override;

<<<<<<< HEAD
  virtual void set_status( const dictionary& );
  virtual void get_status( dictionary& );
=======
  void initialize() override;
  void finalize() override;
  void change_number_of_threads() override;
  void set_status( const DictionaryDatum& ) override;
  void get_status( DictionaryDatum& ) override;
>>>>>>> 7bdb9963

  /**
   * Standard routine for sending events. This method decides if
   * the event has to be delivered locally or globally. It exists
   * to keep a clean and unitary interface for the event sending
   * mechanism.
   * @note Only specialization for SpikeEvent does remote sending.
   *       Specialized for DSSpikeEvent to avoid that these events
   *       are sent to remote processes.
   * \see send_local()
   */
  template < class EventT >
  void send( Node& source, EventT& e, const long lag = 0 );

  /**
   * Send a secondary event remote.
   */
  void send_secondary( Node& source, SecondaryEvent& e );

  /**
   * Send event e to all targets of node source on thread t
   */
  void send_local( thread t, Node& source, Event& e );

  /**
   * Add node ID of event sender to the spike_register.
   * An event sent through this method will remain in the queue until
   * the network time has advanced by min_delay_ steps. After this period
   * the buffers are collocated and sent to the partner machines.

   * Old documentation from network.h:
   * Place an event in the global event queue.
   * Add event to the queue to be delivered
   * when it is due.
   * At the delivery time, the target list of the sender is iterated
   * and the event is delivered to all targets.
   * The event is guaranteed to arrive at the receiver when all
   * elements are updated and the system is
   * in a synchronised (single threaded) state.
   * @see send_to_targets()
   */
  void send_remote( thread tid, SpikeEvent&, const long lag = 0 );

  /**
   * Add node ID of event sender to the spike_register.
   * Store event offset with node ID.
   * An event sent through this method will remain in the queue until
   * the network time has advanced by min_delay_ steps. After this period
   * the buffers are collocated and sent to the partner machines.

   * Old documentation from network.h:
   * Place an event in the global event queue.
   * Add event to the queue to be delivered
   * when it is due.
   * At the delivery time, the target list of the sender is iterated
   * and the event is delivered to all targets.
   * The event is guaranteed to arrive at the receiver when all
   * elements are updated and the system is
   * in a synchronised (single threaded) state.
   * @see send_to_targets()
   */
  void send_off_grid_remote( thread tid, SpikeEvent& e, const long lag = 0 );

  /**
   * Send event e directly to its target node. This should be
   * used only where necessary, e.g. if a node wants to reply
   * to a *RequestEvent immediately.
   */
  void send_to_node( Event& e );

  /**
   * return current communication style.
   * A result of true means off_grid, false means on_grid communication.
   */
  bool get_off_grid_communication() const;

  /**
   * set communication style to off_grid (true) or on_grid
   */
  void set_off_grid_communication( bool off_grid_spiking );

  /**
   * Return 0 for even, 1 for odd time slices.
   *
   * This is useful for buffers that need to be written alternatingly
   * by time slice. The value is given by get_slice_() % 2.
   * @see read_toggle
   */
  size_t write_toggle() const;

  /**
   * Return 1 - write_toggle().
   *
   * This is useful for buffers that need to be read alternatingly
   * by slice. The value is given by 1-write_toggle().
   * @see write_toggle
   */
  size_t read_toggle() const;

  /**
   * Return (T+d) mod max_delay.
   */
  delay get_modulo( delay d );


  /**
   * Index to slice-based buffer.
   * Return ((T+d)/min_delay) % ceil(max_delay/min_delay).
   */
  delay get_slice_modulo( delay d );

  /**
   * Resize spike_register and comm_buffer to correct dimensions.
   * Resizes also off_grid_*_buffer_.
   * This is done by simulate() when called for the first time.
   * The spike buffers cannot be reconfigured later, whence neither
   * the number of local threads or the min_delay can change after
   * simulate() has been called. ConnectorModel::check_delay() and
   * Network::set_status() ensure this.
   */
  void configure_spike_data_buffers();

  void configure_spike_register();

  void resize_send_recv_buffers_target_data();

  void configure_secondary_buffers();

  /**
   * Collocates spikes from register to MPI buffers, communicates via
   * MPI and delivers events to targets.
   */
  void gather_spike_data( const thread tid );

  /**
   * Collocates presynaptic connection information, communicates via
   * MPI and creates presynaptic connection infrastructure.
   */
  void gather_target_data( const thread tid );

  /**
   * Collocates presynaptic connection information for secondary events (MPI
   * buffer offsets), communicates via MPI and create presynaptic connection
   * infrastructure for secondary events.
   */
  void gather_secondary_target_data();

  void write_done_marker_secondary_events_( const bool done );

  void gather_secondary_events( const bool done );

  bool deliver_secondary_events( const thread tid, const bool called_from_wfr_update );

  /**
   * Update table of fixed modulos, including slice-based.
   */
  void update_moduli();

  /**
   * Initialize modulo table.
   *
   * TODO: can probably be private
   */
  void init_moduli();

  /**
   * Set local spike counter to zero.
   */
  virtual void reset_counters();

  /**
   * Set time measurements for internal profiling to zero (reg. prep.)
   */
  virtual void reset_timers_for_preparation();

  /**
   * Set time measurements for internal profiling to zero (reg. sim. dyn.)
   */
  virtual void reset_timers_for_dynamics();

private:
  template < typename SpikeDataT >
  void gather_spike_data_( const thread tid,
    std::vector< SpikeDataT >& send_buffer,
    std::vector< SpikeDataT >& recv_buffer );

  void resize_send_recv_buffers_spike_data_();

  /**
   * Moves spikes from on grid and off grid spike registers to correct
   * locations in MPI buffers.
   */
  template < typename TargetT, typename SpikeDataT >
  bool collocate_spike_data_buffers_( const thread tid,
    const AssignedRanks& assigned_ranks,
    SendBufferPosition& send_buffer_position,
    std::vector< std::vector< std::vector< std::vector< TargetT > > > >& spike_register,
    std::vector< SpikeDataT >& send_buffer );

  /**
   * Marks end of valid regions in MPI buffers.
   */
  template < typename SpikeDataT >
  void set_end_and_invalid_markers_( const AssignedRanks& assigned_ranks,
    const SendBufferPosition& send_buffer_position,
    std::vector< SpikeDataT >& send_buffer );

  /**
   * Resets marker in MPI buffer that signals end of communication
   * across MPI ranks.
   */
  template < typename SpikeDataT >
  void reset_complete_marker_spike_data_( const AssignedRanks& assigned_ranks,
    const SendBufferPosition& send_buffer_position,
    std::vector< SpikeDataT >& send_buffer ) const;

  /**
   * Sets marker in MPI buffer that signals end of communication
   * across MPI ranks.
   */
  template < typename SpikeDataT >
  void set_complete_marker_spike_data_( const AssignedRanks& assigned_ranks,
    const SendBufferPosition& send_buffer_position,
    std::vector< SpikeDataT >& send_buffer ) const;

  /**
   * Reads spikes from MPI buffers and delivers them to ringbuffer of
   * nodes.
   */
  template < typename SpikeDataT >
  bool deliver_events_( const thread tid, const std::vector< SpikeDataT >& recv_buffer );

  /**
   * Deletes all spikes from spike registers and resets spike
   * counters.
   */
  void reset_spike_register_( const thread tid );

  /**
   * Resizes spike registers according minimal delay so it can
   * accommodate all possible lags.
   */
  void resize_spike_register_( const thread tid );

  /**
   * Returns true if spike has been moved to MPI buffer, such that it
   * can be removed by clean_spike_register. Required static function
   * by std::remove_if.
   */
  static bool is_marked_for_removal_( const Target& target );

  /**
   * Removes spikes that were successfully moved to MPI buffers from
   * spike register, such that they are not considered in (potential)
   * next communication round.
   */
  void clean_spike_register_( const thread tid );

  /**
   * Fills MPI buffer for communication of connection information from
   * presynaptic to postsynaptic side. Builds TargetData objects from
   * SourceTable and connections information.
   */
  bool collocate_target_data_buffers_( const thread tid,
    const AssignedRanks& assigned_ranks,
    SendBufferPosition& send_buffer_position );

  /**
   * Sets marker in MPI buffer that signals end of communication
   * across MPI ranks.
   */
  void set_complete_marker_target_data_( const AssignedRanks& assigned_ranks,
    const SendBufferPosition& send_buffer_position );

  /**
   * Reads TargetData objects from MPI buffers and creates Target
   * objects on TargetTable (presynaptic part of connection
   * infrastructure).
   */
  bool distribute_target_data_buffers_( const thread tid );

  /**
   * Sends event e to all targets of node source. Delivers events from
   * devices directly to targets.
   */
  template < class EventT >
  void send_local_( Node& source, EventT& e, const long lag );
  void send_local_( Node& source, SecondaryEvent& e, const long lag );

  //--------------------------------------------------//

  bool off_grid_spiking_; //!< indicates whether spikes are not constrained to
                          //!< the grid

  /**
   * Table of pre-computed modulos.
   * This table is used to map time steps, given as offset from now,
   * to ring-buffer bins.  There are min_delay+max_delay bins in a ring buffer,
   * and the moduli_ array is rotated by min_delay elements after
   * each slice is completed.
   * @see RingBuffer
   */
  std::vector< delay > moduli_;

  /**
   * Table of pre-computed slice-based modulos.
   * This table is used to map time steps, give as offset from now,
   * to slice-based ring-buffer bins.  There are ceil(max_delay/min_delay)
   * bins in a slice-based ring buffer, one per slice within max_delay.
   * Since max_delay may not be a multiple of min_delay, we cannot simply
   * rotate the table content after each slice, but have to recompute
   * the table anew.
   * @see SliceRingBuffer
   */
  std::vector< delay > slice_moduli_;

  /**
   * Register for node IDs of neurons that spiked. This is a 4-dim
   * structure. While spikes are written to the buffer they are
   * immediately sorted by the thread that will later move the spikes to the
   * MPI buffers.
   * - First dim: write threads (from node to register)
   * - Second dim: read threads (from register to MPI buffer)
   * - Third dim: lag
   * - Fourth dim: Target (will be converted in SpikeData)
   */
  std::vector< std::vector< std::vector< std::vector< Target > > > > spike_register_;

  /**
   * Register for node IDs of precise neurons that spiked. This is a 4-dim
   * structure. While spikes are written to the buffer they are
   * immediately sorted by the thread that will later move the spikes to the
   * MPI buffers.
   * - First dim: write threads (from node to register)
   * - Second dim: read threads (from register to MPI buffer)
   * - Third dim: lag
   * - Fourth dim: OffGridTarget (will be converted in OffGridSpikeData)
   */
  std::vector< std::vector< std::vector< std::vector< OffGridTarget > > > > off_grid_spike_register_;

  /**
   * Buffer to collect the secondary events
   * after serialization.
   */
  std::vector< unsigned int > send_buffer_secondary_events_;
  std::vector< unsigned int > recv_buffer_secondary_events_;

  /**
   * Number of generated spike events (both off- and on-grid) during the last
   * call to simulate.
   */
  std::vector< unsigned long > local_spike_counter_;

  std::vector< SpikeData > send_buffer_spike_data_;
  std::vector< SpikeData > recv_buffer_spike_data_;
  std::vector< OffGridSpikeData > send_buffer_off_grid_spike_data_;
  std::vector< OffGridSpikeData > recv_buffer_off_grid_spike_data_;

  std::vector< TargetData > send_buffer_target_data_;
  std::vector< TargetData > recv_buffer_target_data_;
  //!< whether size of MPI buffer for communication of connections was changed
  bool buffer_size_target_data_has_changed_;
  //!< whether size of MPI buffer for communication of spikes was changed
  bool buffer_size_spike_data_has_changed_;
  //!< whether size of MPI buffer for communication of spikes can be decreased
  bool decrease_buffer_size_spike_data_;

  PerThreadBoolIndicator gather_completed_checker_;

#ifdef TIMER_DETAILED
  // private stop watches for benchmarking purposes
  // (intended for internal core developers, not for use in the public API)
  Stopwatch sw_collocate_spike_data_;
  Stopwatch sw_communicate_spike_data_;
  Stopwatch sw_deliver_spike_data_;
  Stopwatch sw_communicate_target_data_;
#endif
};

inline void
EventDeliveryManager::reset_spike_register_( const thread tid )
{
  for ( std::vector< std::vector< std::vector< Target > > >::iterator it = spike_register_[ tid ].begin();
        it < spike_register_[ tid ].end();
        ++it )
  {
    for ( std::vector< std::vector< Target > >::iterator iit = it->begin(); iit < it->end(); ++iit )
    {
      ( *iit ).clear();
    }
  }

  for ( std::vector< std::vector< std::vector< OffGridTarget > > >::iterator it =
          off_grid_spike_register_[ tid ].begin();
        it < off_grid_spike_register_[ tid ].end();
        ++it )
  {
    for ( std::vector< std::vector< OffGridTarget > >::iterator iit = it->begin(); iit < it->end(); ++iit )
    {
      iit->clear();
    }
  }
}

inline bool
EventDeliveryManager::is_marked_for_removal_( const Target& target )
{
  return target.is_processed();
}

inline void
EventDeliveryManager::clean_spike_register_( const thread tid )
{
  for ( std::vector< std::vector< std::vector< Target > > >::iterator it = spike_register_[ tid ].begin();
        it < spike_register_[ tid ].end();
        ++it )
  {
    for ( std::vector< std::vector< Target > >::iterator iit = it->begin(); iit < it->end(); ++iit )
    {
      std::vector< Target >::iterator new_end = std::remove_if( iit->begin(), iit->end(), is_marked_for_removal_ );
      iit->erase( new_end, iit->end() );
    }
  }
  for ( std::vector< std::vector< std::vector< OffGridTarget > > >::iterator it =
          off_grid_spike_register_[ tid ].begin();
        it < off_grid_spike_register_[ tid ].end();
        ++it )
  {
    for ( std::vector< std::vector< OffGridTarget > >::iterator iit = it->begin(); iit < it->end(); ++iit )
    {
      std::vector< OffGridTarget >::iterator new_end =
        std::remove_if( iit->begin(), iit->end(), is_marked_for_removal_ );
      iit->erase( new_end, iit->end() );
    }
  }
}

inline void
EventDeliveryManager::send_to_node( Event& e )
{
  e();
}

inline bool
EventDeliveryManager::get_off_grid_communication() const
{
  return off_grid_spiking_;
}

inline void
EventDeliveryManager::set_off_grid_communication( bool off_grid_spiking )
{
  off_grid_spiking_ = off_grid_spiking;
}

inline size_t
EventDeliveryManager::read_toggle() const
{
  // define in terms of write_toggle() to ensure consistency
  return 1 - write_toggle();
}

inline delay
EventDeliveryManager::get_modulo( delay d )
{
  // Note, here d may be 0, since bin 0 represents the "current" time
  // when all events due are read out.
  assert( static_cast< std::vector< delay >::size_type >( d ) < moduli_.size() );

  return moduli_[ d ];
}

inline delay
EventDeliveryManager::get_slice_modulo( delay d )
{
  // Note, here d may be 0, since bin 0 represents the "current" time
  // when all events due are read out.
  assert( static_cast< std::vector< delay >::size_type >( d ) < slice_moduli_.size() );

  return slice_moduli_[ d ];
}

} // namespace nest

#endif /* EVENT_DELIVERY_MANAGER_H */<|MERGE_RESOLUTION|>--- conflicted
+++ resolved
@@ -39,10 +39,7 @@
 #include "nest_types.h"
 #include "node.h"
 #include "per_thread_bool_indicator.h"
-<<<<<<< HEAD
-=======
 #include "secondary_event.h"
->>>>>>> 7bdb9963
 #include "spike_data.h"
 #include "target_table.h"
 #include "vp_manager.h"
@@ -61,16 +58,11 @@
   EventDeliveryManager();
   ~EventDeliveryManager() override;
 
-<<<<<<< HEAD
-  virtual void set_status( const dictionary& );
-  virtual void get_status( dictionary& );
-=======
   void initialize() override;
   void finalize() override;
   void change_number_of_threads() override;
-  void set_status( const DictionaryDatum& ) override;
-  void get_status( DictionaryDatum& ) override;
->>>>>>> 7bdb9963
+  void set_status( const dictionary& ) override;
+  void get_status( dictionary& ) override;
 
   /**
    * Standard routine for sending events. This method decides if
