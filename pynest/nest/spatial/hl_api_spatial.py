--- conflicted
+++ resolved
@@ -235,18 +235,9 @@
 
     def _parameter_list_to_dimension(self, dim_parameters, num_dimensions):
         """Converts a list of Parameters to a dimension2d or dimension3d Parameter."""
-<<<<<<< HEAD
-        assert(len(dim_parameters) == num_dimensions)
+        assert len(dim_parameters) == num_dimensions
         if num_dimensions < 2 or num_dimensions > 3:
-            raise ValueError('Number of dimensions must be 2 or 3')
-=======
-        if num_dimensions == 2:
-            dimfunc = "dimension2d"
-        elif num_dimensions == 3:
-            dimfunc = "dimension3d"
-        else:
-            raise ValueError("Number of dimensions must be 2 or 3.")
->>>>>>> 4cf76ceb
+            raise ValueError("Number of dimensions must be 2 or 3")
         # The dimension2d and dimension3d Parameter stores a Parameter for
         # each dimension. When creating positions for nodes, values from
         # each parameter are fetched for the position vector.
