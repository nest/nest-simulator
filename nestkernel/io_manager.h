--- conflicted
+++ resolved
@@ -43,23 +43,16 @@
 class IOManager : public ManagerInterface
 {
 public:
-<<<<<<< HEAD
-  void initialize() override; // called from meta-manager to construct
-  void finalize() override;   // called from meta-manger to reinit
-  void change_num_threads( thread ) override;
-
-  void set_status( const dictionary& ) override; // set parameters
-  void get_status( dictionary& ) override;       // get parameters
-=======
   void initialize() override;
   void finalize() override;
+
   void change_number_of_threads() override;
-  void set_status( const DictionaryDatum& ) override;
-  void get_status( DictionaryDatum& ) override;
 
-  void set_recording_backend_status( std::string, const DictionaryDatum& );
-  DictionaryDatum get_recording_backend_status( std::string );
->>>>>>> 7bdb9963
+  void set_status( const dictionary& ) override;
+  void get_status( dictionary& ) override;
+
+  void set_recording_backend_status( std::string, const dictionary& );
+  dictionary get_recording_backend_status( std::string );
 
   IOManager(); // Construct only by meta-manager
   ~IOManager() override;
@@ -145,6 +138,7 @@
    * A mapping from names to registered recording backends.
    */
   std::map< std::string, RecordingBackend* > recording_backends_;
+
   /**
    * A mapping from names to registered stimulation backends
    */
