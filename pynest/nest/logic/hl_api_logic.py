# -*- coding: utf-8 -*-
#
# hl_api_logic.py
#
# This file is part of NEST.
#
# Copyright (C) 2004 The NEST Initiative
#
# NEST is free software: you can redistribute it and/or modify
# it under the terms of the GNU General Public License as published by
# the Free Software Foundation, either version 2 of the License, or
# (at your option) any later version.
#
# NEST is distributed in the hope that it will be useful,
# but WITHOUT ANY WARRANTY; without even the implied warranty of
# MERCHANTABILITY or FITNESS FOR A PARTICULAR PURPOSE.  See the
# GNU General Public License for more details.
#
# You should have received a copy of the GNU General Public License
# along with NEST.  If not, see <http://www.gnu.org/licenses/>.

<<<<<<< HEAD
from .. import nestkernel_api as nestkernel
=======
>>>>>>> 5cce53db
from ..lib.hl_api_types import CreateParameter
from ..ll_api import sli_func

__all__ = [
    "conditional",
]


def conditional(condition, param_if_true, param_if_false):
    """
    Yields one value or another, based on the condition.

    Parameters
    ----------
    condition : Parameter
        A comparing Parameter, created with the usual comparators.
    param_if_true : [Parameter | float]
        Value or Parameter used to get a value used if the condition evaluates to true.
    param_if_false : [Parameter | float]
        Value or Parameter used to get a value used if the condition evaluates to false.

    Returns
    -------
    Parameter:
        Object representing the conditional.
    """
    if isinstance(param_if_true, (int, float)):
        param_if_true = CreateParameter("constant", {"value": float(param_if_true)})
    if isinstance(param_if_false, (int, float)):
        param_if_false = CreateParameter("constant", {"value": float(param_if_false)})
    return nestkernel.llapi_conditional_parameter(condition._datum, param_if_true._datum, param_if_false._datum)<|MERGE_RESOLUTION|>--- conflicted
+++ resolved
@@ -19,10 +19,7 @@
 # You should have received a copy of the GNU General Public License
 # along with NEST.  If not, see <http://www.gnu.org/licenses/>.
 
-<<<<<<< HEAD
 from .. import nestkernel_api as nestkernel
-=======
->>>>>>> 5cce53db
 from ..lib.hl_api_types import CreateParameter
 from ..ll_api import sli_func
 
