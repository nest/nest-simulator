# nestkernel/CMakeLists.txt
#
# This file is part of NEST.
#
# Copyright (C) 2004 The NEST Initiative
#
# NEST is free software: you can redistribute it and/or modify
# it under the terms of the GNU General Public License as published by
# the Free Software Foundation, either version 2 of the License, or
# (at your option) any later version.
#
# NEST is distributed in the hope that it will be useful,
# but WITHOUT ANY WARRANTY; without even the implied warranty of
# MERCHANTABILITY or FITNESS FOR A PARTICULAR PURPOSE.  See the
# GNU General Public License for more details.
#
# You should have received a copy of the GNU General Public License
# along with NEST.  If not, see <http://www.gnu.org/licenses/>.

set(nestkernel_sources
  universal_data_logger_impl.h universal_data_logger.h
  recordables_map.h
  archiving_node.h archiving_node.cpp
  clopath_archiving_node.h clopath_archiving_node.cpp
  urbanczik_archiving_node.h urbanczik_archiving_node_impl.h
  common_synapse_properties.h common_synapse_properties.cpp
  connection.h
  connection_label.h
  common_properties_hom_w.h
  syn_id_delay.h
  connector_base.h connector_base_impl.h
  connector_model.h connector_model_impl.h connector_model.cpp
  connection_id.h connection_id.cpp
  deprecation_warning.h deprecation_warning.cpp
  device.h device.cpp
  device_node.h
  event.h event.cpp
  exceptions.h exceptions.cpp
  genericmodel.h genericmodel_impl.h
  node_collection.h node_collection.cpp
  generic_factory.h
  histentry.h histentry.cpp
  model.h model.cpp
  model_manager.h model_manager_impl.h model_manager.cpp
  nest_types.h
  nest_names.h
  nest_time.h nest_time.cpp
  nest_timeconverter.h nest_timeconverter.cpp
  modelrange.h modelrange.cpp
  modelrange_manager.h modelrange_manager.cpp
  node.h node.cpp
  parameter.h parameter.cpp
  per_thread_bool_indicator.h per_thread_bool_indicator.cpp
  proxynode.h proxynode.cpp
  random_generators.h
  recording_device.h recording_device.cpp
  pseudo_recording_device.h
  ring_buffer.h ring_buffer_impl.h ring_buffer.cpp
  secondary_event.h
  slice_ring_buffer.cpp slice_ring_buffer.h
  spikecounter.h spikecounter.cpp
  stimulation_device.h stimulation_device.cpp
  target_identifier.h
  sparse_node_array.h sparse_node_array.cpp
  conn_parameter.h conn_parameter.cpp
  conn_builder.h conn_builder_impl.h conn_builder.cpp
  conn_builder_factory.h
  conn_builder_conngen.h conn_builder_conngen.cpp
  music_event_handler.h music_event_handler.cpp
  music_rate_in_handler.h music_rate_in_handler.cpp
  music_manager.cpp music_manager.h
  nest.h nest_impl.h nest.cpp
  ../models/iaf_psc_alpha.h ../models/iaf_psc_alpha.cpp
  ../models/iaf_psc_delta.h ../models/iaf_psc_delta.cpp
  ../models/iaf_psc_exp.h ../models/iaf_psc_exp.cpp
  ../models/iaf_psc_exp_multisynapse.h ../models/iaf_psc_exp_multisynapse.cpp
  ../models/parrot_neuron.h ../models/parrot_neuron.cpp
  ../models/weight_recorder.h ../models/weight_recorder.cpp
  ../models/stdp_pl_synapse_hom.h ../models/stdp_pl_synapse_hom.cpp
  ../models/stdp_dopamine_synapse.h ../models/stdp_dopamine_synapse.cpp
  ../models/stdp_synapse_hom.h ../models/stdp_synapse_hom.cpp
  ../models/volume_transmitter.h ../models/volume_transmitter.cpp
  ../models/tsodyks_synapse_hom.h ../models/tsodyks_synapse_hom.cpp
  ../models/ac_generator.h ../models/ac_generator.cpp
  ../models/dc_generator.h ../models/dc_generator.cpp
  ../models/spike_generator.h ../models/spike_generator.cpp
  ../models/spike_recorder.h ../models/spike_recorder.cpp
  ../models/poisson_generator.h ../models/poisson_generator.cpp
  ../models/poisson_generator_ps.h ../models/poisson_generator_ps.cpp
  ../models/multimeter.h ../models/multimeter.cpp
  ../models/noise_generator.h ../models/noise_generator.cpp
  ../models/aeif_cond_alpha.h ../models/aeif_cond_alpha.cpp
  ../models/aeif_cond_alpha_multisynapse.h ../models/aeif_cond_alpha_multisynapse.cpp
  ../models/aeif_cond_beta_multisynapse.h ../models/aeif_cond_beta_multisynapse.cpp
  ../models/aeif_psc_delta_clopath.h ../models/aeif_psc_delta_clopath.cpp
  ../models/cm_default.h ../models/cm_default.cpp
  ../models/cm_tree.h ../models/cm_tree.cpp
  ../models/cm_compartmentcurrents.h ../models/cm_compartmentcurrents.cpp
  ../models/erfc_neuron.h ../models/erfc_neuron.cpp
  ../models/glif_cond.h ../models/glif_cond.cpp
  ../models/glif_psc.h ../models/glif_psc.cpp
  ../models/hh_psc_alpha_gap.h ../models/hh_psc_alpha_gap.cpp
  ../models/ht_neuron.h ../models/ht_neuron.cpp
  ../models/iaf_cond_alpha_mc.h ../models/iaf_cond_alpha_mc.cpp
  ../models/pp_psc_delta.h ../models/pp_psc_delta.cpp
  ../models/lin_rate.h ../models/lin_rate.cpp
  ../models/tanh_rate.h ../models/tanh_rate.cpp
  ../models/threshold_lin_rate.h ../models/threshold_lin_rate.cpp
  ../models/iaf_cond_alpha.h ../models/iaf_cond_alpha.cpp
  ../models/parrot_neuron_ps.h ../models/parrot_neuron_ps.cpp
  ../models/step_rate_generator.h ../models/step_rate_generator.cpp
  ../models/step_current_generator.h ../models/step_current_generator.cpp
  ../models/hh_psc_alpha_clopath.h ../models/hh_psc_alpha_clopath.cpp
  ../models/iaf_cond_exp.h ../models/iaf_cond_exp.cpp
  ../models/aeif_cond_exp.h ../models/aeif_cond_exp.cpp
  ../models/aeif_psc_alpha.h ../models/aeif_psc_alpha.cpp
  ../models/aeif_psc_delta.h ../models/aeif_psc_delta.cpp
  ../models/aeif_psc_exp.h ../models/aeif_psc_exp.cpp
  ../models/spin_detector.h ../models/spin_detector.cpp
  ../models/pp_cond_exp_mc_urbanczik.h ../models/pp_cond_exp_mc_urbanczik.cpp
  ../models/siegert_neuron.h ../models/siegert_neuron.cpp
  ../models/sigmoid_rate_gg_1998.h ../models/sigmoid_rate_gg_1998.cpp
  ../models/gap_junction.h
  ../models/rate_connection_instantaneous.h
  ../models/rate_connection_delayed.h
  ../models/diffusion_connection.h

  synaptic_element.h synaptic_element.cpp
  growth_curve.h growth_curve.cpp
  growth_curve_factory.h
  kernel_manager.h kernel_manager.cpp
  vp_manager.h vp_manager_impl.h vp_manager.cpp
  io_manager.h io_manager_impl.h io_manager.cpp
  mpi_manager.h mpi_manager_impl.h mpi_manager.cpp
  simulation_manager.h simulation_manager.cpp
  connection_manager.h connection_manager_impl.h connection_manager.cpp
  sp_manager.h sp_manager_impl.h sp_manager.cpp
  delay_checker.h delay_checker.cpp
  random_manager.h random_manager.cpp
  event_delivery_manager.h event_delivery_manager_impl.h
  event_delivery_manager.cpp
  node_manager.h node_manager.cpp
  logging_manager.h logging_manager.cpp
  recording_backend.h recording_backend.cpp
  recording_backend_ascii.h recording_backend_ascii.cpp
  recording_backend_memory.h recording_backend_memory.cpp
  recording_backend_screen.h recording_backend_screen.cpp
  manager_interface.h
  target_table.h target_table.cpp
  target_table_devices.h target_table_devices.cpp target_table_devices_impl.h
  target.h target_data.h static_assert.h
  send_buffer_position.h
  source.h
  source_table.h source_table.cpp
  source_table_position.h
  spike_data.h
  structural_plasticity_node.h structural_plasticity_node.cpp
  connection_creator.h connection_creator.cpp connection_creator_impl.h
  free_layer.h
  grid_layer.h
  grid_mask.h
  layer.h layer.cpp layer_impl.h
  mask.h mask.cpp mask_impl.h
  ntree.h ntree_impl.h
  position.h
  spatial.h spatial.cpp
  stimulation_backend.h
)

if(HAVE_SIONLIB)
  set(nestkernel_sources
    ${nestkernel_sources}
    recording_backend_sionlib.h recording_backend_sionlib.cpp
  )
endif()

if(HAVE_MPI)
  set(nestkernel_sources
    ${nestkernel_sources}
    recording_backend_mpi.h recording_backend_mpi.cpp
    stimulation_backend_mpi.h stimulation_backend_mpi.cpp
  )
endif()

# Prevent problems with Conda path substitution (see #2348)
set_source_files_properties(dynamicloader.cpp PROPERTIES COMPILE_OPTIONS "-O0")

add_library(nestkernel ${nestkernel_sources})

<<<<<<< HEAD
if(APPLE)
  set_target_properties(nestkernel
    PROPERTIES
    VERSION ${NEST_VERSION}
    SOVERSION 3
    LINK_FLAGS "-Wl,-undefined -Wl,dynamic_lookup"
  )
else()
  set_target_properties(nestkernel
    PROPERTIES
    VERSION ${NEST_VERSION}
    SOVERSION 3
  )
endif()

target_link_libraries(nestkernel
  nestutil
  ${LTDL_LIBRARIES} ${MPI_CXX_LIBRARIES} ${MUSIC_LIBRARIES} ${SIONLIB_LIBRARIES} ${LIBNEUROSIM_LIBRARIES}
)
=======
add_library( nestkernel STATIC ${nestkernel_sources} )
set_target_properties( nestkernel
    PROPERTIES
    POSITION_INDEPENDENT_CODE ON
    )

target_link_libraries( nestkernel
    nestutil sli_lib
    ${LTDL_LIBRARIES} ${MPI_CXX_LIBRARIES} ${MUSIC_LIBRARIES} ${SIONLIB_LIBRARIES} ${LIBNEUROSIM_LIBRARIES}
    )
>>>>>>> b905eb91

target_include_directories(nestkernel PRIVATE
  ${PROJECT_SOURCE_DIR}/thirdparty
  ${PROJECT_SOURCE_DIR}/libnestutil
  ${PROJECT_BINARY_DIR}/libnestutil
  ${PROJECT_SOURCE_DIR}/nestkernel
  ${PROJECT_SOURCE_DIR}/nestkernel/spatial
  ${PROJECT_SOURCE_DIR}/models
)

<<<<<<< HEAD
install(TARGETS nestkernel
  LIBRARY DESTINATION ${CMAKE_INSTALL_LIBDIR}/nest
  ARCHIVE DESTINATION ${CMAKE_INSTALL_LIBDIR}/nest
  RUNTIME DESTINATION ${CMAKE_INSTALL_BINDIR}
)

FILTER_HEADERS("${nestkernel_sources}" install_headers)
install(FILES ${install_headers}
  DESTINATION ${CMAKE_INSTALL_INCLUDEDIR}/nest)
=======
FILTER_HEADERS("${nestkernel_sources}" install_headers )
install( FILES ${install_headers}
    DESTINATION ${CMAKE_INSTALL_INCLUDEDIR}/nest)
>>>>>>> b905eb91
<|MERGE_RESOLUTION|>--- conflicted
+++ resolved
@@ -185,40 +185,17 @@
 # Prevent problems with Conda path substitution (see #2348)
 set_source_files_properties(dynamicloader.cpp PROPERTIES COMPILE_OPTIONS "-O0")
 
-add_library(nestkernel ${nestkernel_sources})
-
-<<<<<<< HEAD
+add_library(nestkernel STATIC ${nestkernel_sources})
+
 if(APPLE)
-  set_target_properties(nestkernel
-    PROPERTIES
-    VERSION ${NEST_VERSION}
-    SOVERSION 3
-    LINK_FLAGS "-Wl,-undefined -Wl,dynamic_lookup"
-  )
-else()
-  set_target_properties(nestkernel
-    PROPERTIES
-    VERSION ${NEST_VERSION}
-    SOVERSION 3
-  )
+  set_target_properties(nestkernel PROPERTIES LINK_FLAGS "-Wl,-undefined -Wl,dynamic_lookup")
 endif()
 
+set_target_properties(nestkernel PROPERTIES POSITION_INDEPENDENT_CODE ON)
+
 target_link_libraries(nestkernel
-  nestutil
-  ${LTDL_LIBRARIES} ${MPI_CXX_LIBRARIES} ${MUSIC_LIBRARIES} ${SIONLIB_LIBRARIES} ${LIBNEUROSIM_LIBRARIES}
+  nestutil ${LTDL_LIBRARIES} ${MPI_CXX_LIBRARIES} ${MUSIC_LIBRARIES} ${SIONLIB_LIBRARIES} ${LIBNEUROSIM_LIBRARIES}
 )
-=======
-add_library( nestkernel STATIC ${nestkernel_sources} )
-set_target_properties( nestkernel
-    PROPERTIES
-    POSITION_INDEPENDENT_CODE ON
-    )
-
-target_link_libraries( nestkernel
-    nestutil sli_lib
-    ${LTDL_LIBRARIES} ${MPI_CXX_LIBRARIES} ${MUSIC_LIBRARIES} ${SIONLIB_LIBRARIES} ${LIBNEUROSIM_LIBRARIES}
-    )
->>>>>>> b905eb91
 
 target_include_directories(nestkernel PRIVATE
   ${PROJECT_SOURCE_DIR}/thirdparty
@@ -229,18 +206,7 @@
   ${PROJECT_SOURCE_DIR}/models
 )
 
-<<<<<<< HEAD
-install(TARGETS nestkernel
-  LIBRARY DESTINATION ${CMAKE_INSTALL_LIBDIR}/nest
-  ARCHIVE DESTINATION ${CMAKE_INSTALL_LIBDIR}/nest
-  RUNTIME DESTINATION ${CMAKE_INSTALL_BINDIR}
-)
-
 FILTER_HEADERS("${nestkernel_sources}" install_headers)
 install(FILES ${install_headers}
-  DESTINATION ${CMAKE_INSTALL_INCLUDEDIR}/nest)
-=======
-FILTER_HEADERS("${nestkernel_sources}" install_headers )
-install( FILES ${install_headers}
-    DESTINATION ${CMAKE_INSTALL_INCLUDEDIR}/nest)
->>>>>>> b905eb91
+  DESTINATION ${CMAKE_INSTALL_INCLUDEDIR}/nest
+)