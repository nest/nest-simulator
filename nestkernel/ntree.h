--- conflicted
+++ resolved
@@ -24,11 +24,11 @@
 #define NTREE_H
 
 // C++ includes:
+#include <array>
 #include <bitset>
 #include <iterator>
 #include <utility>
 #include <vector>
-#include <array>
 
 // Includes from spatial:
 #include "position.h"
@@ -415,26 +415,7 @@
 }
 
 template < int D, class T, int max_capacity, int max_depth >
-<<<<<<< HEAD
-Ntree< D, T, max_capacity, max_depth >::iterator::iterator( Ntree& q, index n )
-=======
-Ntree< D, T, max_capacity, max_depth >::~Ntree()
-{
-  if ( leaf_ )
-  {
-    // if T is a vector class, we do not delete the pointees
-    return;
-  }
-
-  for ( size_t n = 0; n < static_cast< size_t >( N ); ++n )
-  {
-    delete children_[ n ]; // calls destructor in child, thus recursing
-  }
-}
-
-template < int D, class T, int max_capacity, int max_depth >
 Ntree< D, T, max_capacity, max_depth >::iterator::iterator( Ntree& q, size_t n )
->>>>>>> 4d8d3bf9
   : ntree_( &q )
   , top_( &q )
   , node_( n )
