--- conflicted
+++ resolved
@@ -389,17 +389,10 @@
   GIDCollectionPTR target_gc,
   const DictionaryDatum& connection_dict )
 {
-<<<<<<< HEAD
+  kernel().connection_manager.set_have_connections_changed( true );
+
   AbstractLayerPTR source = get_layer( source_gc );
   AbstractLayerPTR target = get_layer( target_gc );
-=======
-  kernel().connection_manager.set_have_connections_changed( true );
-
-  AbstractLayer* source = dynamic_cast< AbstractLayer* >(
-    kernel().node_manager.get_node( source_gid ) );
-  AbstractLayer* target = dynamic_cast< AbstractLayer* >(
-    kernel().node_manager.get_node( target_gid ) );
->>>>>>> 7a3d39bd
 
   connection_dict->clear_access_flags();
   ConnectionCreator connector( connection_dict );
