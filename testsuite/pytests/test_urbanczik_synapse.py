# -*- coding: utf-8 -*-
#
# test_urbanczik_synapse.py
#
# This file is part of NEST.
#
# Copyright (C) 2004 The NEST Initiative
#
# NEST is free software: you can redistribute it and/or modify
# it under the terms of the GNU General Public License as published by
# the Free Software Foundation, either version 2 of the License, or
# (at your option) any later version.
#
# NEST is distributed in the hope that it will be useful,
# but WITHOUT ANY WARRANTY; without even the implied warranty of
# MERCHANTABILITY or FITNESS FOR A PARTICULAR PURPOSE.  See the
# GNU General Public License for more details.
#
# You should have received a copy of the GNU General Public License
# along with NEST.  If not, see <http://www.gnu.org/licenses/>.

"""
Test functionality of the Urbanczik synapse
"""

import unittest
import nest
import numpy as np

HAVE_GSL = nest.GetKernelStatus("build_info")["have_gsl"]


@unittest.skipIf(not HAVE_GSL, 'GSL is not available')
class UrbanczikSynapseTestCase(unittest.TestCase):
    """Test Urbanczik synapse"""

    def test_ConnectNeuronsWithUrbanczikSynapse(self):
        """Ensures that the restriction to supported neuron models works."""

        nest.set_verbosity(nest.verbosity.M_WARNING)

        mc_models = ["iaf_cond_alpha_mc", "pp_cond_exp_mc_urbanczik"]  # Multi-compartment models
        supported_models = ["pp_cond_exp_mc_urbanczik"]
        unsupported_models = [n for n in nest.node_models if n not in supported_models]

        # Connect supported models with Urbanczik synapse
        for nm in supported_models:
            nest.ResetKernel()

            r_type = 0
            if nm in mc_models:
                syns = nest.GetDefaults(nm)["receptor_types"]
                r_type = syns["soma_exc"]

            n = nest.Create(nm, 2)

            nest.Connect(n, n, {"rule": "all_to_all"},
                         {"synapse_model": "urbanczik_synapse", "receptor_type": r_type})

        # Ensure that connecting not supported models fails
        for nm in unsupported_models:
            nest.ResetKernel()

            r_type = 0
            if nm in mc_models:
                syns = nest.GetDefaults(nm)["receptor_types"]
                r_type = syns["soma_exc"]

            n = nest.Create(nm, 2)

            # try to connect with urbanczik synapse
            with self.assertRaises(nest.NESTError):
                nest.Connect(n, n, {"rule": "all_to_all"},
                             {"synapse_model": "urbanczik_synapse", "receptor_type": r_type})

    def test_SynapseDepressionFacilitation(self):
        """Ensure that depression and facilitation work correctly"""

        nest.set_verbosity(nest.verbosity.M_WARNING)
        nest.ResetKernel()

        resolution = 0.1
        nest.resolution = resolution

        '''
        neuron parameters
        '''
        nrn_model = 'pp_cond_exp_mc_urbanczik'
        nrn_params = {
            't_ref': 3.0,        # refractory period
            'g_sp': 600.0,       # somato-dendritic coupling conductance
            'soma': {
                'V_m': -70.0,    # initial value of V_m
                'C_m': 300.0,    # capacitance of membrane
                'E_L': -70.0,    # resting potential
                'g_L': 30.0,     # somatic leak conductance
                'E_ex': 0.0,     # resting potential for exc input
                'E_in': -75.0,   # resting potential for inh input
                'tau_syn_ex': 3.0,  # time constant of exc conductance
                'tau_syn_in': 3.0,  # time constant of inh conductance
            },
            'dendritic': {
                'V_m': -70.0,    # initial value of V_m
                'C_m': 300.0,    # capacitance of membrane
                'E_L': -70.0,    # resting potential
                'g_L': 30.0,     # dendritic leak conductance
                'tau_syn_ex': 3.0,  # time constant of exc input current
                'tau_syn_in': 3.0,  # time constant of inh input current
            },
            # parameters of rate function
            'phi_max': 0.15,     # max rate
            'rate_slope': 0.5,   # called 'k' in the paper
            'beta': 1.0 / 3.0,
            'theta': -55.0,
        }

        '''
        synapse params
        '''
        syns = nest.GetDefaults(nrn_model)['receptor_types']
        init_w = 100.0
        syn_params = {
            'synapse_model': 'urbanczik_synapse_wr',
            'receptor_type': syns['dendritic_exc'],
            'tau_Delta': 100.0,  # time constant of low pass filtering of the weight change
            'eta': 0.75,         # learning rate
            'weight': init_w,
            'Wmax': 4.5*nrn_params['dendritic']['C_m'],
            'delay': resolution,
        }

        '''
        neuron and devices
        '''
        nest.SetDefaults(nrn_model, nrn_params)
        nrn = nest.Create(nrn_model)

        # spike generator is connected to a parrot neuron which is connected to the mc neuron
        prrt_nrn = nest.Create('parrot_neuron')

        # excitatory input to the dendrite
        pre_syn_spike_times = np.array([1.0, 98.0])
        sg_prox = nest.Create('spike_generator', params={
                              'spike_times': pre_syn_spike_times})

        # excitatory input to the soma
        spike_times_soma_inp = np.arange(10.0, 50.0, resolution)
        spike_weights_soma = 10.0*np.ones_like(spike_times_soma_inp)
        sg_soma_exc = nest.Create('spike_generator',
                                  params={'spike_times': spike_times_soma_inp, 'spike_weights': spike_weights_soma})

        # for recording all parameters of the Urbanczik neuron
        rqs = nest.GetDefaults(nrn_model)['recordables']
        mm = nest.Create('multimeter', params={
                         'record_from': rqs, 'interval': 0.1})

        # for recoding the synaptic weights of the Urbanczik synapses
        wr = nest.Create('weight_recorder')

        # for recording the spiking of the soma
        sr_soma = nest.Create('spike_recorder')

        '''
        create connections
        '''
        nest.Connect(sg_prox, prrt_nrn, syn_spec={'delay': resolution})
        nest.CopyModel('urbanczik_synapse', 'urbanczik_synapse_wr',
                       {'weight_recorder': wr[0]})
        nest.Connect(prrt_nrn, nrn, syn_spec=syn_params)
        nest.Connect(sg_soma_exc, nrn,
                     syn_spec={'receptor_type': syns['soma_exc'], 'weight': 10.0*resolution, 'delay': resolution})
        nest.Connect(mm, nrn, syn_spec={'delay': resolution})
        nest.Connect(nrn, sr_soma, syn_spec={'delay': resolution})

        '''
        simulation
        '''
        nest.Simulate(100.0)

        '''
        read out devices
        '''
        # multimeter
<<<<<<< HEAD
        rec = mm.events[0]
=======
        rec = mm.events
>>>>>>> 07a8ba9c
        t = np.array(rec['times'])
        V_w = np.array(rec['V_m.p'])

        # compute dendritic prediction of somatic membrane potential
        g_D = nrn_params['g_sp']
        g_L = nrn_params['soma']['g_L']
        E_L = nrn_params['soma']['E_L']
        V_w_star = (g_L*E_L + g_D*V_w) / (g_L + g_D)

        # weight recorder
        data = wr.get()
<<<<<<< HEAD
        senders = data[0]['events']['senders']
        targets = data[0]['events']['targets']
        weights = data[0]['events']['weights']
        times = data[0]['events']['times']

        # spike recorder
        data = sr_soma.events[0]
        spike_times_soma = np.array(ndata['times'])
=======
        senders = data['events']['senders']
        targets = data['events']['targets']
        weights = data['events']['weights']
        times = data['events']['times']

        # spike recorder
        data = sr_soma.events
        spike_times_soma = np.array(data['times'])
>>>>>>> 07a8ba9c

        # compute predicted rate
        phi_max = nrn_params['phi_max']
        k = nrn_params['rate_slope']
        beta = nrn_params['beta']
        theta = nrn_params['theta']
        rate = (phi_max / (1.0 + k*np.exp(beta*(theta - V_w_star))))

        # compute h(V_w_star)
        h = (15.0*beta / (1.0 + np.exp(-beta*(theta - V_w_star)) / k))

        # compute alpha response kernel
        tau_s = nrn_params['dendritic']['tau_syn_ex']
        g_L_prox = nrn_params['dendritic']['g_L']
        C_m_prox = nrn_params['dendritic']['C_m']
        tau_L = C_m_prox / g_L_prox
        E_L_prox = nrn_params['dendritic']['E_L']
        t0 = 1.2
        alpha_response = (np.heaviside(t - t0, 0.5)*tau_s*(np.exp(-(t - t0) / tau_L) - np.exp(-(t - t0) / tau_s)) /
                          (g_L_prox*(tau_L - tau_s)))

        # compute PI(t)
        if len(spike_times_soma) > 0:
            t = np.around(t, 4)
            spike_times_soma = np.around(spike_times_soma + 0.2, 4)
            idx = np.nonzero(np.in1d(t, spike_times_soma))[0]
            rate[idx] -= 1.0 / resolution

        w_change_raw = -15.0*C_m_prox*rate*h*alpha_response

        # compute low pass filtered version of PI
        tau_Delta = syn_params['tau_Delta']
        eta = syn_params['eta']
        w_change_low_pass = eta * np.exp(-t / tau_Delta)*np.cumsum(
            np.exp(t / tau_Delta)*w_change_raw)*resolution / tau_Delta
        integrated_w_change = np.cumsum(w_change_low_pass)*resolution
        syn_weight_comp = init_w + integrated_w_change

        '''
        comparison between Nest and python implementation
        '''
        # extract the weight computed in python at the times of the presynaptic spikes
        idx = np.nonzero(np.in1d(np.around(t, 4), np.around(pre_syn_spike_times + resolution, 4)))[0]
        syn_w_comp_at_spike_times = syn_weight_comp[idx]
        realtive_error = (
            (weights[-1] - syn_w_comp_at_spike_times[-1]) / (weights[-1] - init_w))

        self.assertTrue(abs(realtive_error) < 0.001)


def suite():
    suite = unittest.makeSuite(UrbanczikSynapseTestCase, 'test')
    return suite


def run():
    runner = unittest.TextTestRunner(verbosity=2)
    runner.run(suite())


if __name__ == "__main__":
    run()<|MERGE_RESOLUTION|>--- conflicted
+++ resolved
@@ -181,11 +181,7 @@
         read out devices
         '''
         # multimeter
-<<<<<<< HEAD
         rec = mm.events[0]
-=======
-        rec = mm.events
->>>>>>> 07a8ba9c
         t = np.array(rec['times'])
         V_w = np.array(rec['V_m.p'])
 
@@ -197,25 +193,14 @@
 
         # weight recorder
         data = wr.get()
-<<<<<<< HEAD
-        senders = data[0]['events']['senders']
-        targets = data[0]['events']['targets']
-        weights = data[0]['events']['weights']
-        times = data[0]['events']['times']
-
-        # spike recorder
-        data = sr_soma.events[0]
-        spike_times_soma = np.array(ndata['times'])
-=======
         senders = data['events']['senders']
         targets = data['events']['targets']
         weights = data['events']['weights']
         times = data['events']['times']
 
         # spike recorder
-        data = sr_soma.events
-        spike_times_soma = np.array(data['times'])
->>>>>>> 07a8ba9c
+        data = sr_soma.events[0]
+        spike_times_soma = np.array(ndata['times'])
 
         # compute predicted rate
         phi_max = nrn_params['phi_max']
