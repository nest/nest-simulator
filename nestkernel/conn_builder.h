/*
 *  conn_builder.h
 *
 *  This file is part of NEST.
 *
 *  Copyright (C) 2004 The NEST Initiative
 *
 *  NEST is free software: you can redistribute it and/or modify
 *  it under the terms of the GNU General Public License as published by
 *  the Free Software Foundation, either version 2 of the License, or
 *  (at your option) any later version.
 *
 *  NEST is distributed in the hope that it will be useful,
 *  but WITHOUT ANY WARRANTY; without even the implied warranty of
 *  MERCHANTABILITY or FITNESS FOR A PARTICULAR PURPOSE.  See the
 *  GNU General Public License for more details.
 *
 *  You should have received a copy of the GNU General Public License
 *  along with NEST.  If not, see <http://www.gnu.org/licenses/>.
 *
 */

#ifndef CONN_BUILDER_H
#define CONN_BUILDER_H

/**
 * Class managing flexible connection creation.
 *
 * Created based on the connection_creator used for spatial networks.
 *
 */

// C++ includes:
#include <map>
#include <set>
#include <vector>

// Includes from nestkernel:
#include "conn_parameter.h"
<<<<<<< HEAD
#include "exceptions.h"
=======
>>>>>>> 7bdb9963
#include "nest_time.h"
#include "node_collection.h"
#include "parameter.h"


namespace nest
{
class Node;
class ConnParameter;
class SparseNodeArray;

/**
 * Abstract base class for ConnBuilders.
 *
 * The base class extracts and holds parameters and provides
 * the connect interface. Derived classes implement the connect
 * method.
 *
 * @note Naming classes *Builder to avoid name confusion with Connector classes.
 */

class ConnBuilder
{
public:
  /**
   * Connect sources to targets according to specifications in dictionary.
   *
   * To create a connection, call
   *
   *   cb.connect();
   *
   * where conn_spec_dict speficies connection type and its parameters.
   */
  virtual void connect();
  virtual void disconnect();

  //! parameters: sources, targets, specifications
  ConnBuilder( NodeCollectionPTR, NodeCollectionPTR, const dictionary&, const std::vector< dictionary >& );
  virtual ~ConnBuilder();

  index
  get_synapse_model() const
  {
    if ( synapse_model_id_.size() > 1 )
    {
      throw KernelException( "Can only retrieve synapse model when one synapse per connection is used." );
    }
    return synapse_model_id_[ 0 ];
  }

  bool
  get_default_delay() const
  {
    if ( synapse_model_id_.size() > 1 )
    {
      throw KernelException( "Can only retrieve default delay when one synapse per connection is used." );
    }
    return default_delay_[ 0 ];
  }

  void set_pre_synaptic_element_name( const std::string& name );
  void set_post_synaptic_element_name( const std::string& name );

  bool all_parameters_scalar_() const;

  bool change_connected_synaptic_elements( index, index, const int, int );

  virtual bool
  supports_symmetric() const
  {
    return false;
  }

  virtual bool
  is_symmetric() const
  {
    return false;
  }

  //! Return true if rule is applicable only to nodes with proxies
  virtual bool
  requires_proxies() const
  {
    return true;
  }

protected:
  //! Implements the actual connection algorithm
  virtual void connect_() = 0;
  virtual void
  sp_connect_()
  {
    throw NotImplemented( "This connection rule is not implemented for structural plasticity." );
  }
  virtual void
  disconnect_()
  {
    throw NotImplemented( "This disconnection rule is not implemented." );
  }
  virtual void
  sp_disconnect_()
  {
    throw NotImplemented( "This connection rule is not implemented for structural plasticity." );
  }

  void update_param_dict_( index snode_id, Node& target, thread target_thread, RngPtr rng, index indx );

  //! Create connection between given nodes, fill parameter values
  void single_connect_( index, Node&, thread, RngPtr );
  void single_disconnect_( index, Node&, thread );

  /**
   * Moves pointer in parameter array.
   *
   * Calls value-function of all parameters being instantiations of
   * ArrayDoubleParameter or ArrayIntegerParameter, thus moving the pointer
   * to the next parameter value. The function is called when the target
   * node is not located on the current thread or MPI-process and read of an
   * array.
   */
  void skip_conn_parameter_( thread, size_t n_skip = 1 );

  /**
   * Returns true if conventional looping over targets is indicated.
   *
   * Conventional looping over targets must be used if
   * - any connection parameter requires skipping
   * - targets are not given as a simple range (lookup otherwise too slow)
   *
   * Conventional looping should be used if
   * - the number of targets is smaller than the number of local nodes
   *
   * For background, see Ippen et al (2017).
   *
   * @return true if conventional looping is to be used
   */
  bool loop_over_targets_() const;

  NodeCollectionPTR sources_;
  NodeCollectionPTR targets_;

  bool allow_autapses_;
  bool allow_multapses_;
  bool make_symmetric_;
  bool creates_symmetric_connections_;

  //! buffer for exceptions raised in threads
  std::vector< std::shared_ptr< WrappedThreadException > > exceptions_raised_;

  // Name of the pre synaptic and postsynaptic elements for this connection
  // builder
  std::string pre_synaptic_element_name_;
  std::string post_synaptic_element_name_;

  bool use_pre_synaptic_element_;
  bool use_post_synaptic_element_;

  inline bool
  use_structural_plasticity_() const
  {
    return use_pre_synaptic_element_ and use_post_synaptic_element_;
  }

  //! pointers to connection parameters specified as arrays
  std::vector< ConnParameter* > parameters_requiring_skipping_;

  std::vector< index > synapse_model_id_;

  //! dictionaries to pass to connect function, one per thread for every syn_spec
  std::vector< std::vector< dictionary > > param_dicts_;

private:
  typedef std::map< std::string, ConnParameter* > ConnParameterMap;

  //! indicate that weight and delay should not be set per synapse
  std::vector< bool > default_weight_and_delay_;

  //! indicate that weight should not be set per synapse
  std::vector< bool > default_weight_;

  //! indicate that delay should not be set per synapse
  std::vector< bool > default_delay_;

  // null-pointer indicates that default be used
  std::vector< ConnParameter* > weights_;
  std::vector< ConnParameter* > delays_;

  //! all other parameters, mapping name to value representation
  std::vector< ConnParameterMap > synapse_params_;

  //! synapse-specific parameters that should be skipped when we set default synapse parameters
  std::set< std::string > skip_syn_params_;

  /**
   * Collects all array parameters in a vector.
   *
   * If the inserted parameter is an array it will be added to a vector of
   * ConnParameters. This vector will be exploited in some connection
   * routines to ensuring thread-safety.
   */
  void register_parameters_requiring_skipping_( ConnParameter& param );

  /*
   * Set synapse specific parameters.
   */
  void set_synapse_model_( const dictionary& syn_params, const size_t indx );
  void set_default_weight_or_delay_( const dictionary& syn_params, const size_t indx );
  void set_synapse_params( const dictionary& syn_defaults, const dictionary& syn_params, const size_t indx );
  void set_structural_plasticity_parameters( const std::vector< dictionary >& syn_specs );

  /**
   * Reset weight and delay pointers
   */
  void reset_weights_();
  void reset_delays_();
};

class OneToOneBuilder : public ConnBuilder
{
public:
  OneToOneBuilder( NodeCollectionPTR sources,
    NodeCollectionPTR targets,
    const dictionary& conn_spec,
    const std::vector< dictionary >& syn_specs );

  bool
  supports_symmetric() const override
  {
    return true;
  }

  bool
  requires_proxies() const override
  {
    return false;
  }

protected:
  void connect_() override;
  void sp_connect_() override;
  void disconnect_() override;
  void sp_disconnect_() override;
};

class AllToAllBuilder : public ConnBuilder
{
public:
  AllToAllBuilder( NodeCollectionPTR sources,
    NodeCollectionPTR targets,
    const dictionary& conn_spec,
    const std::vector< dictionary >& syn_specs )
    : ConnBuilder( sources, targets, conn_spec, syn_specs )
  {
  }

  bool
  is_symmetric() const override
  {
    return sources_ == targets_ and all_parameters_scalar_();
  }

  bool
  requires_proxies() const override
  {
    return false;
  }

protected:
  void connect_() override;
  void sp_connect_() override;
  void disconnect_() override;
  void sp_disconnect_() override;

private:
  void inner_connect_( const int, RngPtr, Node*, index, bool );
};


class FixedInDegreeBuilder : public ConnBuilder
{
public:
  FixedInDegreeBuilder( NodeCollectionPTR, NodeCollectionPTR, const dictionary&, const std::vector< dictionary >& );

protected:
  void connect_() override;

private:
  void inner_connect_( const int, RngPtr, Node*, index, bool, long );
  ParameterDatum indegree_;
};

class FixedOutDegreeBuilder : public ConnBuilder
{
public:
  FixedOutDegreeBuilder( NodeCollectionPTR, NodeCollectionPTR, const dictionary&, const std::vector< dictionary >& );

protected:
  void connect_() override;

private:
  ParameterDatum outdegree_;
};

class FixedTotalNumberBuilder : public ConnBuilder
{
public:
  FixedTotalNumberBuilder( NodeCollectionPTR, NodeCollectionPTR, const dictionary&, const std::vector< dictionary >& );

protected:
  void connect_() override;

private:
  long N_;
};

class BernoulliBuilder : public ConnBuilder
{
public:
  BernoulliBuilder( NodeCollectionPTR, NodeCollectionPTR, const dictionary&, const std::vector< dictionary >& );

protected:
  void connect_() override;

private:
  void inner_connect_( const int, RngPtr, Node*, index );
  ParameterDatum p_; //!< connection probability
};

class SymmetricBernoulliBuilder : public ConnBuilder
{
public:
  SymmetricBernoulliBuilder( NodeCollectionPTR,
    NodeCollectionPTR,
    const dictionary&,
    const std::vector< dictionary >& );

  bool
  supports_symmetric() const override
  {
    return true;
  }

protected:
  void connect_() override;

private:
  double p_; //!< connection probability
};

class SPBuilder : public ConnBuilder
{
public:
  SPBuilder( NodeCollectionPTR sources,
    NodeCollectionPTR targets,
    const dictionary& conn_spec,
    const std::vector< dictionary >& syn_spec );

  std::string
  get_pre_synaptic_element_name() const
  {
    return pre_synaptic_element_name_;
  }
  std::string
  get_post_synaptic_element_name() const
  {
    return post_synaptic_element_name_;
  }

  /**
   * Writes the default delay of the connection model, if the
   * SPBuilder only uses the default delay. If not, the min/max_delay
   * has to be specified explicitly with the kernel status.
   */
  void update_delay( delay& d ) const;

  /**
   *  @note Only for internal use by SPManager.
   */
  void sp_connect( const std::vector< index >& sources, const std::vector< index >& targets );

protected:
  using ConnBuilder::connect_;
  void connect_() override;
  void connect_( NodeCollectionPTR sources, NodeCollectionPTR targets );

  /**
   * In charge of dynamically creating the new synapses
   * @param sources nodes from which synapses can be created
   * @param targets target nodes for the newly created synapses
   */
  void connect_( const std::vector< index >& sources, const std::vector< index >& targets );
};

inline void
ConnBuilder::register_parameters_requiring_skipping_( ConnParameter& param )
{
  if ( param.is_array() )
  {
    parameters_requiring_skipping_.push_back( &param );
  }
}

inline void
ConnBuilder::skip_conn_parameter_( thread target_thread, size_t n_skip )
{
  for ( std::vector< ConnParameter* >::iterator it = parameters_requiring_skipping_.begin();
        it != parameters_requiring_skipping_.end();
        ++it )
  {
    ( *it )->skip( target_thread, n_skip );
  }
}

} // namespace nest

#endif<|MERGE_RESOLUTION|>--- conflicted
+++ resolved
@@ -37,10 +37,6 @@
 
 // Includes from nestkernel:
 #include "conn_parameter.h"
-<<<<<<< HEAD
-#include "exceptions.h"
-=======
->>>>>>> 7bdb9963
 #include "nest_time.h"
 #include "node_collection.h"
 #include "parameter.h"
@@ -329,7 +325,7 @@
 
 private:
   void inner_connect_( const int, RngPtr, Node*, index, bool, long );
-  ParameterDatum indegree_;
+  ParameterPTR indegree_;
 };
 
 class FixedOutDegreeBuilder : public ConnBuilder
@@ -341,7 +337,7 @@
   void connect_() override;
 
 private:
-  ParameterDatum outdegree_;
+  ParameterPTR outdegree_;
 };
 
 class FixedTotalNumberBuilder : public ConnBuilder
@@ -366,7 +362,7 @@
 
 private:
   void inner_connect_( const int, RngPtr, Node*, index );
-  ParameterDatum p_; //!< connection probability
+  ParameterPTR p_; //!< connection probability
 };
 
 class SymmetricBernoulliBuilder : public ConnBuilder
