--- conflicted
+++ resolved
@@ -211,15 +211,9 @@
                                    source=self.pre_neuron)
         # disable depression to make it get to max weight
         # increase eta to cause enough facilitation
-<<<<<<< HEAD
-        conn.set("Wmax", limited_weight)
-        conn.set("eta", 5.)
-        conn.set("alpha", 0.)
-=======
         conn.set(Wmax=limited_weight)
         conn.set(eta=5.)
         conn.set(alpha=0.)
->>>>>>> 1420ca18
 
         self.generateSpikes(self.pre_neuron, [2.0])
         self.generateSpikes(self.post_neuron, [3.0])
