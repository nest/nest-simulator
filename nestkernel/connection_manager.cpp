/*
 *  connection_manager.cpp
 *
 *  This file is part of NEST.
 *
 *  Copyright (C) 2004 The NEST Initiative
 *
 *  NEST is free software: you can redistribute it and/or modify
 *  it under the terms of the GNU General Public License as published by
 *  the Free Software Foundation, either version 2 of the License, or
 *  (at your option) any later version.
 *
 *  NEST is distributed in the hope that it will be useful,
 *  but WITHOUT ANY WARRANTY; without even the implied warranty of
 *  MERCHANTABILITY or FITNESS FOR A PARTICULAR PURPOSE.  See the
 *  GNU General Public License for more details.
 *
 *  You should have received a copy of the GNU General Public License
 *  along with NEST.  If not, see <http://www.gnu.org/licenses/>.
 *
 */

#include "connection_manager.h"

// Generated includes:
#include "config.h"

// C++ includes:
#include <algorithm>
#include <cassert>
#include <cmath>
#include <iomanip>
#include <limits>
#include <set>
#include <string>
#include <vector>

// Includes from libnestutil:
#include "compose.hpp"
#include "logging.h"

// Includes from nestkernel:
#include "clopath_archiving_node.h"
#include "conn_builder.h"
#include "conn_builder_factory.h"
#include "connection_id.h"
#include "connection_label.h"
#include "connector_base.h"
#include "connector_model.h"
#include "delay_checker.h"
#include "exceptions.h"
#include "kernel_manager.h"
#include "mpi_manager_impl.h"
#include "nest_names.h"
#include "node.h"
#include "sonata_connector.h"
#include "target_table_devices_impl.h"
#include "vp_manager_impl.h"



nest::ConnectionManager::ConnectionManager()
  : connruledict_()
  , connbuilder_factories_()
  , min_delay_( 1 )
  , max_delay_( 1 )
  , keep_source_table_( true )
  , connections_have_changed_( false )
  , get_connections_has_been_called_( false )
  , use_compressed_spikes_( true )
  , has_primary_connections_( false )
  , check_primary_connections_()
  , secondary_connections_exist_( false )
  , check_secondary_connections_()
  , stdp_eps_( 1.0e-6 )
{
}

nest::ConnectionManager::~ConnectionManager()
{
  // Memory leak on purpose!
  // The ConnectionManager is deleted, when the network is deleted, and
  // this happens only, when main() is finished and we give the allocated memory
  // back to the system anyway. Hence, why bother cleaning up our highly
  // scattered connection infrastructure? They do not have any open files, which
  // need to be closed or similar.
}

void
nest::ConnectionManager::initialize()
{
  const size_t num_threads = kernel().vp_manager.get_num_threads();
  connections_.resize( num_threads );
  secondary_recv_buffer_pos_.resize( num_threads );
  keep_source_table_ = true;
  connections_have_changed_ = false;
  get_connections_has_been_called_ = false;
  use_compressed_spikes_ = true;
  compressed_spike_data_.resize( 0 );
  has_primary_connections_ = false;
  check_primary_connections_.initialize( num_threads, false );
  secondary_connections_exist_ = false;
  check_secondary_connections_.initialize( num_threads, false );
  stdp_eps_ = 1.0e-6;

#pragma omp parallel
  {
    const size_t tid = kernel().vp_manager.get_thread_id();
    connections_[ tid ] = std::vector< ConnectorBase* >( kernel().model_manager.get_num_connection_models() );
    secondary_recv_buffer_pos_[ tid ] = std::vector< std::vector< size_t > >();
  } // of omp parallel

  source_table_.initialize();
  target_table_.initialize();
  target_table_devices_.initialize();

  std::vector< DelayChecker > tmp( kernel().vp_manager.get_num_threads() );
  delay_checkers_.swap( tmp );

  std::vector< std::vector< size_t > > tmp2( kernel().vp_manager.get_num_threads(), std::vector< size_t >() );
  num_connections_.swap( tmp2 );

  // The following line is executed by all processes, no need to communicate
  // this change in delays.
  min_delay_ = max_delay_ = 1;

  sw_construction_connect.reset();
}

void
nest::ConnectionManager::finalize()
{
  source_table_.finalize();
  target_table_.finalize();
  target_table_devices_.finalize();
  delete_connections_();
  std::vector< std::vector< ConnectorBase* > >().swap( connections_ );
  std::vector< std::vector< std::vector< size_t > > >().swap( secondary_recv_buffer_pos_ );
  compressed_spike_data_.clear();
}

void
nest::ConnectionManager::change_number_of_threads()
{
  finalize();
  initialize();
}

void
nest::ConnectionManager::set_status( const dictionary& d )
{
  for ( size_t i = 0; i < delay_checkers_.size(); ++i )
  {
    delay_checkers_[ i ].set_status( d );
  }

  d.update_value( names::keep_source_table, keep_source_table_ );
  if ( not keep_source_table_ and kernel().sp_manager.is_structural_plasticity_enabled() )
  {
    throw KernelException(
      "If structural plasticity is enabled, keep_source_table can not be set "
      "to false." );
  }

  d.update_value( names::use_compressed_spikes, use_compressed_spikes_ );

  //  Need to update the saved values if we have changed the delay bounds.
  if ( d.known( names::min_delay ) or d.known( names::max_delay ) )
  {
    update_delay_extrema_();
  }
}

nest::DelayChecker&
nest::ConnectionManager::get_delay_checker()
{
  return delay_checkers_[ kernel().vp_manager.get_thread_id() ];
}

void
nest::ConnectionManager::get_status( dictionary& dict )
{
  update_delay_extrema_();
  dict[ names::min_delay ] = Time( Time::step( min_delay_ ) ).get_ms();
  dict[ names::max_delay ] = Time( Time::step( max_delay_ ) ).get_ms();

  const size_t n = get_num_connections();
  dict[ names::num_connections ] = n;
  dict[ names::keep_source_table ] = keep_source_table_;
  dict[ names::use_compressed_spikes ] = use_compressed_spikes_;

  dict[ names::time_construction_connect ] = sw_construction_connect.elapsed();

  std::vector< std::string > connection_rules;
  for ( auto const& element : connruledict_ )
  {
    connection_rules.push_back( element.first );
  }
  dict[ names::connection_rules ] = connection_rules;
}

dictionary
nest::ConnectionManager::get_synapse_status( const size_t source_node_id,
  const size_t target_node_id,
  const size_t tid,
  const synindex syn_id,
  const size_t lcid ) const
{
  kernel().model_manager.assert_valid_syn_id( syn_id );

  dictionary dict;
  dict[ names::source ] = source_node_id;
  dict[ names::synapse_model ] = kernel().model_manager.get_connection_model( syn_id ).get_name();
  dict[ names::target_thread ] = tid;
  dict[ names::synapse_id ] = syn_id;
  dict[ names::port ] = lcid;

  const Node* source = kernel().node_manager.get_node_or_proxy( source_node_id, tid );
  const Node* target = kernel().node_manager.get_node_or_proxy( target_node_id, tid );

  // synapses from neurons to neurons and from neurons to globally
  // receiving devices
  if ( ( source->has_proxies() and target->has_proxies() and connections_[ tid ][ syn_id ] )
    or ( ( source->has_proxies() and not target->has_proxies() and not target->local_receiver()
      and connections_[ tid ][ syn_id ] ) ) )
  {
    connections_[ tid ][ syn_id ]->get_synapse_status( tid, lcid, dict );
  }
  else if ( source->has_proxies() and not target->has_proxies() and target->local_receiver() )
  {
    target_table_devices_.get_synapse_status_to_device( tid, source_node_id, syn_id, dict, lcid );
  }
  else if ( not source->has_proxies() )
  {
    const size_t ldid = source->get_local_device_id();
    target_table_devices_.get_synapse_status_from_device( tid, ldid, syn_id, dict, lcid );
  }
  else
  {
    assert( false );
  }

  return dict;
}

void
nest::ConnectionManager::set_synapse_status( const size_t source_node_id,
  const size_t target_node_id,
  const size_t tid,
  const synindex syn_id,
  const size_t lcid,
  const dictionary& dict )
{
  kernel().model_manager.assert_valid_syn_id( syn_id );

  const Node* source = kernel().node_manager.get_node_or_proxy( source_node_id, tid );
  const Node* target = kernel().node_manager.get_node_or_proxy( target_node_id, tid );

  try
  {
    ConnectorModel& cm = kernel().model_manager.get_connection_model( syn_id, tid );
    // synapses from neurons to neurons and from neurons to globally
    // receiving devices
    if ( ( source->has_proxies() and target->has_proxies() and connections_[ tid ][ syn_id ] )
      or ( ( source->has_proxies() and not target->has_proxies() and not target->local_receiver()
        and connections_[ tid ][ syn_id ] ) ) )
    {
      connections_[ tid ][ syn_id ]->set_synapse_status( lcid, dict, cm );
    }
    else if ( source->has_proxies() and not target->has_proxies() and target->local_receiver() )
    {
      target_table_devices_.set_synapse_status_to_device( tid, source_node_id, syn_id, cm, dict, lcid );
    }
    else if ( not source->has_proxies() )
    {
      const size_t ldid = source->get_local_device_id();
      target_table_devices_.set_synapse_status_from_device( tid, ldid, syn_id, cm, dict, lcid );
    }
    else
    {
      assert( false );
    }
  }
  catch ( BadProperty& e )
  {
    throw BadProperty(
      String::compose( "Setting status of '%1' connecting from node ID %2 to node ID %3 via port %4: %5",
        kernel().model_manager.get_connection_model( syn_id, tid ).get_name(),
        source_node_id,
        target_node_id,
        lcid,
        e.what() ) );
  }
}

void
nest::ConnectionManager::delete_connections_()
{
  for ( size_t tid = 0; tid < connections_.size(); ++tid )
  {
    for ( auto conn = connections_[ tid ].begin(); conn != connections_[ tid ].end(); ++conn )
    {
      delete *conn;
    }
  }
}

const nest::Time
nest::ConnectionManager::get_min_delay_time_() const
{
  Time min_delay = Time::pos_inf();

  std::vector< DelayChecker >::const_iterator it;
  for ( it = delay_checkers_.begin(); it != delay_checkers_.end(); ++it )
  {
    min_delay = std::min( min_delay, it->get_min_delay() );
  }

  return min_delay;
}

const nest::Time
nest::ConnectionManager::get_max_delay_time_() const
{
  Time max_delay = Time::get_resolution();

  std::vector< DelayChecker >::const_iterator it;
  for ( it = delay_checkers_.begin(); it != delay_checkers_.end(); ++it )
  {
    max_delay = std::max( max_delay, it->get_max_delay() );
  }

  return max_delay;
}

bool
nest::ConnectionManager::get_user_set_delay_extrema() const
{
  bool user_set_delay_extrema = false;

  std::vector< DelayChecker >::const_iterator it;
  for ( it = delay_checkers_.begin(); it != delay_checkers_.end(); ++it )
  {
    user_set_delay_extrema |= it->get_user_set_delay_extrema();
  }

  return user_set_delay_extrema;
}

nest::ConnBuilder*
nest::ConnectionManager::get_conn_builder( const std::string& name,
  NodeCollectionPTR sources,
  NodeCollectionPTR targets,
  const dictionary& conn_spec,
  const std::vector< dictionary >& syn_specs )
{
  const auto rule_id = connruledict_.get< int >( name );
  return connbuilder_factories_.at( rule_id )->create( sources, targets, conn_spec, syn_specs );
}

void
nest::ConnectionManager::calibrate( const TimeConverter& tc )
{
  for ( size_t tid = 0; tid < kernel().vp_manager.get_num_threads(); ++tid )
  {
    delay_checkers_[ tid ].calibrate( tc );
  }
}

void
nest::ConnectionManager::connect( NodeCollectionPTR sources,
  NodeCollectionPTR targets,
  const dictionary& conn_spec,
  const std::vector< dictionary >& syn_specs )
{
  if ( sources->empty() )
  {
    throw IllegalConnection( "Presynaptic nodes cannot be an empty NodeCollection" );
  }
  if ( targets->empty() )
  {
    throw IllegalConnection( "Postsynaptic nodes cannot be an empty NodeCollection" );
  }

  conn_spec.init_access_flags();
  for ( auto& syn_param : syn_specs )
  {
    syn_param.init_access_flags();
  }

  if ( not conn_spec.known( names::rule ) )
  {
    throw BadProperty( "The connection specification must contain a connection rule." );
  }

  const std::string rule_name = conn_spec.get< std::string >( names::rule );

  if ( not connruledict_.known( rule_name ) )
  {
    throw BadProperty( String::compose( "Unknown connectivity rule: %1", rule_name ) );
  }

  ConnBuilder* cb = get_conn_builder( rule_name, sources, targets, conn_spec, syn_specs );

  // at this point, all entries in conn_spec and syn_spec have been checked
  conn_spec.all_entries_accessed( "Connect", "conn_spec" );
  for ( auto& syn_param : syn_specs )
  {
    syn_param.all_entries_accessed( "Connect", "syn_spec" );
  }

  // Set flag before calling cb->connect() in case exception is thrown after some connections have been created.
  set_connections_have_changed();

  cb->connect();
  delete cb;
}

// PYNEST-NG: This needs conversion
void
nest::ConnectionManager::connect( std::vector< size_t > sources,
  std::vector< size_t > targets,
  const dictionary& syn_spec )
{
  size_t syn_id = 0; // Use "static_synapse" (which has id 0) if no model is given

  if ( syn_spec.known( names::model ) )
  {
    std::string synmodel_name = syn_spec.get< std::string >( names::model );
    // The following throws UnknownSynapseType for invalid synmodel_name
    syn_id = kernel().model_manager.get_synapse_model_id( synmodel_name );
  }

  // Connect all sources to all targets
  for ( auto&& source : sources )
  {
    auto source_node = kernel().node_manager.get_node_or_proxy( source );
    for ( auto&& target : targets )
    {
      auto target_node = kernel().node_manager.get_node_or_proxy( target );
      auto target_thread = target_node->get_thread();
      connect_( *source_node, *target_node, source, target_thread, syn_id, syn_spec );
    }
  }
}

void
nest::ConnectionManager::update_delay_extrema_()
{
  min_delay_ = get_min_delay_time_().get_steps();
  max_delay_ = get_max_delay_time_().get_steps();

  if ( not get_user_set_delay_extrema() )
  {
    // If no min/max_delay is set explicitly, then the default delay used by the
    // SPBuilders have to be respected for min/max_delay.
    min_delay_ = std::min( min_delay_, kernel().sp_manager.builder_min_delay() );
    max_delay_ = std::max( max_delay_, kernel().sp_manager.builder_max_delay() );
  }

  if ( kernel().mpi_manager.get_num_processes() > 1 )
  {
    std::vector< long > min_delays( kernel().mpi_manager.get_num_processes() );
    min_delays[ kernel().mpi_manager.get_rank() ] = min_delay_;
    kernel().mpi_manager.communicate( min_delays );
    min_delay_ = *std::min_element( min_delays.begin(), min_delays.end() );

    std::vector< long > max_delays( kernel().mpi_manager.get_num_processes() );
    max_delays[ kernel().mpi_manager.get_rank() ] = max_delay_;
    kernel().mpi_manager.communicate( max_delays );
    max_delay_ = *std::max_element( max_delays.begin(), max_delays.end() );
  }

  if ( min_delay_ == Time::pos_inf().get_steps() )
  {
    min_delay_ = Time::get_resolution().get_steps();
  }
}

// node ID node thread syn_id dict delay weight
void
nest::ConnectionManager::connect( const size_t snode_id,
  Node* target,
  size_t target_thread,
  const synindex syn_id,
  const dictionary& params,
  const double delay,
  const double weight )
{
  kernel().model_manager.assert_valid_syn_id( syn_id );

  Node* source = kernel().node_manager.get_node_or_proxy( snode_id, target_thread );

  ConnectionType connection_type = connection_required( source, target, target_thread );

  switch ( connection_type )
  {
  case CONNECT:
    connect_( *source, *target, snode_id, target_thread, syn_id, params, delay, weight );
    break;
  case CONNECT_FROM_DEVICE:
    connect_from_device_( *source, *target, target_thread, syn_id, params, delay, weight );
    break;
  case CONNECT_TO_DEVICE:
    connect_to_device_( *source, *target, snode_id, target_thread, syn_id, params, delay, weight );
    break;
  case NO_CONNECTION:
    return;
  }
}

// node_id node_id dict syn_id
bool
nest::ConnectionManager::connect( const size_t snode_id,
  const size_t tnode_id,
  const dictionary& params,
  const synindex syn_id )
{
  kernel().model_manager.assert_valid_syn_id( syn_id );

  const size_t tid = kernel().vp_manager.get_thread_id();

  if ( not kernel().node_manager.is_local_node_id( tnode_id ) )
  {
    return false;
  }

  Node* target = kernel().node_manager.get_node_or_proxy( tnode_id, tid );
  const size_t target_thread = target->get_thread();
  Node* source = kernel().node_manager.get_node_or_proxy( snode_id, target_thread );

  ConnectionType connection_type = connection_required( source, target, target_thread );
  bool connected = true;

  switch ( connection_type )
  {
  case CONNECT:
    connect_( *source, *target, snode_id, target_thread, syn_id, params );
    break;
  case CONNECT_FROM_DEVICE:
    connect_from_device_( *source, *target, target_thread, syn_id, params );
    break;
  case CONNECT_TO_DEVICE:
    connect_to_device_( *source, *target, snode_id, target_thread, syn_id, params );
    break;
  case NO_CONNECTION:
    connected = false;
    break;
  }

  return connected;
}

void
nest::ConnectionManager::connect_arrays( long* sources,
  long* targets,
  double* weights,
  double* delays,
  std::vector< std::string >& p_keys,
  double* p_values,
  size_t n,
  std::string syn_model )
{
  // only place, where stopwatch sw_construction_connect is needed in addition to nestmodule.cpp
  sw_construction_connect.start();

  // Mapping pointers to the first parameter value of each parameter to their respective names.
  // The bool indicates whether the value is an integer or not, and is determined at a later point.
  std::map< std::string, std::pair< double*, bool > > param_pointers;
  if ( p_keys.size() != 0 )
  {
    size_t i = 0;
    for ( auto& key : p_keys )
    {
      // Shifting the pointer to the first value of the parameter.
      param_pointers[ key ] = std::make_pair( p_values + i * n, false );
      ++i;
    }
  }

  const auto synapse_model_id = kernel().model_manager.get_synapse_model_id( syn_model );
  const auto syn_model_defaults = kernel().model_manager.get_connector_defaults( synapse_model_id );

  // Dictionary holding additional synapse parameters, passed to the connect call.
  std::vector< dictionary > param_dicts;
  param_dicts.reserve( kernel().vp_manager.get_num_threads() );
  for ( size_t i = 0; i < kernel().vp_manager.get_num_threads(); ++i )
  {
    param_dicts.emplace_back();
    for ( auto& param_key : p_keys )
    {
      // Check that the parameter exists for the synapse model.
      const auto syn_model_default_it = syn_model_defaults.find( param_key );
      if ( syn_model_default_it == syn_model_defaults.end() )
      {
        throw BadParameter( syn_model + " does not have parameter " + param_key );
      }

      // If the default value is an integer, the synapse parameter must also be an integer.
      if ( is_type< long >( syn_model_default_it->second ) )
      {
        param_pointers[ param_key ].second = true;
        param_dicts[ i ][ param_key ] = 0;
      }
      else
      {
        param_dicts[ i ][ param_key ] = 0.0;
      }
    }
  }

  // Increments pointers to weight and delay, if they are specified.
  auto increment_wd = [ weights, delays ]( decltype( weights ) & w, decltype( delays ) & d )
  {
    if ( weights )
    {
      ++w;
    }
    if ( delays )
    {
      ++d;
    }
  };

  // Set flag before entering parallel section in case we have fewer connections than ranks.
  set_connections_have_changed();

  // Vector for storing exceptions raised by threads.
  std::vector< std::shared_ptr< WrappedThreadException > > exceptions_raised( kernel().vp_manager.get_num_threads() );

#pragma omp parallel
  {
    const auto tid = kernel().vp_manager.get_thread_id();
    try
    {
      auto s = sources;
      auto t = targets;
      auto w = weights;
      auto d = delays;
      double weight_buffer = numerics::nan;
      double delay_buffer = numerics::nan;
      int index_counter = 0; // Index of the current connection, for connection parameters

      for ( ; s != sources + n; ++s, ++t, ++index_counter )
      {
        if ( 0 >= *s or static_cast< size_t >( *s ) > kernel().node_manager.size() )
        {
          throw UnknownNode( *s );
        }
        if ( 0 >= *t or static_cast< size_t >( *t ) > kernel().node_manager.size() )
        {
          throw UnknownNode( *t );
        }
        auto target_node = kernel().node_manager.get_node_or_proxy( *t, tid );
        if ( target_node->is_proxy() )
        {
          increment_wd( w, d );
          continue;
        }

        // If weights or delays are specified, the buffers are replaced with the values.
        // If not, the buffers will be NaN and replaced by a default value by the connect function.
        if ( weights )
        {
          weight_buffer = *w;
        }
        if ( delays )
        {
          delay_buffer = *d;
        }

        // Store the key-value pair of each parameter in the Dictionary.
        for ( auto& param_pointer_pair : param_pointers )
        {
          // Increment the pointer to the parameter value.
          const auto param_pointer = param_pointer_pair.second.first;
          const auto is_int = param_pointer_pair.second.second;
          auto* param = param_pointer + index_counter;

          // PyNEST-NG had
          // Receptor type must be an integer.
          // if ( param_pointer_pair.first == names::receptor_type )

          // Integer parameters are stored as IntegerDatums.
          if ( is_int )
          {
            const auto rtype_as_long = static_cast< long >( *param );

            if ( *param > 1L << 31 or std::abs( *param - rtype_as_long ) > 0 ) // To avoid rounding errors
            {
              const auto msg =
                std::string( "Expected integer value for " ) + param_pointer_pair.first + ", but got double.";
              throw BadParameter( msg );
            }

            param_dicts[ tid ][ param_pointer_pair.first ] = rtype_as_long;
          }
          else
          {
            param_dicts[ tid ][ param_pointer_pair.first ] = *param;
          }
        }

        param_dicts[ tid ].init_access_flags();
        connect( *s, target_node, tid, synapse_model_id, param_dicts[ tid ], delay_buffer, weight_buffer );

        param_dicts[ tid ].all_entries_accessed( "connect_arrays", "params" );

        increment_wd( w, d );
      }
    }
    catch ( std::exception& err )
    {
      // We must create a new exception here, err's lifetime ends at the end of the catch block.
      exceptions_raised.at( tid ) = std::shared_ptr< WrappedThreadException >( new WrappedThreadException( err ) );
    }
  }
  // check if any exceptions have been raised
  for ( size_t tid = 0; tid < kernel().vp_manager.get_num_threads(); ++tid )
  {
    if ( exceptions_raised.at( tid ).get() )
    {
      throw WrappedThreadException( *( exceptions_raised.at( tid ) ) );
    }
  }

  sw_construction_connect.stop();
}

void
<<<<<<< HEAD
nest::ConnectionManager::connect_sonata( const dictionary& graph_specs, const long chunk_size )
{
#ifdef HAVE_HDF5
  SonataConnector sonata_connector( graph_specs, chunk_size );
=======
nest::ConnectionManager::connect_sonata( const dictionary& graph_specs, const long hyberslab_size )
{
#ifdef HAVE_HDF5
  SonataConnector sonata_connector( graph_specs, hyberslab_size );
>>>>>>> 096221c1

  // Set flag before calling sonata_connector.connect() in case exception is thrown after some connections have been
  // created.
  set_connections_have_changed();
  sonata_connector.connect();
#else
  throw KernelException( "Cannot use connect_sonata because NEST was compiled without HDF5 support" );
#endif
}

void
nest::ConnectionManager::connect_( Node& source,
  Node& target,
  const size_t s_node_id,
  const size_t tid,
  const synindex syn_id,
  const dictionary& params,
  const double delay,
  const double weight )
{
  ConnectorModel& conn_model = kernel().model_manager.get_connection_model( syn_id, tid );

  const bool clopath_archiving = conn_model.has_property( ConnectionModelProperties::REQUIRES_CLOPATH_ARCHIVING );
  if ( clopath_archiving and not dynamic_cast< ClopathArchivingNode* >( &target ) )
  {
    throw NotImplemented( "This synapse model is not supported by the neuron model of at least one connection." );
  }

  const bool urbanczik_archiving = conn_model.has_property( ConnectionModelProperties::REQUIRES_URBANCZIK_ARCHIVING );
  if ( urbanczik_archiving and not target.supports_urbanczik_archiving() )
  {
    throw NotImplemented( "This synapse model is not supported by the neuron model of at least one  connection." );
  }

  const bool is_primary = conn_model.has_property( ConnectionModelProperties::IS_PRIMARY );
  conn_model.add_connection( source, target, connections_[ tid ], syn_id, params, delay, weight );
  source_table_.add_source( tid, syn_id, s_node_id, is_primary );

  increase_connection_count( tid, syn_id );

  // We do not check has_primary_connections_ and secondary_connections_exist_
  // directly as this led to worse performance on the supercomputer Piz Daint.
  if ( check_primary_connections_[ tid ].is_false() and is_primary )
  {
#pragma omp atomic write
    has_primary_connections_ = true;
    check_primary_connections_[ tid ].set_true();
  }
  else if ( check_secondary_connections_[ tid ].is_false() and not is_primary )
  {
#pragma omp atomic write
    secondary_connections_exist_ = true;
    check_secondary_connections_[ tid ].set_true();
  }
}

void
nest::ConnectionManager::connect_to_device_( Node& source,
  Node& target,
  const size_t s_node_id,
  const size_t tid,
  const synindex syn_id,
  const dictionary& params,
  const double delay,
  const double weight )
{
  // create entries in connection structure for connections to devices
  target_table_devices_.add_connection_to_device( source, target, s_node_id, tid, syn_id, params, delay, weight );

  increase_connection_count( tid, syn_id );
}

void
nest::ConnectionManager::connect_from_device_( Node& source,
  Node& target,
  const size_t tid,
  const synindex syn_id,
  const dictionary& params,
  const double delay,
  const double weight )
{
  // create entries in connections vector of devices
  target_table_devices_.add_connection_from_device( source, target, tid, syn_id, params, delay, weight );

  increase_connection_count( tid, syn_id );
}

void
nest::ConnectionManager::increase_connection_count( const size_t tid, const synindex syn_id )
{
  if ( num_connections_[ tid ].size() <= syn_id )
  {
    num_connections_[ tid ].resize( syn_id + 1 );
  }
  ++num_connections_[ tid ][ syn_id ];
  if ( num_connections_[ tid ][ syn_id ] > MAX_LCID - 1 )
  {
    // MAX_LCID is used as invalid marker an can therefore not be used as a proper value
    throw KernelException(
      String::compose( "Too many connections: at most %1 connections supported per virtual "
                       "process and synapse model.",
        MAX_LCID - 1 ) );
  }
}

size_t
nest::ConnectionManager::find_connection( const size_t tid,
  const synindex syn_id,
  const size_t snode_id,
  const size_t tnode_id )
{
  // lcid will hold the position of the /first/ connection from node
  // snode_id to any local node, or be invalid
  size_t lcid = source_table_.find_first_source( tid, syn_id, snode_id );
  if ( lcid == invalid_index )
  {
    return invalid_index;
  }

  // lcid will hold the position of the /first/ connection from node
  // snode_id to node tnode_id, or be invalid
  lcid = connections_[ tid ][ syn_id ]->find_first_target( tid, lcid, tnode_id );
  if ( lcid != invalid_index )
  {
    return lcid;
  }

  return lcid;
}

void
nest::ConnectionManager::disconnect( const size_t tid,
  const synindex syn_id,
  const size_t snode_id,
  const size_t tnode_id )
{
  assert( syn_id != invalid_synindex );

  const size_t lcid = find_connection( tid, syn_id, snode_id, tnode_id );

  if ( lcid == invalid_index ) // this function should only be called
                               // with a valid connection
  {
    throw InexistentConnection();
  }

  connections_[ tid ][ syn_id ]->disable_connection( lcid );
  source_table_.disable_connection( tid, syn_id, lcid );

  --num_connections_[ tid ][ syn_id ];
}

void
nest::ConnectionManager::trigger_update_weight( const long vt_id,
  const std::vector< spikecounter >& dopa_spikes,
  const double t_trig )
{
  const size_t tid = kernel().vp_manager.get_thread_id();

  for ( std::vector< ConnectorBase* >::iterator it = connections_[ tid ].begin(); it != connections_[ tid ].end();
        ++it )
  {
    if ( *it )
    {
      ( *it )->trigger_update_weight(
        vt_id, tid, dopa_spikes, t_trig, kernel().model_manager.get_connection_models( tid ) );
    }
  }
}

size_t
nest::ConnectionManager::get_num_target_data( const size_t tid ) const
{
  size_t num_connections = 0;
  for ( synindex syn_id = 0; syn_id < connections_[ tid ].size(); ++syn_id )
  {
    if ( connections_[ tid ][ syn_id ] )
    {
      num_connections += source_table_.num_unique_sources( tid, syn_id );
    }
  }
  return num_connections;
}

size_t
nest::ConnectionManager::get_num_connections() const
{
  size_t num_connections = 0;
  for ( size_t t = 0; t < num_connections_.size(); ++t )
  {
    for ( size_t s = 0; s < num_connections_[ t ].size(); ++s )
    {
      num_connections += num_connections_[ t ][ s ];
    }
  }

  return num_connections;
}

size_t
nest::ConnectionManager::get_num_connections( const synindex syn_id ) const
{
  size_t num_connections = 0;
  for ( size_t t = 0; t < num_connections_.size(); ++t )
  {
    if ( num_connections_[ t ].size() > syn_id )
    {
      num_connections += num_connections_[ t ][ syn_id ];
    }
  }

  return num_connections;
}

std::deque< nest::ConnectionID >
nest::ConnectionManager::get_connections( const dictionary& params )
{
  std::deque< ConnectionID > connectome;
  NodeCollectionPTR source_a = NodeCollectionPTR( nullptr );
  NodeCollectionPTR target_a = NodeCollectionPTR( nullptr );

  long synapse_label = UNLABELED_CONNECTION;
  params.update_value( names::synapse_label, synapse_label );

  if ( params.known( names::source ) )
  {
    source_a = params.get< NodeCollectionPTR >( names::source );
    if ( not source_a->valid() )
    {
      throw KernelException( "GetConnection requires valid source NodeCollection." );
    }
  }
  if ( params.known( names::target ) )
  {
    target_a = params.get< NodeCollectionPTR >( names::target );
    if ( not target_a->valid() )
    {
      throw KernelException( "GetConnection requires valid target NodeCollection." );
    }
  }

  // If connections have changed, (re-)build presynaptic infrastructure,
  // as this may involve sorting connections by source node IDs.
  if ( connections_have_changed() )
  {
    // We need to update min_delay because it is used by check_wfr_use() below
    // to set secondary event data size.
    update_delay_extrema_();

    // Check whether waveform relaxation is used on any MPI process;
    // needs to be called before update_connection_infrastructure since
    // it resizes coefficient arrays for secondary events
    kernel().node_manager.check_wfr_use();

#pragma omp parallel
    {
      const size_t tid = kernel().vp_manager.get_thread_id();
      kernel().simulation_manager.update_connection_infrastructure( tid );
    }
  }

  // We check, whether a synapse model is given. If not, we will iterate all.
  if ( params.known( names::synapse_model ) )
  {
    const std::string synmodel_name = params.get< std::string >( names::synapse_model );
    // The following throws UnknownSynapseType for invalid synmodel_name
    size_t syn_id = kernel().model_manager.get_synapse_model_id( synmodel_name );
    get_connections( connectome, source_a, target_a, syn_id, synapse_label );
  }
  else
  {
    for ( size_t syn_id = 0; syn_id < kernel().model_manager.get_num_connection_models(); ++syn_id )
    {
      get_connections( connectome, source_a, target_a, syn_id, synapse_label );
    }
  }

  get_connections_has_been_called_ = true;

  return connectome;
}

// Helper method which removes ConnectionIDs from input deque and
// appends them to output deque.
static inline std::deque< nest::ConnectionID >&
extend_connectome( std::deque< nest::ConnectionID >& out, std::deque< nest::ConnectionID >& in )
{
  while ( not in.empty() )
  {
    out.push_back( in.front() );
    in.pop_front();
  }

  return out;
}

void
nest::ConnectionManager::split_to_neuron_device_vectors_( const size_t tid,
  NodeCollectionPTR nodecollection,
  std::vector< size_t >& neuron_node_ids,
  std::vector< size_t >& device_node_ids ) const
{
  NodeCollection::const_iterator t_id = nodecollection->begin();
  for ( ; t_id < nodecollection->end(); ++t_id )
  {
    const size_t node_id = ( *t_id ).node_id;
    const auto node = kernel().node_manager.get_node_or_proxy( node_id, tid );
    // Normal neuron nodes have proxies. Globally receiving devices, e.g. volume transmitter, don't have a local
    // receiver, but are connected in the same way as normal neuron nodes. Therefore they have to be treated as such
    // here.
    if ( node->has_proxies() or not node->local_receiver() )
    {
      neuron_node_ids.push_back( node_id );
    }
    else
    {
      device_node_ids.push_back( node_id );
    }
  }
}

void
nest::ConnectionManager::get_connections( std::deque< ConnectionID >& connectome,
  NodeCollectionPTR source,
  NodeCollectionPTR target,
  synindex syn_id,
  long synapse_label ) const
{
  if ( is_source_table_cleared() )
  {
    throw KernelException(
      "Invalid attempt to access connection information: source table was "
      "cleared." );
  }

  const size_t num_connections = get_num_connections( syn_id );

  if ( num_connections == 0 )
  {
    return;
  }

  if ( not source.get() and not target.get() )
  {
#pragma omp parallel
    {
      size_t tid = kernel().vp_manager.get_thread_id();

      std::deque< ConnectionID > conns_in_thread;

      ConnectorBase* connections = connections_[ tid ][ syn_id ];
      if ( connections )
      {
        // Passing target_node_id = 0 ignores target_node_id while getting connections.
        const size_t num_connections_in_thread = connections->size();
        for ( size_t lcid = 0; lcid < num_connections_in_thread; ++lcid )
        {
          const size_t source_node_id = source_table_.get_node_id( tid, syn_id, lcid );
          connections->get_connection( source_node_id, 0, tid, lcid, synapse_label, conns_in_thread );
        }
      }

      target_table_devices_.get_connections( 0, 0, tid, syn_id, synapse_label, conns_in_thread );

      if ( conns_in_thread.size() > 0 )
      {
#pragma omp critical( get_connections )
        {
          extend_connectome( connectome, conns_in_thread );
        }
      }
    } // of omp parallel
    return;
  } // if
  else if ( not source.get() and target.get() )
  {
#pragma omp parallel
    {
      size_t tid = kernel().vp_manager.get_thread_id();

      std::deque< ConnectionID > conns_in_thread;

      // Split targets into neuron- and device-vectors.
      std::vector< size_t > target_neuron_node_ids;
      std::vector< size_t > target_device_node_ids;
      split_to_neuron_device_vectors_( tid, target, target_neuron_node_ids, target_device_node_ids );

      // Getting regular connections, if they exist.
      ConnectorBase* connections = connections_[ tid ][ syn_id ];
      if ( connections )
      {
        const size_t num_connections_in_thread = connections->size();
        for ( size_t lcid = 0; lcid < num_connections_in_thread; ++lcid )
        {
          const size_t source_node_id = source_table_.get_node_id( tid, syn_id, lcid );
          connections->get_connection_with_specified_targets(
            source_node_id, target_neuron_node_ids, tid, lcid, synapse_label, conns_in_thread );
        }
      }

      // Getting connections from devices.
      for ( auto t_node_id : target_neuron_node_ids )
      {
        target_table_devices_.get_connections_from_devices_(
          0, t_node_id, tid, syn_id, synapse_label, conns_in_thread );
      }

      // Getting connections to devices.
      for ( auto t_device_id : target_device_node_ids )
      {
        target_table_devices_.get_connections_to_devices_(
          0, t_device_id, tid, syn_id, synapse_label, conns_in_thread );
      }

      if ( conns_in_thread.size() > 0 )
      {
#pragma omp critical( get_connections )
        {
          extend_connectome( connectome, conns_in_thread );
        }
      }
    } // of omp parallel
    return;
  } // else if
  else if ( source.get() )
  {
#pragma omp parallel
    {
      size_t tid = kernel().vp_manager.get_thread_id();

      std::deque< ConnectionID > conns_in_thread;

      // Split targets into neuron- and device-vectors.
      std::vector< size_t > target_neuron_node_ids;
      std::vector< size_t > target_device_node_ids;
      if ( target.get() )
      {
        split_to_neuron_device_vectors_( tid, target, target_neuron_node_ids, target_device_node_ids );
      }

      const ConnectorBase* connections = connections_[ tid ][ syn_id ];
      if ( connections )
      {
        const size_t num_connections_in_thread = connections->size();
        for ( size_t lcid = 0; lcid < num_connections_in_thread; ++lcid )
        {
          const size_t source_node_id = source_table_.get_node_id( tid, syn_id, lcid );
          if ( source->contains( source_node_id ) )
          {
            if ( not target.get() )
            {
              // Passing target_node_id = 0 ignores target_node_id while getting
              // connections.
              connections->get_connection( source_node_id, 0, tid, lcid, synapse_label, conns_in_thread );
            }
            else
            {
              connections->get_connection_with_specified_targets(
                source_node_id, target_neuron_node_ids, tid, lcid, synapse_label, conns_in_thread );
            }
          }
        }
      }

      NodeCollection::const_iterator s_id = source->begin();
      for ( ; s_id < source->end(); ++s_id )
      {
        const size_t source_node_id = ( *s_id ).node_id;
        if ( not target.get() )
        {
          target_table_devices_.get_connections( source_node_id, 0, tid, syn_id, synapse_label, conns_in_thread );
        }
        else
        {
          for ( std::vector< size_t >::const_iterator t_node_id = target_neuron_node_ids.begin();
                t_node_id != target_neuron_node_ids.end();
                ++t_node_id )
          {
            // target_table_devices_ contains connections both to and from
            // devices. First we get connections from devices.
            target_table_devices_.get_connections_from_devices_(
              source_node_id, *t_node_id, tid, syn_id, synapse_label, conns_in_thread );
          }
          for ( std::vector< size_t >::const_iterator t_node_id = target_device_node_ids.begin();
                t_node_id != target_device_node_ids.end();
                ++t_node_id )
          {
            // Then, we get connections to devices.
            target_table_devices_.get_connections_to_devices_(
              source_node_id, *t_node_id, tid, syn_id, synapse_label, conns_in_thread );
          }
        }
      }

      if ( conns_in_thread.size() > 0 )
      {
#pragma omp critical( get_connections )
        {
          extend_connectome( connectome, conns_in_thread );
        }
      }
    } // of omp parallel
    return;
  } // else if
}

void
nest::ConnectionManager::get_source_node_ids_( const size_t tid,
  const synindex syn_id,
  const size_t tnode_id,
  std::vector< size_t >& sources )
{
  std::vector< size_t > source_lcids;
  if ( connections_[ tid ][ syn_id ] )
  {
    connections_[ tid ][ syn_id ]->get_source_lcids( tid, tnode_id, source_lcids );
    source_table_.get_source_node_ids( tid, syn_id, source_lcids, sources );
  }
}

void
nest::ConnectionManager::get_sources( const std::vector< size_t >& targets,
  const size_t syn_id,
  std::vector< std::vector< size_t > >& sources )
{
  sources.resize( targets.size() );
  for ( std::vector< std::vector< size_t > >::iterator i = sources.begin(); i != sources.end(); ++i )
  {
    ( *i ).clear();
  }

  for ( size_t tid = 0; tid < kernel().vp_manager.get_num_threads(); ++tid )
  {
    for ( size_t i = 0; i < targets.size(); ++i )
    {
      get_source_node_ids_( tid, syn_id, targets[ i ], sources[ i ] );
    }
  }
}

void
nest::ConnectionManager::get_targets( const std::vector< size_t >& sources,
  const size_t syn_id,
  const std::string& post_synaptic_element,
  std::vector< std::vector< size_t > >& targets )
{
  targets.resize( sources.size() );
  for ( std::vector< std::vector< size_t > >::iterator i = targets.begin(); i != targets.end(); ++i )
  {
    ( *i ).clear();
  }

  for ( size_t tid = 0; tid < kernel().vp_manager.get_num_threads(); ++tid )
  {
    for ( size_t i = 0; i < sources.size(); ++i )
    {
      const size_t start_lcid = source_table_.find_first_source( tid, syn_id, sources[ i ] );
      if ( start_lcid != invalid_index )
      {
        connections_[ tid ][ syn_id ]->get_target_node_ids( tid, start_lcid, post_synaptic_element, targets[ i ] );
      }
    }
  }
}

void
nest::ConnectionManager::sort_connections( const size_t tid )
{
  assert( not source_table_.is_cleared() );
  if ( use_compressed_spikes_ )
  {
    for ( synindex syn_id = 0; syn_id < connections_[ tid ].size(); ++syn_id )
    {
      if ( connections_[ tid ][ syn_id ] )
      {
        connections_[ tid ][ syn_id ]->sort_connections( source_table_.get_thread_local_sources( tid )[ syn_id ] );
      }
    }
    remove_disabled_connections( tid );
  }
}

void
nest::ConnectionManager::compute_target_data_buffer_size()
{
  // Determine number of target data on this rank. Since each thread
  // has its own data structures, we need to count connections on every
  // thread separately to compute the total number of sources.
  size_t num_target_data = 0;
  for ( size_t tid = 0; tid < kernel().vp_manager.get_num_threads(); ++tid )
  {
    num_target_data += get_num_target_data( tid );
  }

  // Determine maximum number of target data across all ranks, because
  // all ranks need identically sized buffers.
  std::vector< long > global_num_target_data( kernel().mpi_manager.get_num_processes() );
  global_num_target_data[ kernel().mpi_manager.get_rank() ] = num_target_data;
  kernel().mpi_manager.communicate( global_num_target_data );
  const size_t max_num_target_data = *std::max_element( global_num_target_data.begin(), global_num_target_data.end() );

  // MPI buffers should have at least two entries per process
  const size_t min_num_target_data = 2 * kernel().mpi_manager.get_num_processes();

  // Adjust target data buffers accordingly
  kernel().mpi_manager.set_buffer_size_target_data( std::max( min_num_target_data, max_num_target_data ) );
}

void
nest::ConnectionManager::compute_compressed_secondary_recv_buffer_positions( const size_t tid )
{
#pragma omp single
  {
    buffer_pos_of_source_node_id_syn_id_.clear();
  }

  source_table_.compute_buffer_pos_for_unique_secondary_sources( tid, buffer_pos_of_source_node_id_syn_id_ );
  secondary_recv_buffer_pos_[ tid ].resize( connections_[ tid ].size() );

  const synindex syn_id_end = connections_[ tid ].size();
  for ( synindex syn_id = 0; syn_id < syn_id_end; ++syn_id )
  {
    std::vector< size_t >& positions = secondary_recv_buffer_pos_[ tid ][ syn_id ];

    if ( connections_[ tid ][ syn_id ] )
    {
      ConnectorModel& conn_model = kernel().model_manager.get_connection_model( syn_id, tid );
      const bool is_primary = conn_model.has_property( ConnectionModelProperties::IS_PRIMARY );

      if ( not is_primary )
      {
        positions.clear();
        const size_t lcid_end = get_num_connections_( tid, syn_id );
        positions.resize( lcid_end, 0 );

        // Compute and store the buffer position from which this connection
        // should read secondary events.
        for ( size_t lcid = 0; lcid < lcid_end; ++lcid )
        {
          const size_t source_node_id = source_table_.get_node_id( tid, syn_id, lcid );
          const size_t sg_s_id = source_table_.pack_source_node_id_and_syn_id( source_node_id, syn_id );
          const size_t source_rank = kernel().mpi_manager.get_process_id_of_node_id( source_node_id );

          positions[ lcid ] = buffer_pos_of_source_node_id_syn_id_[ sg_s_id ]
            + kernel().mpi_manager.get_recv_displacement_secondary_events_in_int( source_rank );
        }
      }
    }
  }
}

nest::ConnectionManager::ConnectionType
nest::ConnectionManager::connection_required( Node*& source, Node*& target, size_t tid )
{
  // The caller has to check and guarantee that the target is not a
  // proxy and that it is on thread tid.
  assert( not target->is_proxy() );
  size_t target_vp = target->get_vp();
  assert( kernel().vp_manager.is_local_vp( target_vp ) );
  assert( kernel().vp_manager.vp_to_thread( target_vp ) == tid );

  // Connections to nodes with proxies (neurons or devices with
  // proxies) which are local to tid have always to be
  // established, independently of where and what type the source node
  // is.
  if ( target->has_proxies() )
  {
    if ( source->has_proxies() )
    {
      return CONNECT;
    }
    else
    {
      return CONNECT_FROM_DEVICE;
    }
  }

  // Local receivers are all devices that collect data only from
  // thread-local nodes.
  if ( target->local_receiver() )
  {
    // Connections to nodes with one node per process (MUSIC proxies
    // or similar devices) have to be established by the thread of the
    // target if the source is on the local process even though the
    // source may be a proxy on tid.
    if ( target->one_node_per_process() )
    {
      if ( kernel().node_manager.is_local_node( source ) )
      {
        return CONNECT_TO_DEVICE;
      }
      else
      {
        return NO_CONNECTION;
      }
    }

    // Connections from nodes with proxies (neurons or devices with
    // proxies) to devices are only created if source is not a proxy
    // and source and target are both on thread tid
    const size_t source_thread = source->get_thread();
    const bool source_is_proxy = source->is_proxy();
    if ( source->has_proxies() and source_thread == tid and not source_is_proxy )
    {
      return CONNECT_TO_DEVICE;
    }

    // Connections from devices to devices are established only on the
    // vp that is suggested for the target node. In this case, we also
    // set the pointer to the source node on the target's thread.
    if ( not source->has_proxies() )
    {
      const size_t target_node_id = target->get_node_id();
      target_vp = kernel().vp_manager.node_id_to_vp( target_node_id );
      const bool target_vp_local = kernel().vp_manager.is_local_vp( target_vp );
      const size_t target_thread = kernel().vp_manager.vp_to_thread( target_vp );

      if ( target_vp_local and target_thread == tid )
      {
        const size_t source_node_id = source->get_node_id();
        source = kernel().node_manager.get_node_or_proxy( source_node_id, target_thread );
        return CONNECT_FROM_DEVICE;
      }
    }
  }

  // Globally receiving nodes (e.g. the volume transmitter) have to be
  // connected regardless of where the source is. However, we
  // currently prohibit connections from devices to global receivers.
  else
  {
    if ( source->has_proxies() )
    {
      target = kernel().node_manager.get_node_or_proxy( target->get_node_id(), tid );
      return CONNECT;
    }

    throw IllegalConnection( "We do not allow connection of a device to a global receiver at the moment." );
  }

  return NO_CONNECTION;
}

void
nest::ConnectionManager::set_stdp_eps( const double stdp_eps )
{
  if ( not( stdp_eps < Time::get_resolution().get_ms() ) )
  {
    throw KernelException(
      "The epsilon used for spike-time comparison in STDP must be less "
      "than the simulation resolution." );
  }
  else if ( stdp_eps < 0 )
  {
    throw KernelException(
      "The epsilon used for spike-time comparison in STDP must not be "
      "negative." );
  }
  else
  {
    stdp_eps_ = stdp_eps;

    std::ostringstream os;
    os << "Epsilon for spike-time comparison in STDP was set to "
       << std::setprecision( std::numeric_limits< long double >::digits10 ) << stdp_eps_ << ".";

    LOG( M_INFO, "ConnectionManager::set_stdp_eps", os.str() );
  }
}

// recv_buffer can not be a const reference as iterators used in
// secondary events must not be const
bool
nest::ConnectionManager::deliver_secondary_events( const size_t tid,
  const bool called_from_wfr_update,
  std::vector< unsigned int >& recv_buffer )
{
  const std::vector< ConnectorModel* >& cm = kernel().model_manager.get_connection_models( tid );
  const Time stamp =
    kernel().simulation_manager.get_slice_origin() + Time::step( 1 - kernel().connection_manager.get_min_delay() );
  const std::vector< std::vector< size_t > >& positions_tid = secondary_recv_buffer_pos_[ tid ];

  const synindex syn_id_end = positions_tid.size();
  for ( synindex syn_id = 0; syn_id < syn_id_end; ++syn_id )
  {
    const ConnectorModel& conn_model = kernel().model_manager.get_connection_model( syn_id );
    const bool supports_wfr = conn_model.has_property( ConnectionModelProperties::SUPPORTS_WFR );
    if ( not called_from_wfr_update or supports_wfr )
    {
      if ( positions_tid[ syn_id ].size() > 0 )
      {
        SecondaryEvent& prototype = kernel().model_manager.get_secondary_event_prototype( syn_id, tid );

        size_t lcid = 0;
        const size_t lcid_end = positions_tid[ syn_id ].size();
        while ( lcid < lcid_end )
        {
          std::vector< unsigned int >::iterator readpos = recv_buffer.begin() + positions_tid[ syn_id ][ lcid ];
          prototype << readpos;
          prototype.set_stamp( stamp );

          // send delivers event to all targets with the same source
          // and returns how many targets this event was delivered to
          lcid += connections_[ tid ][ syn_id ]->send( tid, lcid, cm, prototype );
        }
      }
    }
  }

  // Read waveform relaxation done marker from last position in every
  // chunk
  bool done = true;
  for ( size_t rank = 0; rank < kernel().mpi_manager.get_num_processes(); ++rank )
  {
    done =
      done and recv_buffer[ kernel().mpi_manager.get_done_marker_position_in_secondary_events_recv_buffer( rank ) ];
  }
  return done;
}

void
nest::ConnectionManager::compress_secondary_send_buffer_pos( const size_t tid )
{
  target_table_.compress_secondary_send_buffer_pos( tid );
}

void
nest::ConnectionManager::remove_disabled_connections( const size_t tid )
{
  std::vector< ConnectorBase* >& connectors = connections_[ tid ];

  for ( synindex syn_id = 0; syn_id < connectors.size(); ++syn_id )
  {
    if ( not connectors[ syn_id ] )
    {
      continue;
    }

    // Source table and connectors are sorted synchronously. All invalid connections have
    // been sorted to end of source_table_. We find them there, then remove corresponding
    // elements from connectors.
    const size_t first_disabled_index = source_table_.remove_disabled_sources( tid, syn_id );

    if ( first_disabled_index != invalid_index )
    {
      connectors[ syn_id ]->remove_disabled_connections( first_disabled_index );
    }
  }
}

void
nest::ConnectionManager::resize_connections()
{
  kernel().vp_manager.assert_single_threaded();

  // Resize data structures for connections between neurons
  for ( size_t tid = 0; tid < kernel().vp_manager.get_num_threads(); ++tid )
  {
    connections_[ tid ].resize( kernel().model_manager.get_num_connection_models() );
    source_table_.resize_sources( tid );
  }

  // Resize data structures for connections between neurons and
  // devices
  target_table_devices_.resize_to_number_of_synapse_types();
}

void
nest::ConnectionManager::sync_has_primary_connections()
{
  has_primary_connections_ = kernel().mpi_manager.any_true( has_primary_connections_ );
}

void
nest::ConnectionManager::check_secondary_connections_exist()
{
  secondary_connections_exist_ = kernel().mpi_manager.any_true( secondary_connections_exist_ );
}

void
nest::ConnectionManager::set_connections_have_changed()
{
  assert( kernel().vp_manager.get_thread_id() == 0 );

  if ( get_connections_has_been_called_ )
  {
    std::string msg =
      "New connections created, connection descriptors previously obtained using 'GetConnections' are now invalid.";
    LOG( M_WARNING, "ConnectionManager", msg );
    // Reset the get_connections_has_been_called_ flag because we have updated connections.
    get_connections_has_been_called_ = false;
  }

  connections_have_changed_ = true;
}

void
nest::ConnectionManager::unset_connections_have_changed()
{
  connections_have_changed_ = false;
}


void
nest::ConnectionManager::collect_compressed_spike_data( const size_t tid )
{
  if ( use_compressed_spikes_ )
  {

#pragma omp single
    {
      source_table_.resize_compressible_sources();
    } // of omp single; implicit barrier

    source_table_.collect_compressible_sources( tid );
#pragma omp barrier
#pragma omp single
    {
      source_table_.fill_compressed_spike_data( compressed_spike_data_ );
    } // of omp single; implicit barrier
  }
}

bool
nest::ConnectionManager::fill_target_buffer( const size_t tid,
  const size_t rank_start,
  const size_t rank_end,
  std::vector< TargetData >& send_buffer_target_data,
  TargetSendBufferPosition& send_buffer_position )
{
  // At this point, NEST has at least one synapse type (because we can only get here if at least
  // one connection has been created) and we know that iteration_state_ for each thread
  // contains a valid entry.
  const auto& csd_maps = source_table_.compressed_spike_data_map_;
  auto syn_id = iteration_state_.at( tid ).first;
  auto source_2_idx = iteration_state_.at( tid ).second;

  if ( syn_id >= csd_maps.size() )
  {
    return true; // this thread has previously written all its targets
  }

  do
  {
    const auto& conn_model = kernel().model_manager.get_connection_model( syn_id, tid );
    const bool is_primary = conn_model.has_property( ConnectionModelProperties::IS_PRIMARY );

    while ( source_2_idx != csd_maps.at( syn_id ).end() )
    {
      const auto source_gid = source_2_idx->first;
      const auto source_rank = kernel().mpi_manager.get_process_id_of_node_id( source_gid );
      if ( not( rank_start <= source_rank and source_rank < rank_end ) )
      {
        // We are not responsible for this source.
        ++source_2_idx;
        continue;
      }

      if ( send_buffer_position.is_chunk_filled( source_rank ) )
      {
        // When the we have filled the buffer space for one rank, we stop. If we continued for other ranks,
        // we would need to introduce "processed" markers to avoid multiple insertion (similar to base case).
        // Since sources should be evenly distributed, this should not matter very much.
        //
        // We store where we need to continue and stop iteration for now.
        iteration_state_.at( tid ) =
          std::pair< size_t, std::map< size_t, CSDMapEntry >::const_iterator >( syn_id, source_2_idx );

        return false; // there is data left to communicate
      }

      TargetData next_target_data;
      next_target_data.set_is_primary( is_primary );
      next_target_data.reset_marker();
      next_target_data.set_source_tid(
        kernel().vp_manager.vp_to_thread( kernel().vp_manager.node_id_to_vp( source_gid ) ) );
      next_target_data.set_source_lid( kernel().vp_manager.node_id_to_lid( source_gid ) );

      if ( is_primary )
      {
        TargetDataFields& target_fields = next_target_data.target_data;
        target_fields.set_syn_id( syn_id );
        target_fields.set_tid( 0 ); // meaningless, use 0 as fill
        target_fields.set_lcid( source_2_idx->second.get_source_index() );
      }
      else
      {
        const auto target_thread = source_2_idx->second.get_target_thread();
        const SpikeData& conn_info =
          compressed_spike_data_[ syn_id ][ source_2_idx->second.get_source_index() ][ target_thread ];
        assert( target_thread == static_cast< unsigned long >( conn_info.get_tid() ) );
        const size_t relative_recv_buffer_pos =
          get_secondary_recv_buffer_position( target_thread, syn_id, conn_info.get_lcid() )
          - kernel().mpi_manager.get_recv_displacement_secondary_events_in_int( source_rank );

        SecondaryTargetDataFields& secondary_fields = next_target_data.secondary_data;
        secondary_fields.set_recv_buffer_pos( relative_recv_buffer_pos );
        secondary_fields.set_syn_id( syn_id );
      }

      send_buffer_target_data.at( send_buffer_position.idx( source_rank ) ) = next_target_data;
      send_buffer_position.increase( source_rank );

      ++source_2_idx;
    } // end while

    ++syn_id;
    if ( syn_id < csd_maps.size() )
    {
      source_2_idx = csd_maps.at( syn_id ).begin();
    }
  } while ( syn_id < csd_maps.size() );

  // Store iteration state for this thread. If we get here, ther is nothing more to do for
  // this thread so we store a non-existing syn_id with a meaningless iterator to inform that
  // this thread has nothing to do in the next round.
  iteration_state_.at( tid ) =
    std::pair< size_t, std::map< size_t, CSDMapEntry >::const_iterator >( syn_id, source_2_idx );

  // Mark end of data for this round
  for ( size_t rank = rank_start; rank < rank_end; ++rank )
  {
    if ( send_buffer_position.idx( rank ) > send_buffer_position.begin( rank ) )
    {
      // We have written data for the rank, mark last written entry with END marker
      send_buffer_target_data.at( send_buffer_position.idx( rank ) - 1 ).set_end_marker();
    }
    else
    {
      // We have not written anything, mark beginning of chunk with INVALID marker
      send_buffer_target_data.at( send_buffer_position.begin( rank ) ).set_invalid_marker();
    }
  }

  // If we get here, this thread has written everything.
  return true;
}

void
nest::ConnectionManager::initialize_iteration_state()
{
  const size_t num_threads = kernel().vp_manager.get_num_threads();
  iteration_state_.clear();
  iteration_state_.reserve( num_threads );

  // This method only runs if at least one connection has been created,
  // so we must have at least one synapse model and we can start iteration
  // at the beginning of its compressed spike data map.
  auto begin = source_table_.compressed_spike_data_map_.at( 0 ).cbegin();
  for ( size_t t = 0; t < num_threads; ++t )
  {
    iteration_state_.push_back( std::pair< size_t, std::map< size_t, CSDMapEntry >::const_iterator >( 0, begin ) );
  }
}<|MERGE_RESOLUTION|>--- conflicted
+++ resolved
@@ -32,7 +32,6 @@
 #include <iomanip>
 #include <limits>
 #include <set>
-#include <string>
 #include <vector>
 
 // Includes from libnestutil:
@@ -58,7 +57,6 @@
 #include "vp_manager_impl.h"
 
 
-
 nest::ConnectionManager::ConnectionManager()
   : connruledict_()
   , connbuilder_factories_()
@@ -728,17 +726,10 @@
 }
 
 void
-<<<<<<< HEAD
-nest::ConnectionManager::connect_sonata( const dictionary& graph_specs, const long chunk_size )
-{
-#ifdef HAVE_HDF5
-  SonataConnector sonata_connector( graph_specs, chunk_size );
-=======
 nest::ConnectionManager::connect_sonata( const dictionary& graph_specs, const long hyberslab_size )
 {
 #ifdef HAVE_HDF5
   SonataConnector sonata_connector( graph_specs, hyberslab_size );
->>>>>>> 096221c1
 
   // Set flag before calling sonata_connector.connect() in case exception is thrown after some connections have been
   // created.
