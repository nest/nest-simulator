--- conflicted
+++ resolved
@@ -521,31 +521,17 @@
     void execute( SLIInterpreter* ) const override;
   } disconnect_g_g_D_Dfunction;
 
-<<<<<<< HEAD
-  class ConnectProjections_aFunction : public SLIFunction
-  {
-  public:
-    void execute( SLIInterpreter* ) const;
-  } connectprojections_aFunction;
-=======
   class Disconnect_aFunction : public SLIFunction
   {
   public:
     void execute( SLIInterpreter* ) const;
   } disconnect_afunction;
 
-  class Connect_g_g_D_DFunction : public SLIFunction
-  {
-  public:
-    void execute( SLIInterpreter* ) const override;
-  } connect_g_g_D_Dfunction;
-
-  class Connect_g_g_D_aFunction : public SLIFunction
-  {
-  public:
-    void execute( SLIInterpreter* ) const override;
-  } connect_g_g_D_afunction;
->>>>>>> 4d8d3bf9
+  class ConnectProjections_aFunction : public SLIFunction
+  {
+  public:
+    void execute( SLIInterpreter* ) const override;
+  } connectprojections_aFunction;
 
   class ConnectSonata_D_Function : public SLIFunction
   {
@@ -1388,382 +1374,6 @@
     void execute( SLIInterpreter* ) const override;
   } distance_afunction;
 
-<<<<<<< HEAD
-=======
-  /** @BeginDocumentation
-   * Name: nest::ConnectLayers - connect two layers
-   *
-   * Synopsis: sourcelayer targetlayer connection_dict
-   * ConnectLayers -> -
-   *
-   * Description: Connects nodes in two topological layers.
-   *
-   * The parameters set in the input dictionary decides the nature
-   * of the connection pattern being created. Please see parameter
-   * list below for a detailed description of these variables.
-   *
-   * The connections are created by iterating through either the
-   * source or the target layer, consecutively connecting each node
-   * to a region in the opposing layer.
-   *
-   * Parameters:
-   * sourcelayer  - NodeCollection for source layer
-   * targetlayer  - NodeCollection for target layer
-   *
-   * connection_dict - dictionary containing any of the following
-   *                   elements:
-   *
-   * ------------------------------------------------------------------
-   * Connection dictionary parameters:
-   * ------------------------------------------------------------------
-   * Parameter name: connection-type
-   *
-   * Type: string
-   *
-   * Parameter description:
-   *
-   * Decides the type of connection pattern being created (i.e.
-   * convergent or divergent topological connection). A convergent
-   * topological connection is a connection between a source region
-   * and a target node. A divergent topological connection is a
-   * connection between a source node and a target region. A convergent
-   * topological connection can also be called a receptive field connection.
-   * A divergent topological connection can also be called a projective
-   * field connection. A one-to-one connection can be created by setting
-   * the size of the source or target region equal to one. The connection
-   * type has particular effect on the connection pattern when used together
-   * with the number_of_connections variable.
-   *
-   *
-   * Parameter name: mask
-   *
-   * Type: dictionary
-   *
-   * Parameter description:
-   *
-   * The mask defines the region used in the connection type described
-   * above. There exists a selection of many different region sizes and
-   * shapes. Examples are the grid region, the rectangular, circular or
-   * doughnut region.
-   *
-   * The grid region takes an optional anchor parameter. The anchor
-   * parameter indicates which node of the grid region is aligned with
-   * the source node.
-   *
-   *
-   * Parameter name: weights, delays and kernel
-   *
-   * Type: dictionary
-   *
-   * Parameter description:
-   *
-   * These parameters can be initialised in many ways. Either as a constant
-   * value, with the help of a dictionary, or in an array (only for fixed
-   * grid layers). The dictionary can be of type gaussian, 2D gaussian,
-   * linear, exponential and other.
-   *
-   *
-   * Parameter name: source
-   *
-   * Type: dictionary
-   *
-   * Parameter description:
-   *
-   * The source dictionary enables us to give further detail on
-   * how the nodes in the source layer used in the connection function
-   * should be processed.
-   *
-   * Parameters:
-   * model*             literal
-   * lid^               integer
-   *
-   * *modeltype (i.e. /iaf_psc_alpha) of nodes that should be connected to
-   * in the layer. All nodes are used if this variable isn't set.
-   * ^Nesting depth of nodes that should be connected to. All layers are used
-   * if this variable isn't set.
-   *
-   *
-   * Parameter name: target
-   *
-   * Type: dictionary
-   *
-   * Parameter description:
-   *
-   * See description for source dictionary.
-   *
-   *
-   * Parameter name: number_of_connections
-   *
-   * Type: integer
-   *
-   * Parameter description:
-   *
-   * Maximum number of connections that each iterating node is allowed.
-   * The actual connections being created are picked at random from all
-   * the candidate connections.
-   *
-   *
-   *     Parameter name: synapse_model
-   *
-   *     Type: literal
-   *
-   *     Parameter description:
-   *
-   *     The synapse model to be used for creating the connection.
-  .*
-   * Parameter name: allow_autapses
-   *
-   * Type: bool
-   *
-   * Parameter description: Used together with the number_of_connections option to
-   * indicate if autapses are allowed.
-   *
-   *
-   * Parameter name: allow_multapses
-   *
-   * Type: bool
-   *
-   * Parameter description: Used together with the number_of_connections option to
-   * indicate if multapses are allowed.
-   *
-   * ------------------------------------------------------------------
-   *
-   * Example:
-   *
-   * %Create source layer with CreateLayer
-   * << /rows 15
-   *    /columns 43
-   *    /extent [1.0 2.0]
-   *    /elements /iaf_psc_alpha
-   * >> /src_dictionary Set
-   *
-   * src_dictionary CreateLayer /src Set
-   *
-   * %Create target layer with CreateLayer
-   * %%Create layer
-   * << /rows 34
-   *    /columns 71
-   *    /extent [3.0 1.0]
-   *    /elements /iaf_psc_alpha
-   * >> /tgt_dictionary Set
-   *
-   * tgt_dictionary CreateLayer /tgt Set
-   *
-   * <<  /connection_type (convergent)
-   *     /mask << /grid << /rows 2 /columns 3 >>
-   *              /anchor << /row 4 /column 2 >> >>
-   *     /weight 2.3
-   *     /delay [2.3 1.2 3.2 1.3 2.3 1.2]
-   *     /kernel << /gaussian << /sigma 1.2 /p_center 1.41 >> >>
-   *     /synapse_model /stdp_synapse
-   *
-   * >> /parameters Set
-   *
-   * src tgt parameters ConnectLayers
-   *
-   * Author: Håkon Enger, Kittel Austvoll
-   *
-   * SeeAlso: nest::CreateLayer
-   *//** @BeginDocumentation
-   * Name: nest::ConnectLayers - connect two layers
-   *
-   * Synopsis: sourcelayer targetlayer connection_dict
-   * ConnectLayers -> -
-   *
-   * Description: Connects nodes in two topological layers.
-   *
-   * The parameters set in the input dictionary decides the nature
-   * of the connection pattern being created. Please see parameter
-   * list below for a detailed description of these variables.
-   *
-   * The connections are created by iterating through either the
-   * source or the target layer, consecutively connecting each node
-   * to a region in the opposing layer.
-   *
-   * Parameters:
-   * sourcelayer  - NodeCollection for source layer
-   * targetlayer  - NodeCollection for target layer
-   *
-   * connection_dict - dictionary containing any of the following
-   *                   elements:
-   *
-   * ------------------------------------------------------------------
-   * Connection dictionary parameters:
-   * ------------------------------------------------------------------
-   * Parameter name: connection-type
-   *
-   * Type: string
-   *
-   * Parameter description:
-   *
-   * Decides the type of connection pattern being created (i.e.
-   * convergent or divergent topological connection). A convergent
-   * topological connection is a connection between a source region
-   * and a target node. A divergent topological connection is a
-   * connection between a source node and a target region. A convergent
-   * topological connection can also be called a receptive field connection.
-   * A divergent topological connection can also be called a projective
-   * field connection. A one-to-one connection can be created by setting
-   * the size of the source or target region equal to one. The connection
-   * type has particular effect on the connection pattern when used together
-   * with the number_of_connections variable.
-   *
-   *
-   * Parameter name: mask
-   *
-   * Type: dictionary
-   *
-   * Parameter description:
-   *
-   * The mask defines the region used in the connection type described
-   * above. There exists a selection of many different region sizes and
-   * shapes. Examples are the grid region, the rectangular, circular or
-   * doughnut region.
-   *
-   * The grid region takes an optional anchor parameter. The anchor
-   * parameter indicates which node of the grid region is aligned with
-   * the source node.
-   *
-   *
-   * Parameter name: weights, delays and kernel
-   *
-   * Type: dictionary
-   *
-   * Parameter description:
-   *
-   * These parameters can be initialised in many ways. Either as a constant
-   * value, with the help of a dictionary, or in an array (only for fixed
-   * grid layers). The dictionary can be of type gaussian, 2D gaussian,
-   * linear, exponential and other.
-   *
-   *
-   * Parameter name: source
-   *
-   * Type: dictionary
-   *
-   * Parameter description:
-   *
-   * The source dictionary enables us to give further detail on
-   * how the nodes in the source layer used in the connection function
-   * should be processed.
-   *
-   * Parameters:
-   * model*             literal
-   * lid^               integer
-   *
-   * *modeltype (i.e. /iaf_psc_alpha) of nodes that should be connected to
-   * in the layer. All nodes are used if this variable isn't set.
-   * ^Nesting depth of nodes that should be connected to. All layers are used
-   * if this variable isn't set.
-   *
-   *
-   * Parameter name: target
-   *
-   * Type: dictionary
-   *
-   * Parameter description:
-   *
-   * See description for source dictionary.
-   *
-   *
-   * Parameter name: number_of_connections
-   *
-   * Type: integer
-   *
-   * Parameter description:
-   *
-   * Maximum number of connections that each iterating node is allowed.
-   * The actual connections being created are picked at random from all
-   * the candidate connections.
-   *
-   *
-   *     Parameter name: synapse_model
-   *
-   *     Type: literal
-   *
-   *     Parameter description:
-   *
-   *     The synapse model to be used for creating the connection.
-  .*
-   * Parameter name: allow_autapses
-   *
-   * Type: bool
-   *
-   * Parameter description: Used together with the number_of_connections option to
-   * indicate if autapses are allowed.
-   *
-   *
-   * Parameter name: allow_multapses
-   *
-   * Type: bool
-   *
-   * Parameter description: Used together with the number_of_connections option to
-   * indicate if multapses are allowed.
-   *
-   * ------------------------------------------------------------------
-   *
-   * Example:
-   *
-   * %Create source layer with CreateLayer
-   * << /rows 15
-   *    /columns 43
-   *    /extent [1.0 2.0]
-   *    /elements /iaf_psc_alpha
-   * >> /src_dictionary Set
-   *
-   * src_dictionary CreateLayer /src Set
-   *
-   * %Create target layer with CreateLayer
-   * %%Create layer
-   * << /rows 34
-   *    /columns 71
-   *    /extent [3.0 1.0]
-   *    /elements /iaf_psc_alpha
-   * >> /tgt_dictionary Set
-   *
-   * tgt_dictionary CreateLayer /tgt Set
-   *
-   * <<  /connection_type (convergent)
-   *     /mask << /grid << /rows 2 /columns 3 >>
-   *              /anchor << /row 4 /column 2 >> >>
-   *     /weight 2.3
-   *     /delay [2.3 1.2 3.2 1.3 2.3 1.2]
-   *     /kernel << /gaussian << /sigma 1.2 /p_center 1.41 >> >>
-   *     /synapse_model /stdp_synapse
-   *
-   * >> /parameters Set
-   *
-   * src tgt parameters ConnectLayers
-   *
-   * Author: Håkon Enger, Kittel Austvoll
-   *
-   * SeeAlso: nest::CreateLayer
-   */
-  class ConnectLayers_g_g_DFunction : public SLIFunction
-  {
-  public:
-    void execute( SLIInterpreter* ) const override;
-  } connectlayers_g_g_Dfunction;
-
-  /** @BeginDocumentation
-   *  Name: nest::CreateMask - create a spatial mask
-   *
-   *  Synopsis:
-   *  << /type dict >> CreateMask -> mask
-   *
-   *  Parameters:
-   *  /type - mask type
-   *  dict  - dictionary with mask specifications
-   *
-   *  Description: Masks can be used when creating connections between nodes
-   *  with spatial parameters. A mask describes which area of the pool layer
-   *  shall be searched for nodes to connect for any given node in the driver
-   *  layer. This command creates a mask object which may be combined with other
-   *  mask objects using Boolean operators. The mask is specified in a dictionary.
-   *
-   *  Author: Håkon Enger
-   */
->>>>>>> 4d8d3bf9
   class CreateMask_DFunction : public SLIFunction
   {
   public:
