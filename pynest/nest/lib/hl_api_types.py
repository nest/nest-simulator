# -*- coding: utf-8 -*-
#
# hl_api_types.py
#
# This file is part of NEST.
#
# Copyright (C) 2004 The NEST Initiative
#
# NEST is free software: you can redistribute it and/or modify
# it under the terms of the GNU General Public License as published by
# the Free Software Foundation, either version 2 of the License, or
# (at your option) any later version.
#
# NEST is distributed in the hope that it will be useful,
# but WITHOUT ANY WARRANTY; without even the implied warranty of
# MERCHANTABILITY or FITNESS FOR A PARTICULAR PURPOSE.  See the
# GNU General Public License for more details.
#
# You should have received a copy of the GNU General Public License
# along with NEST.  If not, see <http://www.gnu.org/licenses/>.

"""
Classes defining the different PyNEST types
"""

<<<<<<< HEAD
import numpy
from math import floor, log
import json
from ..ll_api import *
from .. import pynestkernel as kernel
from .. import nestkernel_api as nestkernel
from .hl_api_helper import *
=======
from ..ll_api import check_stack, sli_func, sps, sr, spp, take_array_index
from .. import pynestkernel as kernel
from .hl_api_helper import (
    broadcast,
    get_parameters,
    get_parameters_hierarchical_addressing,
    is_iterable,
    is_literal,
    restructure_data,
)
>>>>>>> 7bdb9963
from .hl_api_simulation import GetKernelStatus


def sli_func(*args, **kwargs):
    raise RuntimeError(f'Called sli_func with\nargs: {args}\nkwargs: {kwargs}')


def sli_run(*args, **kwargs):
    raise RuntimeError(f'Called sli_run with\nargs: {args}\nkwargs: {kwargs}')


def sps(*args, **kwargs):
    raise RuntimeError(f'Called sps with\nargs: {args}\nkwargs: {kwargs}')


def sr(*args, **kwargs):
    raise RuntimeError(f'Called sr with\nargs: {args}\nkwargs: {kwargs}')


try:
    import pandas
    HAVE_PANDAS = True
except ImportError:
    HAVE_PANDAS = False

__all__ = [
    'CollocatedSynapses',
    'CreateParameter',
    'Mask',
    'NodeCollection',
    'Parameter',
    'serializable',
    'SynapseCollection',
    'to_json',
]


def CreateParameter(parametertype, specs):
    """
    Create a parameter.

    Parameters
    ----------
    parametertype : string
        Parameter type with or without distance dependency.
        Can be one of the following: 'constant', 'linear', 'exponential', 'gaussian', 'gaussian2D',
        'uniform', 'normal', 'lognormal', 'distance', 'position'
    specs : dict
        Dictionary specifying the parameters of the provided
        `parametertype`, see **Parameter types**.


    Returns
    -------
    ``Parameter``:
        Object representing the parameter

    Notes
    -----
    - Instead of using `CreateParameter` you can also use the various parametrizations embedded in NEST. See for
    instance :py:func:`.uniform`.

    **Parameter types**

    Examples of available parameter types (`parametertype` parameter), with their function and
    acceptable keys for their corresponding specification dictionaries:

    * Constant
        ::

            'constant' :
                {'value' : float} # constant value
    * Randomization
        ::

            # random parameter with uniform distribution in [min,max)
            'uniform' :
                {'min' : float, # minimum value, default: 0.0
                 'max' : float} # maximum value, default: 1.0

            # random parameter with normal distribution
            'normal':
                {'mean' : float, # mean value, default: 0.0
                 'std'  : float} # standard deviation, default: 1.0

            # random parameter with lognormal distribution
            'lognormal' :
                {'mean' : float, # mean value of logarithm, default: 0.0
                 'std'  : float} # standard deviation of log, default: 1.0
    """
    return nestkernel.llapi_create_parameter({parametertype: specs})


class NodeCollectionIterator:
    """
    Iterator class for `NodeCollection`.

    Returns
    -------
    `NodeCollection`:
        Single node ID `NodeCollection` of respective iteration.
    """

    def __init__(self, nc):
        self._nc = nc
        self._increment = 0

    def __iter__(self):
        return self

    def __next__(self):
        if self._increment > len(self._nc) - 1:
            raise StopIteration

<<<<<<< HEAD
        index = self._increment + (self._increment >= 0)
        val = nestkernel.llapi_slice(self._nc._datum, index, index, 1)
=======
        val = sli_func('Take_g_a', self._nc._datum, [self._increment, self._increment + 1, 1])
>>>>>>> 7bdb9963
        self._increment += 1
        return val


class NodeCollection:
    """
    Class for `NodeCollection`.

    `NodeCollection` represents the nodes of a network. The class supports
    iteration, concatenation, indexing, slicing, membership, length, conversion to and
    from lists, test for membership, and test for equality. By using the
    membership functions :py:func:`get()` and :py:func:`set()`, you can get and set desired
    parameters.

    A `NodeCollection` is created by the :py:func:`.Create` function, or by converting a
    list of nodes to a `NodeCollection` with ``nest.NodeCollection(list)``.

    If your nodes have spatial extent, use the member parameter ``spatial`` to get the spatial information.

    Slicing a NodeCollection follows standard Python slicing syntax: nc[start:stop:step], where start and stop
    gives the zero-indexed right-open range of nodes, and step gives the step length between nodes. The step must
    be strictly positive.

    Example
    -------
        ::

            import nest

            nest.ResetKernel()

            # Create NodeCollection representing nodes
            nc = nest.Create('iaf_psc_alpha', 10)

            # Convert from list
            node_ids_in = [2, 4, 6, 8]
            new_nc = nest.NodeCollection(node_ids_in)

            # Convert to list
            nc_list =  nc.tolist()

            # Concatenation
            Enrns = nest.Create('aeif_cond_alpha', 600)
            Inrns = nest.Create('iaf_psc_alpha', 400)
            nrns = Enrns + Inrns

            # Slicing and membership
            print(new_nc[2])
            print(new_nc[1:2])
            6 in new_nc
    """

    _datum = None

    def __init__(self, data=None):
        if data is None:
            data = []
        if isinstance(data, nestkernel.NodeCollectionObject):
            self._datum = data
        else:
            # Data from user, must be converted to datum
            # Data can be anything that can be converted to a NodeCollection,
            # such as list, tuple, etc.
            nc = nestkernel.llapi_make_nodecollection(data)
            self._datum = nc._datum

    def __iter__(self):
        return NodeCollectionIterator(self)

    def __add__(self, other):
        if not isinstance(other, NodeCollection):
            raise NotImplementedError()

        return nestkernel.llapi_join_nc(self._datum, other._datum)

    def __getitem__(self, key):
        if isinstance(key, slice):
            if key.start is None:
                start = 0
            else:
                start = key.start
                if abs(start) > self.__len__():
                    raise IndexError('slice start value outside of the NodeCollection')
            if key.stop is None:
                stop = self.__len__()
            else:
                stop = key.stop
                if abs(stop) > self.__len__():
                    raise IndexError('slice stop value outside of the NodeCollection')
            step = 1 if key.step is None else key.step
            if step < 1:
                raise IndexError('slicing step for NodeCollection must be strictly positive')

<<<<<<< HEAD
            return nestkernel.llapi_slice(self._datum, start, stop, step)
=======
            return sli_func('Take_g_a', self._datum, [start, stop, step])
>>>>>>> 7bdb9963
        elif isinstance(key, (int, numpy.integer)):
            if key >= self.__len__() or key + self.__len__() < 0:
                raise IndexError('index value outside of the NodeCollection')
<<<<<<< HEAD
            return self[key:key + 1:1]
=======
            return sli_func('Take_g_a', self._datum, [key, key + 1, 1])
>>>>>>> 7bdb9963
        elif isinstance(key, (list, tuple)):
            if len(key) == 0:
                return NodeCollection([])
            # Must check if elements are bool first, because bool inherits from int
            if all(isinstance(x, bool) for x in key):
                if len(key) != len(self):
                    raise IndexError('Bool index array must be the same length as NodeCollection')
                np_key = numpy.array(key, dtype=bool)
            # Checking that elements are not instances of bool too, because bool inherits from int
            elif all(isinstance(x, int) and not isinstance(x, bool) for x in key):
                np_key = numpy.array(key, dtype=numpy.uint64)
                if len(numpy.unique(np_key)) != len(np_key):
                    raise ValueError('All node IDs in a NodeCollection have to be unique')
            else:
                raise TypeError('Indices must be integers or bools')
            return nestkernel.llapi_take_array_index(self._datum, np_key)
        elif isinstance(key, numpy.ndarray):
            if len(key) == 0:
                return NodeCollection([])
            if len(key.shape) != 1:
                raise TypeError('NumPy indices must one-dimensional')
            is_booltype = numpy.issubdtype(key.dtype, numpy.dtype(bool).type)
            if not (is_booltype or numpy.issubdtype(key.dtype, numpy.integer)):
                raise TypeError('NumPy indices must be an array of integers or bools')
            if is_booltype and len(key) != len(self):
                raise IndexError('Bool index array must be the same length as NodeCollection')
            if not is_booltype and len(numpy.unique(key)) != len(key):
                raise ValueError('All node IDs in a NodeCollection have to be unique')
            return nestkernel.llapi_take_array_index(self._datum, key)
        else:
            raise IndexError('only integers, slices, lists, tuples, and numpy arrays are valid indices')

    def __contains__(self, node_id):
<<<<<<< HEAD
        return nestkernel.llapi_nc_contains(self._datum, node_id)
=======
        return sli_func('InCollection', self._datum, node_id)
>>>>>>> 7bdb9963

    def __eq__(self, other):
        if not isinstance(other, NodeCollection):
            raise NotImplementedError('Cannot compare NodeCollection to {}'.format(type(other).__name__))

        if self.__len__() != other.__len__():
            return False

        return nestkernel.llapi_eq_nc(self._datum, other._datum)

    def __neq__(self, other):
        if not isinstance(other, NodeCollection):
            raise NotImplementedError()

        return not self == other

    def __len__(self):
        return nestkernel.llapi_nc_size(self._datum)

    def __str__(self):
        return nestkernel.llapi_to_string(self._datum)

    def __repr__(self):
        return self.__str__()

    def get(self, *params, **kwargs):
        """
        Get parameters from nodes.

        Parameters
        ----------
        params : str or list, optional
            Parameters to get from the nodes. It must be one of the following:

            - A single string.
            - A list of strings.
            - One or more strings, followed by a string or list of strings.
              This is for hierarchical addressing.
        output : str, ['pandas','json'], optional
             If the returned data should be in a Pandas DataFrame or in a
             JSON serializable format.

        Returns
        -------
        int or float:
            If there is a single node in the `NodeCollection`, and a single
            parameter in params.
        array_like:
            If there are multiple nodes in the `NodeCollection`, and a single
            parameter in params.
        dict:
            If there are multiple parameters in params. Or, if no parameters
            are specified, a dictionary containing aggregated parameter-values
            for all nodes is returned.
        DataFrame:
            Pandas Data frame if output should be in pandas format.

        Raises
        ------
        TypeError
            If the input params are of the wrong form.
        KeyError
            If the specified parameter does not exist for the nodes.

        See Also
        --------
        :py:func:`set`,
        :py:func:`GetStatus()<nest.lib.hl_api_info.GetStatus>`,
        :py:func:`SetStatus()<nest.lib.hl_api_info.SetStatus>`

        Examples
        --------

        >>>    nodes.get()
               {'archiver_length': (0, 0, 0),
               'beta_Ca': (0.001, 0.001, 0.001),
               'C_m': (250.0, 250.0, 250.0),
               ...
               'V_th': (-55.0, -55.0, -55.0),
               'vp': (0, 0, 0)}

        >>>    nodes.get('V_m')
               (-70.0, -70.0, -70.0)

        >>>    nodes[0].get('V_m')
               -70.0

        >>>    nodes.get('V_m', 'C_m')
               {'V_m': (-70.0, -70.0, -70.0), 'C_m': (250.0, 250.0, 250.0)}

        >>>    voltmeter.get('events', 'senders')
               array([...], dtype=int64)
        """

        if not self:
            raise ValueError('Cannot get parameter of empty NodeCollection')

        # ------------------------- #
        #      Checks of input      #
        # ------------------------- #
        if not kwargs:
            output = ''
        elif 'output' in kwargs:
            output = kwargs['output']
            if output == 'pandas' and not HAVE_PANDAS:
                raise ImportError('Pandas could not be imported')
        else:
            raise TypeError('Got unexpected keyword argument')

        pandas_output = output == 'pandas'

        if len(params) == 0:
            # get() is called without arguments
            result = nestkernel.llapi_get_nc_status(self._datum)
        elif len(params) == 1:
            # params is a tuple with a string or list of strings
            result = get_parameters(self, params[0])
        else:
            # Hierarchical addressing
            result = get_parameters_hierarchical_addressing(self, params)

        if pandas_output:
            index = self.get('global_id')
            if len(params) == 1 and is_literal(params[0]):
                # params is a string
                result = {params[0]: result}
            elif len(params) > 1 and is_literal(params[1]):
                # hierarchical, single string
                result = {params[1]: result}
            if len(self) == 1:
                index = [index]
                result = {key: [val] for key, val in result.items()}
            result = pandas.DataFrame(result, index=index)
        elif output == 'json':
            result = to_json(result)

        return result

    def set(self, params=None, **kwargs):
        """
        Set the parameters of nodes to params.

        NB! This is almost the same implementation as `SetStatus`.

        If `kwargs` is given, it has to be names and values of an attribute as keyword argument pairs. The values
        can be single values or list of the same size as the `NodeCollection`.

        Parameters
        ----------
        params : str or dict or list
            Dictionary of parameters (either lists or single values) or list of dictionaries of parameters
            of same length as the `NodeCollection`.
        kwargs : keyword argument pairs
            Named arguments of parameters of the elements in the `NodeCollection`.

        Raises
        ------
        TypeError
            If the input params are of the wrong form.
        KeyError
            If the specified parameter does not exist for the nodes.

        See Also
        --------
        :py:func:`get`,
        :py:func:`SetStatus()<nest.lib.hl_api_info.SetStatus>`,
        :py:func:`GetStatus()<nest.lib.hl_api_info.GetStatus>`
        """

        if not self:
            return
        if kwargs and params is None:
            params = kwargs
        elif kwargs and params:
            raise TypeError("must either provide params or kwargs, but not both.")

        local_nodes = [self.local] if len(self) == 1 else self.local

        if isinstance(params, dict) and all(local_nodes):

            node_params = self[0].get()
            contains_list = [is_iterable(vals) and key in node_params and not is_iterable(node_params[key]) for
                             key, vals in params.items()]

            if any(contains_list):
                temp_param = [{} for _ in range(self.__len__())]

                for key, vals in params.items():
                    if not is_iterable(vals):
                        for temp_dict in temp_param:
                            temp_dict[key] = vals
                    else:
                        for i, temp_dict in enumerate(temp_param):
                            temp_dict[key] = vals[i]
                params = temp_param

        if (isinstance(params, (list, tuple)) and self.__len__() != len(params)):
            raise TypeError("status dict must be a dict, or a list of dicts of length {} ".format(self.__len__()))

        nestkernel.llapi_set_nc_status(self._datum, params)

    def tolist(self):
        """
        Convert `NodeCollection` to list.
        """
        if self.__len__() == 0:
            return []

        return (list(self.get('global_id')) if len(self) > 1
                else [self.get('global_id')])

    def index(self, node_id):
        """
        Find the index of a node ID in the `NodeCollection`.

        Parameters
        ----------
        node_id : int
            Global ID to be found.

        Raises
        ------
        ValueError
            If the node ID is not in the `NodeCollection`.
        """
        index = nestkernel.llapi_nc_find(self._datum, node_id)

        if index == -1:
            raise ValueError('{} is not in NodeCollection'.format(node_id))

        return index

    def __bool__(self):
        """Converts the NodeCollection to a bool. False if it is empty, True otherwise."""
        return len(self) > 0

    def __array__(self, dtype=None):
        """Convert the NodeCollection to a NumPy array."""
        return numpy.array(self.tolist(), dtype=dtype)

    def __getattr__(self, attr):
        if not self:
            raise AttributeError('Cannot get attribute of empty NodeCollection')

        if attr == 'spatial':
            metadata = nestkernel.llapi_get_nc_metadata(self._datum)
            val = metadata if metadata else None
            super().__setattr__(attr, val)
            return self.spatial

        # NumPy compatibility check:
        # raises AttributeError to tell NumPy that interfaces other than
        # __array__ are not available (otherwise get_parameters would be
        # queried, KeyError would be raised, and all would crash)
        if attr.startswith('__array_'):
            raise AttributeError

        return self.get(attr)

    def __setattr__(self, attr, value):
        # `_datum` is the only property of NodeCollection that should not be
        # interpreted as a property of the model
        if attr == '_datum':
            super().__setattr__(attr, value)
        else:
            self.set({attr: value})


class SynapseCollectionIterator:
    """
    Iterator class for SynapseCollection.
    """

    def __init__(self, synapse_collection):
        self._iter = iter(synapse_collection._datum)

    def __iter__(self):
        return self

    def __next__(self):
        return SynapseCollection(next(self._iter))


class SynapseCollection:
    """
    Class for Connections.

    `SynapseCollection` represents the connections of a network. The class supports indexing, iteration, length and
    equality. You can get and set connection parameters by using the membership functions :py:func:`get()` and
    :py:func:`set()`. By using the membership function :py:func:`sources()` you get an iterator over
    source nodes, while :py:func:`targets()` returns an interator over the target nodes of the connections.

    A SynapseCollection is created by the :py:func:`.GetConnections` function.
    """

    _datum = None

    def __init__(self, data):

        if isinstance(data, list):
            for datum in data:
                if (not isinstance(datum, nestkernel.ConnectionObject)):
                    raise TypeError("Expected ConnectionObject.")
            self._datum = data
        elif data is None:
            # We can have an empty SynapseCollection if there are no connections.
            self._datum = data
        else:
            if (not isinstance(data, nestkernel.ConnectionObject)):
                raise TypeError("Expected ConnectionObject.")
            # self._datum needs to be a list of ConnectionObjects.
            self._datum = [data]

        self.print_full = False

    def __iter__(self):
        return SynapseCollectionIterator(self)

    def __len__(self):
        if self._datum is None:
            return 0
        return len(self._datum)

    def __eq__(self, other):
        if not isinstance(other, SynapseCollection):
            raise NotImplementedError()

        if self.__len__() != other.__len__():
            return False
        self_get = self.get(['source', 'target', 'target_thread',
                             'synapse_id', 'port'])
        other_get = other.get(['source', 'target', 'target_thread',
                               'synapse_id', 'port'])
        if self_get != other_get:
            return False
        return True

    def __neq__(self, other):
        if not isinstance(other, SynapseCollection):
            raise NotImplementedError()
        return not self == other

    def __getitem__(self, key):
        if isinstance(key, slice):
            return SynapseCollection(self._datum[key])
        else:
            return SynapseCollection([self._datum[key]])

    def __str__(self):
        """
        Printing a `SynapseCollection` returns something of the form:

             source   target   synapse model   weight   delay
            -------- -------- --------------- -------- -------
                  1        4  static_synapse    1.000   1.000
                  2        4  static_synapse    2.000   1.000
                  1        3    stdp_synapse    4.000   1.000
                  1        4    stdp_synapse    3.000   1.000
                  2        3    stdp_synapse    3.000   1.000
                  2        4    stdp_synapse    2.000   1.000

        If your SynapseCollection has more than 36 elements, only the first and last 15 connections are printed. To
        display all, first set `print_full = True`.

        ::

            conns = nest.GetConnections()
            conns.print_full = True
            print(conns)
        """

        def format_row_(s, t, sm, w, dly):
            try:
                return f'{s:>{src_len-1}d} {t:>{trg_len}d} {sm:>{sm_len}s} {w:>#{w_len}.{4}g} {dly:>#{d_len}.{4}g}'
            except ValueError:
                # Used when we have many connections and print_full=False
                return f'{s:>{src_len-1}} {t:>{trg_len}} {sm:>{sm_len}} {w:>{w_len}} {dly:>{d_len}}'

        MAX_SIZE_FULL_PRINT = 35  # 35 is arbitrarily chosen.

        params = self.get()

        if len(params) == 0:
            return 'The synapse collection does not contain any connections.'

        srcs = params['source']
        trgt = params['target']
        wght = params['weight']
        dlay = params['delay']
        s_model = params['synapse_model']

        if isinstance(srcs, int):
            srcs = [srcs]
            trgt = [trgt]
            wght = [wght]
            dlay = [dlay]
            s_model = [s_model]

        src_h = 'source'
        trg_h = 'target'
        sm_h = 'synapse model'
        w_h = 'weight'
        d_h = 'delay'

        # Find maximum number of characters for each column, used to determine width of column
        src_len = max(len(src_h) + 2, floor(log(max(srcs), 10)))
        trg_len = max(len(trg_h) + 2, floor(log(max(trgt), 10)))
        sm_len = max(len(sm_h) + 2, len(max(s_model, key=len)))
        w_len = len(w_h) + 2
        d_len = len(d_h) + 2

        # 35 is arbitrarily chosen.
        if len(srcs) >= MAX_SIZE_FULL_PRINT and not self.print_full:
            # u'\u22EE ' is the unicode for vertical ellipsis, used when we have many connections
            srcs = srcs[:15] + [u'\u22EE '] + srcs[-15:]
            trgt = trgt[:15] + [u'\u22EE '] + trgt[-15:]
            wght = wght[:15] + [u'\u22EE '] + wght[-15:]
            dlay = dlay[:15] + [u'\u22EE '] + dlay[-15:]
            s_model = s_model[:15] + [u'\u22EE '] + s_model[-15:]

        headers = f'{src_h:^{src_len}} {trg_h:^{trg_len}} {sm_h:^{sm_len}} {w_h:^{w_len}} {d_h:^{d_len}}' + '\n'
        borders = '-'*src_len + ' ' + '-'*trg_len + ' ' + '-'*sm_len + ' ' + '-'*w_len + ' ' + '-'*d_len + '\n'
        output = '\n'.join(format_row_(s, t, sm, w, d) for s, t, sm, w, d in zip(srcs, trgt, s_model, wght, dlay))
        result = headers + borders + output

        return result

    def __getattr__(self, attr):
        if attr == 'distance':
            dist = sli_func('Distance', self._datum)
            super().__setattr__(attr, dist)
            return self.distance

        return self.get(attr)

    def __setattr__(self, attr, value):
        # `_datum` is the only property of SynapseCollection that should not be
        # interpreted as a property of the model
        if attr == '_datum' or attr == 'print_full':
            super().__setattr__(attr, value)
        else:
            self.set({attr: value})

    def sources(self):
        """Returns iterator containing the source node IDs of the `SynapseCollection`."""
        sources = self.get('source')
        if not isinstance(sources, (list, tuple)):
            sources = (sources,)
        return iter(sources)

    def targets(self):
        """Returns iterator containing the target node IDs of the `SynapseCollection`."""
        targets = self.get('target')
        if not isinstance(targets, (list, tuple)):
            targets = (targets,)
        return iter(targets)

    def get(self, keys=None, output=''):
        """
        Return a parameter dictionary of the connections.

        If `keys` is a string, a list of values is returned, unless we have a
        single connection, in which case the single value is returned.
        `keys` may also be a list, in which case a dictionary with a list of
        values is returned.

        Parameters
        ----------
        keys : str or list, optional
            String or a list of strings naming model properties. get
            then returns a single value or a dictionary with lists of values
            belonging to the given `keys`.
        output : str, ['pandas','json'], optional
            If the returned data should be in a Pandas DataFrame or in a
            JSON serializable format.

        Returns
        -------
        dict:
            All parameters, or, if keys is a list of strings, a dictionary with
            lists of corresponding parameters
        type:
            If keys is a string, the corresponding parameter(s) is returned


        Raises
        ------
        TypeError
            If input params are of the wrong form.
        KeyError
            If the specified parameter does not exist for the connections.

        See Also
        --------
        set

        Examples
        --------

        >>>    conns.get()
               {'delay': [1.0, 1.0, 1.0, 1.0, 1.0, 1.0, 1.0, 1.0, 1.0],
                ...
                'weight': [1.0, 1.0, 1.0, 1.0, 1.0, 1.0, 1.0, 1.0, 1.0]}

        >>>    conns.get('weight')
               [1.0, 1.0, 1.0, 1.0, 1.0, 1.0, 1.0, 1.0, 1.0]

        >>>    conns[0].get('weight')
               1.0

        >>>    nodes.get(['source', 'weight'])
               {'source': [1, 1, 1, 2, 2, 2, 3, 3, 3],
                'weight': [1.0, 1.0, 1.0, 1.0, 1.0, 1.0, 1.0, 1.0, 1.0]}
        """
        pandas_output = output == 'pandas'
        if pandas_output and not HAVE_PANDAS:
            raise ImportError('Pandas could not be imported')

        # Return empty dictionary if we have no connections or if we have done a nest.ResetKernel()
        num_conns = GetKernelStatus('num_connections')  # Has to be called first because it involves MPI communication.
        if self.__len__() == 0 or num_conns == 0:
            # Return empty tuple if get is called with an argument
            return {} if keys is None else ()

        if keys is None:
            result = nestkernel.llapi_get_connection_status(self._datum)
        elif is_literal(keys):
            #  Extracting the correct values will be done in restructure_data below
            result = nestkernel.llapi_get_connection_status(self._datum)
        elif is_iterable(keys):
            result = [[d[key] for key in keys] for d in nestkernel.llapi_get_connection_status(self._datum)]
        else:
            raise TypeError("keys should be either a string or an iterable")

        # Need to restructure the data.
        final_result = restructure_data(result, keys)

        if pandas_output:
            index = (self.get('source') if self.__len__() > 1 else
                     (self.get('source'),))
            if is_literal(keys):
                final_result = {keys: final_result}
            final_result = pandas.DataFrame(final_result, index=index)
        elif output == 'json':
            final_result = to_json(final_result)

        return final_result

    def set(self, params=None, **kwargs):
        """
        Set the parameters of the connections to `params`.

        NB! This is almost the same implementation as SetStatus

        If `kwargs` is given, it has to be names and values of an attribute as keyword argument pairs. The values
        can be single values or list of the same size as the `SynapseCollection`.

        Parameters
        ----------
        params : str or dict or list
            Dictionary of parameters (either lists or single values) or list of dictionaries of parameters
            of same length as `SynapseCollection`.
        kwargs : keyword argument pairs
            Named arguments of parameters of the elements in the `SynapseCollection`.

        Raises
        ------
        TypeError
            If input params are of the wrong form.
        KeyError
            If the specified parameter does not exist for the connections.

        See Also
        --------
        get
        """

        # This was added to ensure that the function is a nop (instead of,
        # for instance, raising an exception) when applied to an empty
        # SynapseCollection, or after having done a nest.ResetKernel().
        if self.__len__() == 0 or GetKernelStatus('network_size') == 0:
            return

        if (isinstance(params, (list, tuple)) and
                self.__len__() != len(params)):
            raise TypeError("status dict must be a dict, or a list of dicts of length {}".format(self.__len__()))

        if kwargs and params is None:
            params = kwargs
        elif kwargs and params:
            raise TypeError("must either provide params or kwargs, but not both.")

        if isinstance(params, dict):
            node_params = self[0].get()
            contains_list = [is_iterable(vals) and key in node_params and not is_iterable(node_params[key]) for
                             key, vals in params.items()]

            if any(contains_list):
                temp_param = [{} for _ in range(self.__len__())]

                for key, vals in params.items():
                    if not is_iterable(vals):
                        for temp_dict in temp_param:
                            temp_dict[key] = vals
                    else:
                        for i, temp_dict in enumerate(temp_param):
                            temp_dict[key] = vals[i]
                params = temp_param

        nestkernel.llapi_set_connection_status(self._datum, params)


class CollocatedSynapses:
    """
    Class for collocated synapse specifications.

    Wrapper around a list of specifications, used when calling :py:func:`.Connect`.

    Example
    -------

        ::

            nodes = nest.Create('iaf_psc_alpha', 3)
            syn_spec = nest.CollocatedSynapses({'weight': 4., 'delay': 1.5},
                                               {'synapse_model': 'stdp_synapse'},
                                               {'synapse_model': 'stdp_synapse', 'alpha': 3.})
            nest.Connect(nodes, nodes, conn_spec='one_to_one', syn_spec=syn_spec)

            conns = nest.GetConnections()

            print(conns.alpha)
            print(len(syn_spec))
    """

    def __init__(self, *args):
        self.syn_specs = args

    def __len__(self):
        return len(self.syn_specs)


class Mask:
    """
    Class for spatial masks.

    Masks are used when creating connections when nodes have spatial extent. A mask
    describes the area of the pool population that shall be searched to find nodes to
    connect to for any given node in the driver population. Masks are created using
    the :py:func:`.CreateMask` command.
    """

    _datum = None

    # The constructor should not be called by the user
    def __init__(self, datum):
        """Masks must be created using the CreateMask command."""
        if not isinstance(datum, kernel.SLIDatum) or datum.dtype != "masktype":
            raise TypeError("expected mask Datum")
        self._datum = datum

    # Generic binary operation
    def _binop(self, op, other):
        if not isinstance(other, Mask):
            raise NotImplementedError()
        return sli_func(op, self._datum, other._datum)

    def __or__(self, other):
        return self._binop("or", other)

    def __and__(self, other):
        return self._binop("and", other)

    def __sub__(self, other):
        return self._binop("sub", other)

    def Inside(self, point):
        """
        Test if a point is inside a mask.

        Parameters
        ----------
        point : tuple/list of float values
            Coordinate of point

        Returns
        -------
        out : bool
            True if the point is inside the mask, False otherwise
        """
        return sli_func("Inside", point, self._datum)


<<<<<<< HEAD
# TODO-PYNEST-NG: We may consider moving the entire (or most of) Parameter class to the cython level.
class Parameter(object):
=======
class Parameter:
>>>>>>> 7bdb9963
    """
    Class for parameters

    A parameter may be used as a probability kernel when creating
    connections and nodes or as synaptic parameters (such as weight and delay).
    Parameters are created using the :py:func:`.CreateParameter` command.
    """

    _datum = None

    # The constructor should not be called by the user
    def __init__(self, datum):
        """Parameters must be created using the CreateParameter command."""
        if not isinstance(datum, nestkernel.ParameterObject):
            raise TypeError("expected low-level parameter object;"
                            " use the CreateParameter() function to create a Parameter")
        self._datum = datum

    def _arg_as_parameter(self, arg):
        if isinstance(arg, Parameter):
            return arg
        if isinstance(arg, (int, float)):
            # Value for the constant parameter must be float.
            return CreateParameter('constant', {'value': float(arg)})
        raise NotImplementedError()

    def __add__(self, other):
        return nestkernel.llapi_add_parameter(self._datum, self._arg_as_parameter(other)._datum)

    def __radd__(self, other):
        return self + other

    def __sub__(self, other):
        return nestkernel.llapi_subtract_parameter(self._datum, self._arg_as_parameter(other)._datum)

    def __rsub__(self, other):
        return self * (-1) + other

    def __neg__(self):
        return self * (-1)

    def __mul__(self, other):
        return nestkernel.llapi_multiply_parameter(self._datum, self._arg_as_parameter(other)._datum)

    def __rmul__(self, other):
        return self * other

    def __div__(self, other):
        return nestkernel.llapi_divide_parameter(self._datum, self._arg_as_parameter(other)._datum)

    def __truediv__(self, other):
        return nestkernel.llapi_divide_parameter(self._datum, self._arg_as_parameter(other)._datum)

    def __pow__(self, exponent):
        return nestkernel.llapi_pow_parameter(self._datum, self._arg_as_parameter(float(exponent))._datum)

    def __lt__(self, other):
        return nestkernel.llapi_compare_parameter(self._datum, self._arg_as_parameter(other)._datum, {'comparator': 0})

    def __le__(self, other):
        return nestkernel.llapi_compare_parameter(self._datum, self._arg_as_parameter(other)._datum, {'comparator': 1})

    def __eq__(self, other):
        return nestkernel.llapi_compare_parameter(self._datum, self._arg_as_parameter(other)._datum, {'comparator': 2})

    def __ne__(self, other):
        return nestkernel.llapi_compare_parameter(self._datum, self._arg_as_parameter(other)._datum, {'comparator': 3})

    def __ge__(self, other):
        return nestkernel.llapi_compare_parameter(self._datum, self._arg_as_parameter(other)._datum, {'comparator': 4})

    def __gt__(self, other):
        return nestkernel.llapi_compare_parameter(self._datum, self._arg_as_parameter(other)._datum, {'comparator': 5})

    def GetValue(self):
        """
        Compute value of parameter.

        Returns
        -------
        out : value
            The value of the parameter

        See also
        --------
        CreateParameter

        Example
        -------
            ::

                import nest

                # normal distribution parameter
                P = nest.CreateParameter('normal', {'mean': 0.0, 'std': 1.0})

                # get out value
                P.GetValue()
        """
        return nestkernel.llapi_get_param_value(self._datum)

    def is_spatial(self):
        return nestkernel.llapi_param_is_spatial(self._datum)

    def apply(self, spatial_nc, positions=None):
        if positions is None:
            return sli_func('Apply', self._datum, spatial_nc)
        else:
            if len(spatial_nc) != 1:
                raise ValueError('The NodeCollection must contain a single node ID only')
            if not isinstance(positions, (list, tuple)):
                raise TypeError('Positions must be a list or tuple of positions')
            for pos in positions:
                if not isinstance(pos, (list, tuple, numpy.ndarray)):
                    raise TypeError('Each position must be a list or tuple')
                if len(pos) != len(positions[0]):
                    raise ValueError('All positions must have the same number of dimensions')
            return sli_func('Apply', self._datum, {'source': spatial_nc, 'targets': positions})


def serializable(data):
    """Make data serializable for JSON.

    Parameters
    ----------
    data : any

    Returns
    -------
    data_serialized : str, int, float, list, dict
        Data can be encoded to JSON
    """

    if isinstance(data, (numpy.ndarray, NodeCollection)):
        return data.tolist()
    if isinstance(data, SynapseCollection):
        # Get full information from SynapseCollection
        return serializable(data.get())
    if isinstance(data, kernel.SLILiteral):
        # Get name of SLILiteral.
        return data.name
    if isinstance(data, (list, tuple)):
        return [serializable(d) for d in data]
    if isinstance(data, dict):
        return dict([(key, serializable(value)) for key, value in data.items()])
    return data


def to_json(data, **kwargs):
    """Serialize data to JSON.

    Parameters
    ----------
    data : any
    kwargs : keyword argument pairs
        Named arguments of parameters for `json.dumps` function.

    Returns
    -------
    data_json : str
        JSON format of the data
    """

    data_serialized = serializable(data)
    data_json = json.dumps(data_serialized, **kwargs)
    return data_json<|MERGE_RESOLUTION|>--- conflicted
+++ resolved
@@ -23,44 +23,24 @@
 Classes defining the different PyNEST types
 """
 
-<<<<<<< HEAD
-import numpy
-from math import floor, log
-import json
 from ..ll_api import *
 from .. import pynestkernel as kernel
 from .. import nestkernel_api as nestkernel
-from .hl_api_helper import *
-=======
-from ..ll_api import check_stack, sli_func, sps, sr, spp, take_array_index
-from .. import pynestkernel as kernel
 from .hl_api_helper import (
-    broadcast,
     get_parameters,
     get_parameters_hierarchical_addressing,
     is_iterable,
-    is_literal,
     restructure_data,
 )
->>>>>>> 7bdb9963
 from .hl_api_simulation import GetKernelStatus
 
 
 def sli_func(*args, **kwargs):
     raise RuntimeError(f'Called sli_func with\nargs: {args}\nkwargs: {kwargs}')
 
-
-def sli_run(*args, **kwargs):
-    raise RuntimeError(f'Called sli_run with\nargs: {args}\nkwargs: {kwargs}')
-
-
-def sps(*args, **kwargs):
-    raise RuntimeError(f'Called sps with\nargs: {args}\nkwargs: {kwargs}')
-
-
-def sr(*args, **kwargs):
-    raise RuntimeError(f'Called sr with\nargs: {args}\nkwargs: {kwargs}')
-
+import numpy
+import json
+from math import floor, log
 
 try:
     import pandas
@@ -157,12 +137,8 @@
         if self._increment > len(self._nc) - 1:
             raise StopIteration
 
-<<<<<<< HEAD
         index = self._increment + (self._increment >= 0)
         val = nestkernel.llapi_slice(self._nc._datum, index, index, 1)
-=======
-        val = sli_func('Take_g_a', self._nc._datum, [self._increment, self._increment + 1, 1])
->>>>>>> 7bdb9963
         self._increment += 1
         return val
 
@@ -239,36 +215,28 @@
         return nestkernel.llapi_join_nc(self._datum, other._datum)
 
     def __getitem__(self, key):
-        if isinstance(key, slice):
+        if isinstance(key, slice):            
             if key.start is None:
-                start = 0
+                start = 1
             else:
-                start = key.start
-                if abs(start) > self.__len__():
+                start = key.start + 1 if key.start >= 0 else max(key.start, -1 * self.__len__())
+                if start > self.__len__():
                     raise IndexError('slice start value outside of the NodeCollection')
             if key.stop is None:
                 stop = self.__len__()
             else:
-                stop = key.stop
+                stop = min(key.stop, self.__len__()) if key.stop > 0 else key.stop - 1
                 if abs(stop) > self.__len__():
                     raise IndexError('slice stop value outside of the NodeCollection')
             step = 1 if key.step is None else key.step
             if step < 1:
                 raise IndexError('slicing step for NodeCollection must be strictly positive')
 
-<<<<<<< HEAD
             return nestkernel.llapi_slice(self._datum, start, stop, step)
-=======
-            return sli_func('Take_g_a', self._datum, [start, stop, step])
->>>>>>> 7bdb9963
         elif isinstance(key, (int, numpy.integer)):
-            if key >= self.__len__() or key + self.__len__() < 0:
-                raise IndexError('index value outside of the NodeCollection')
-<<<<<<< HEAD
+            if abs(key + (key >= 0)) > self.__len__():
+                raise IndexError('index value outside of the NodeCollection')            
             return self[key:key + 1:1]
-=======
-            return sli_func('Take_g_a', self._datum, [key, key + 1, 1])
->>>>>>> 7bdb9963
         elif isinstance(key, (list, tuple)):
             if len(key) == 0:
                 return NodeCollection([])
@@ -302,11 +270,7 @@
             raise IndexError('only integers, slices, lists, tuples, and numpy arrays are valid indices')
 
     def __contains__(self, node_id):
-<<<<<<< HEAD
         return nestkernel.llapi_nc_contains(self._datum, node_id)
-=======
-        return sli_func('InCollection', self._datum, node_id)
->>>>>>> 7bdb9963
 
     def __eq__(self, other):
         if not isinstance(other, NodeCollection):
@@ -426,14 +390,15 @@
             result = get_parameters(self, params[0])
         else:
             # Hierarchical addressing
+            # TODO-PYNEST-NG: Drop this? Not sure anyone ever used it... 
             result = get_parameters_hierarchical_addressing(self, params)
 
         if pandas_output:
             index = self.get('global_id')
-            if len(params) == 1 and is_literal(params[0]):
+            if len(params) == 1 and isinstance(params[0], str):
                 # params is a string
                 result = {params[0]: result}
-            elif len(params) > 1 and is_literal(params[1]):
+            elif len(params) > 1 and isinstance(params[1], str):
                 # hierarchical, single string
                 result = {params[1]: result}
             if len(self) == 1:
@@ -443,6 +408,16 @@
         elif output == 'json':
             result = to_json(result)
 
+        print("### 7", result)
+            
+        if isinstance(result, dict) and len(self) == 1:
+            new_result = {}
+            for k,v in result.items():                
+                new_result[k] = v[0] if is_iterable(v) and len(v) == 1 else v
+            result = new_result
+
+        print("### 8", result)
+            
         return result
 
     def set(self, params=None, **kwargs):
@@ -485,12 +460,14 @@
 
         local_nodes = [self.local] if len(self) == 1 else self.local
 
+        print("### 1", params)
+
         if isinstance(params, dict) and all(local_nodes):
 
             node_params = self[0].get()
-            contains_list = [is_iterable(vals) and key in node_params and not is_iterable(node_params[key]) for
-                             key, vals in params.items()]
-
+            iterable_node_param = lambda key: key in node_params and not is_iterable(node_params[key])
+            contains_list = [is_iterable(vals) and iterable_node_param(key) for key, vals in params.items()]            
+            
             if any(contains_list):
                 temp_param = [{} for _ in range(self.__len__())]
 
@@ -503,8 +480,10 @@
                             temp_dict[key] = vals[i]
                 params = temp_param
 
-        if (isinstance(params, (list, tuple)) and self.__len__() != len(params)):
-            raise TypeError("status dict must be a dict, or a list of dicts of length {} ".format(self.__len__()))
+        if isinstance(params, dict):
+            params = [params]
+
+        print("### 2", params)
 
         nestkernel.llapi_set_nc_status(self._datum, params)
 
@@ -736,7 +715,7 @@
 
     def __getattr__(self, attr):
         if attr == 'distance':
-            dist = sli_func('Distance', self._datum)
+            dist = nestkernel.llapi_distance(self._datum)
             super().__setattr__(attr, dist)
             return self.distance
 
@@ -833,21 +812,21 @@
 
         if keys is None:
             result = nestkernel.llapi_get_connection_status(self._datum)
-        elif is_literal(keys):
+        elif isinstance(keys, str):
             #  Extracting the correct values will be done in restructure_data below
             result = nestkernel.llapi_get_connection_status(self._datum)
         elif is_iterable(keys):
             result = [[d[key] for key in keys] for d in nestkernel.llapi_get_connection_status(self._datum)]
         else:
             raise TypeError("keys should be either a string or an iterable")
-
+        
         # Need to restructure the data.
         final_result = restructure_data(result, keys)
 
         if pandas_output:
             index = (self.get('source') if self.__len__() > 1 else
                      (self.get('source'),))
-            if is_literal(keys):
+            if isinstance(keys, str):
                 final_result = {keys: final_result}
             final_result = pandas.DataFrame(final_result, index=index)
         elif output == 'json':
@@ -1000,12 +979,8 @@
         return sli_func("Inside", point, self._datum)
 
 
-<<<<<<< HEAD
 # TODO-PYNEST-NG: We may consider moving the entire (or most of) Parameter class to the cython level.
-class Parameter(object):
-=======
 class Parameter:
->>>>>>> 7bdb9963
     """
     Class for parameters
 
@@ -1112,7 +1087,7 @@
 
     def apply(self, spatial_nc, positions=None):
         if positions is None:
-            return sli_func('Apply', self._datum, spatial_nc)
+            return nestkernel.llapi_apply_parameter(self._datum, spatial_nc)
         else:
             if len(spatial_nc) != 1:
                 raise ValueError('The NodeCollection must contain a single node ID only')
@@ -1123,7 +1098,7 @@
                     raise TypeError('Each position must be a list or tuple')
                 if len(pos) != len(positions[0]):
                     raise ValueError('All positions must have the same number of dimensions')
-            return sli_func('Apply', self._datum, {'source': spatial_nc, 'targets': positions})
+            return nestkernel.llapi_apply_parameter(self._datum, {'source': spatial_nc, 'targets': positions})
 
 
 def serializable(data):
@@ -1144,9 +1119,6 @@
     if isinstance(data, SynapseCollection):
         # Get full information from SynapseCollection
         return serializable(data.get())
-    if isinstance(data, kernel.SLILiteral):
-        # Get name of SLILiteral.
-        return data.name
     if isinstance(data, (list, tuple)):
         return [serializable(d) for d in data]
     if isinstance(data, dict):
