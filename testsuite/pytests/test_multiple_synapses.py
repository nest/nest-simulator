# -*- coding: utf-8 -*-
#
# test_multiple_synapses.py
#
# This file is part of NEST.
#
# Copyright (C) 2004 The NEST Initiative
#
# NEST is free software: you can redistribute it and/or modify
# it under the terms of the GNU General Public License as published by
# the Free Software Foundation, either version 2 of the License, or
# (at your option) any later version.
#
# NEST is distributed in the hope that it will be useful,
# but WITHOUT ANY WARRANTY; without even the implied warranty of
# MERCHANTABILITY or FITNESS FOR A PARTICULAR PURPOSE.  See the
# GNU General Public License for more details.
#
# You should have received a copy of the GNU General Public License
# along with NEST.  If not, see <http://www.gnu.org/licenses/>.

"""
Multiple synapses tests
"""

import unittest
import nest


@nest.ll_api.check_stack
class MultipleSynapsesTestCase(unittest.TestCase):
    def setUp(self):
        nest.ResetKernel()

    def sort_connections(self, conns):
        """
        Sort connection dictionary based on source, target, weight and synapse model.

        Sorting order is source, then target, then weight and lastly synapse_model.
        Returns a list with tuples of source, target, weight, synapse_model.
        """
        src = conns.source
        trgt = conns.target
        weight = conns.weight
        syn_model = conns.synapse_model

        sorted_conn_list = sorted(zip(src, trgt, weight, syn_model))

        return sorted_conn_list

    def test_MultipleSynapses(self):
        """Test co-location of synapses for very simple connection"""
<<<<<<< HEAD
        node = nest.Create('iaf_psc_alpha')
        nest.Connect(nest.AllToAll(node, node,
                                   syn_spec=nest.CollocatedSynapses(nest.synapsemodels.static(weight=-2.),
                                                                    nest.synapsemodels.static(weight=3.))))
        nest.BuildNetwork()
=======
        node = nest.Create("iaf_psc_alpha")
        nest.Connect(node, node, syn_spec=nest.CollocatedSynapses({"weight": -2.0}, {"weight": 3.0}))
>>>>>>> 4d8d3bf9

        self.assertEqual(2, nest.num_connections)

        conns = nest.GetConnections()
        self.assertEqual([-2, 3], conns.weight)

    def test_MultipleSynapses_one_to_one(self):
        """Test co-location of synapses when we use one_to_one as connection rule"""
        num_src = 7
        num_trg = 7
<<<<<<< HEAD
        syn_spec = nest.CollocatedSynapses(nest.synapsemodels.stdp(weight=-5.),
                                           nest.synapsemodels.static(weight=-1.5),
                                           nest.synapsemodels.stdp(weight=3))
=======
        syn_spec = nest.CollocatedSynapses(
            {"synapse_model": "stdp_synapse", "weight": -5.0},
            {"weight": -1.5},
            {"synapse_model": "stdp_synapse", "weight": 3},
        )
>>>>>>> 4d8d3bf9

        src = nest.Create("iaf_psc_alpha", num_src)
        trgt = nest.Create("iaf_psc_alpha", num_trg)

<<<<<<< HEAD
        nest.Connect(nest.OneToOne(src, trgt, syn_spec=syn_spec))
=======
        nest.Connect(src, trgt, "one_to_one", syn_spec=syn_spec)
>>>>>>> 4d8d3bf9
        conns = nest.GetConnections()

        self.assertEqual(num_src * len(syn_spec), len(conns))

        # source id's range from 1 to num_src
        ref_src = [s for s in range(1, num_src + 1) for _ in range(len(syn_spec))]
        # target id's range from (num_src + 1 to (num_src + num_trgt + 1))
        ref_trgt = [t for t in range(num_src + 1, num_src + num_trg + 1) for _ in range(len(syn_spec))]
        ref_weight = [-5.0, -1.5, 3.0] * num_src
        ref_synapse_modules = ["stdp_synapse", "static_synapse", "stdp_synapse"] * num_src

        ref_conn_list = list(zip(ref_src, ref_trgt, ref_weight, ref_synapse_modules))
        sorted_conn_list = self.sort_connections(conns)

        self.assertEqual(ref_conn_list, sorted_conn_list)

    def test_MultipleSynapses_all_to_all(self):
        """Test co-location of synapses when we use all_to_all as connection rule"""
        num_src = 3
        num_trg = 5
<<<<<<< HEAD
        syn_spec = nest.CollocatedSynapses(nest.synapsemodels.static(weight=-2.),
                                           nest.synapsemodels.stdp(weight=-1.5),
                                           nest.synapsemodels.static(weight=3))
=======
        syn_spec = nest.CollocatedSynapses(
            {"weight": -2.0}, {"synapse_model": "stdp_synapse", "weight": -1.5}, {"weight": 3}
        )
>>>>>>> 4d8d3bf9

        src = nest.Create("iaf_psc_alpha", num_src)
        trgt = nest.Create("iaf_psc_alpha", num_trg)

<<<<<<< HEAD
        nest.Connect(nest.AllToAll(src, trgt, syn_spec=syn_spec))
=======
        nest.Connect(src, trgt, "all_to_all", syn_spec=syn_spec)
>>>>>>> 4d8d3bf9
        conns = nest.GetConnections()

        self.assertEqual(num_src * num_trg * len(syn_spec), len(conns))

        # source id's range from 1 to num_src
        ref_src = [s for s in range(1, num_src + 1) for _ in range(len(syn_spec) * num_trg)]
        # target id's are 4, 5, 6, 7, 8
        ref_trgt = []
        for t in [4, 5, 6, 7, 8] * num_src:
            # there are 3 elements in the syn_spec list
            ref_trgt.extend([t, t, t])

        ref_weight = [-2.0, -1.5, 3.0] * num_src * num_trg
        ref_synapse_modules = ["static_synapse", "stdp_synapse", "static_synapse"] * num_src * num_trg

        ref_conn_list = list(zip(ref_src, ref_trgt, ref_weight, ref_synapse_modules))
        sorted_conn_list = self.sort_connections(conns)

        self.assertEqual(ref_conn_list, sorted_conn_list)

    def test_MultipleSynapses_fixed_indegree(self):
        """Test co-location of synapses when we use fixed_indegree as connection rule"""
        num_src = 7
        num_trg = 3
        indegree = 2
<<<<<<< HEAD
        syn_spec = nest.CollocatedSynapses(nest.synapsemodels.static(weight=-2.),
                                           nest.synapsemodels.stdp(weight=-1.5),
                                           nest.synapsemodels.stdp(weight=3))
=======
        syn_spec = nest.CollocatedSynapses(
            {"weight": -2.0},
            {"synapse_model": "stdp_synapse", "weight": -1.5},
            {"synapse_model": "stdp_synapse", "weight": 3},
        )
>>>>>>> 4d8d3bf9

        src = nest.Create("iaf_psc_alpha", num_src)
        trgt = nest.Create("iaf_psc_alpha", num_trg)

<<<<<<< HEAD
        nest.Connect(nest.FixedIndegree(src, trgt, indegree=indegree, syn_spec=syn_spec))
=======
        nest.Connect(src, trgt, {"rule": "fixed_indegree", "indegree": indegree}, syn_spec=syn_spec)
>>>>>>> 4d8d3bf9
        conns = nest.GetConnections()

        self.assertEqual(num_trg * indegree * len(syn_spec), len(conns))

        ref_trgt = [t for t in trgt.tolist() for _ in range(indegree * len(syn_spec))]
        ref_sm = (
            ["static_synapse"] * num_trg * indegree
            + ["stdp_synapse"] * num_trg * indegree
            + ["stdp_synapse"] * num_trg * indegree
        )

        self.assertEqual(sorted(ref_trgt), sorted(conns.target))
        self.assertEqual(sorted(ref_sm), sorted(conns.synapse_model))

    def test_MultipleSynapses_spatial_network(self):
        """test co-location of synapses for spatial networks with fixed indegree"""
        num_src = 11
        num_trgt = 37
        indegree = 3

<<<<<<< HEAD
        spatial_nodes_src = nest.Create('iaf_psc_alpha', n=num_src,
                                        positions=nest.spatial.free(nest.random.uniform(), num_dimensions=2))
        spatial_nodes_trgt = nest.Create('iaf_psc_alpha', n=num_trgt,
                                         positions=nest.spatial.free(nest.random.uniform(), num_dimensions=2))

        syn_spec = nest.CollocatedSynapses(nest.synapsemodels.static(weight=-3.),
                                           nest.synapsemodels.static(
                                               weight=nest.spatial_distributions.exponential(nest.spatial.distance),
                                               delay=1.4))

        nest.Connect(nest.FixedIndegree(spatial_nodes_src, spatial_nodes_trgt, indegree=indegree, syn_spec=syn_spec))
=======
        spatial_nodes_src = nest.Create(
            "iaf_psc_alpha", n=num_src, positions=nest.spatial.free(nest.random.uniform(), num_dimensions=2)
        )
        spatial_nodes_trgt = nest.Create(
            "iaf_psc_alpha", n=num_trgt, positions=nest.spatial.free(nest.random.uniform(), num_dimensions=2)
        )

        nest.Connect(
            spatial_nodes_src,
            spatial_nodes_trgt,
            {"rule": "fixed_indegree", "indegree": indegree},
            nest.CollocatedSynapses(
                {"weight": -3.0},
                {"weight": nest.spatial_distributions.exponential(nest.spatial.distance), "delay": 1.4},
            ),
        )
>>>>>>> 4d8d3bf9
        conns = nest.GetConnections()

        self.assertEqual(num_trgt * indegree * 2, len(conns))

        weights = conns.weight
        self.assertEqual(sorted(weights)[: num_trgt * indegree], [-3] * num_trgt * indegree)

    def test_MultipleSynapses_spatial_network_label(self):
        """test co-location of synapses for spatial networks with synapse label"""
        num_src = 11
        num_trgt = 37
        indegree = 3

        spatial_nodes_src = nest.Create(
            "iaf_psc_alpha", n=num_src, positions=nest.spatial.free(nest.random.uniform(), num_dimensions=2)
        )
        spatial_nodes_trgt = nest.Create(
            "iaf_psc_alpha", n=num_trgt, positions=nest.spatial.free(nest.random.uniform(), num_dimensions=2)
        )

        syn_label_a = 123
        syn_label_b = 456
<<<<<<< HEAD
        syn_spec = nest.CollocatedSynapses(nest.synapsemodels.stdp_lbl(weight=3., synapse_label=syn_label_a),
                                           nest.synapsemodels.stdp_lbl(
                                               weight=nest.spatial_distributions.exponential(nest.spatial.distance),
                                               delay=1.4,
                                               synapse_label=syn_label_b))
        nest.Connect(nest.FixedIndegree(spatial_nodes_src, spatial_nodes_trgt, indegree=indegree, syn_spec=syn_spec))

=======
        nest.Connect(
            spatial_nodes_src,
            spatial_nodes_trgt,
            {"rule": "fixed_indegree", "indegree": indegree},
            nest.CollocatedSynapses(
                {"weight": 3.0, "synapse_model": "stdp_synapse_lbl", "synapse_label": syn_label_a},
                {
                    "weight": nest.spatial_distributions.exponential(nest.spatial.distance),
                    "delay": 1.4,
                    "synapse_model": "stdp_synapse_lbl",
                    "synapse_label": syn_label_b,
                },
            ),
        )
>>>>>>> 4d8d3bf9
        conns = nest.GetConnections()
        self.assertEqual(num_trgt * indegree * 2, len(conns))
        reference = sorted([syn_label_a, syn_label_b] * num_trgt * indegree)
        self.assertEqual(sorted(conns.get("synapse_label")), reference)

    def test_MultipleSynapses_spatial_network_receptor_type(self):
        """test co-location of synapses for spatial networks with receptor_type"""
        num_src = 11
        num_trgt = 37
        indegree = 3
        max_receptor_type = 7

        spatial_nodes_src = nest.Create(
            "iaf_psc_exp_multisynapse",
            num_src,
            {"tau_syn": [0.1 + i for i in range(max_receptor_type)]},
            positions=nest.spatial.free(nest.random.uniform(), num_dimensions=2),
        )
        spatial_nodes_trgt = nest.Create(
            "iaf_psc_exp_multisynapse",
            num_trgt,
            {"tau_syn": [0.1 + i for i in range(max_receptor_type)]},
            positions=nest.spatial.free(nest.random.uniform(), num_dimensions=2),
        )

        receptor_type_a = max_receptor_type - 3
        receptor_type_b = max_receptor_type
<<<<<<< HEAD

        syn_spec = nest.CollocatedSynapses(nest.synapsemodels.static(weight=3., receptor_type=receptor_type_a),
                                           nest.synapsemodels.static(
                                               weight=nest.spatial_distributions.exponential(nest.spatial.distance),
                                               delay=1.4,
                                               receptor_type=receptor_type_b))

        nest.Connect(nest.FixedIndegree(spatial_nodes_src, spatial_nodes_trgt, indegree=indegree, syn_spec=syn_spec))

=======
        nest.Connect(
            spatial_nodes_src,
            spatial_nodes_trgt,
            {"rule": "fixed_indegree", "indegree": indegree},
            nest.CollocatedSynapses(
                {"weight": 3.0, "receptor_type": receptor_type_a},
                {
                    "weight": nest.spatial_distributions.exponential(nest.spatial.distance),
                    "delay": 1.4,
                    "receptor_type": receptor_type_b,
                },
            ),
        )
>>>>>>> 4d8d3bf9
        conns = nest.GetConnections()
        self.assertEqual(num_trgt * indegree * 2, len(conns))
        reference = sorted([receptor_type_a, receptor_type_b] * num_trgt * indegree)
        self.assertEqual(sorted(conns.receptor), reference)

    def test_MultipleSynapses_spatial_network_fixedOutdegree(self):
        """test co-location of synapses for spatial networks with fixed outdegree"""
        num_src = 17
        num_trgt = 23
        outdegree = 4

<<<<<<< HEAD
        spatial_nodes_src = nest.Create('iaf_psc_alpha', n=num_src,
                                        positions=nest.spatial.free(nest.random.uniform(), num_dimensions=2))
        spatial_nodes_trgt = nest.Create('iaf_psc_alpha', n=num_trgt,
                                         positions=nest.spatial.free(nest.random.uniform(), num_dimensions=2))

        syn_spec = nest.CollocatedSynapses(nest.synapsemodels.stdp(weight=-3.),
                                           nest.synapsemodels.tsodyks(),
                                           nest.synapsemodels.static(
                                               weight=nest.spatial_distributions.exponential(nest.spatial.distance),
                                               delay=1.4))

        nest.Connect(nest.FixedOutdegree(spatial_nodes_src, spatial_nodes_trgt, outdegree=outdegree, syn_spec=syn_spec))

=======
        spatial_nodes_src = nest.Create(
            "iaf_psc_alpha", n=num_src, positions=nest.spatial.free(nest.random.uniform(), num_dimensions=2)
        )
        spatial_nodes_trgt = nest.Create(
            "iaf_psc_alpha", n=num_trgt, positions=nest.spatial.free(nest.random.uniform(), num_dimensions=2)
        )

        nest.Connect(
            spatial_nodes_src,
            spatial_nodes_trgt,
            {"rule": "fixed_outdegree", "outdegree": outdegree},
            nest.CollocatedSynapses(
                {"weight": -3.0, "synapse_model": "stdp_synapse"},
                {"synapse_model": "tsodyks_synapse"},
                {"weight": nest.spatial_distributions.exponential(nest.spatial.distance), "delay": 1.4},
            ),
        )
>>>>>>> 4d8d3bf9
        conns = nest.GetConnections()

        self.assertEqual(num_src * outdegree * 3, len(conns))

        weights = conns.weight
        self.assertEqual(sorted(weights)[: num_src * outdegree], [-3] * num_src * outdegree)

        ref_synapse_model = (
            ["stdp_synapse"] * num_src * outdegree
            + ["tsodyks_synapse"] * num_src * outdegree
            + ["static_synapse"] * num_src * outdegree
        )
        self.assertEqual(sorted(conns.synapse_model), sorted(ref_synapse_model))

    def test_MultipleSynapses_spatial_network_bernoulliSource(self):
        """test co-location of synapses for 3D spatial networks with pairwise Bernoulli on source"""
        num_src = 7
        num_trgt = 19
        p = 0.6

<<<<<<< HEAD
        spatial_nodes_src = nest.Create('iaf_psc_alpha', n=num_src,
                                        positions=nest.spatial.free(nest.random.uniform(), num_dimensions=3))
        spatial_nodes_trgt = nest.Create('iaf_psc_alpha', n=num_trgt,
                                         positions=nest.spatial.free(nest.random.uniform(), num_dimensions=3))

        syn_spec = nest.CollocatedSynapses(nest.synapsemodels.static(
                                               delay=1.7,
                                               weight=nest.spatial_distributions.gaussian(nest.spatial.distance)),
                                           nest.synapsemodels.tsodyks(),
                                           nest.synapsemodels.static(
                                               weight=-nest.spatial_distributions.gaussian(nest.spatial.distance),
                                               delay=1.4))

        nest.Connect(nest.PairwiseBernoulli(spatial_nodes_src, spatial_nodes_trgt, p=p, syn_spec=syn_spec))
=======
        spatial_nodes_src = nest.Create(
            "iaf_psc_alpha", n=num_src, positions=nest.spatial.free(nest.random.uniform(), num_dimensions=3)
        )
        spatial_nodes_trgt = nest.Create(
            "iaf_psc_alpha", n=num_trgt, positions=nest.spatial.free(nest.random.uniform(), num_dimensions=3)
        )

        nest.Connect(
            spatial_nodes_src,
            spatial_nodes_trgt,
            {"rule": "pairwise_bernoulli", "p": p},
            nest.CollocatedSynapses(
                {"delay": 1.7, "weight": nest.spatial_distributions.gaussian(nest.spatial.distance)},
                {"synapse_model": "tsodyks_synapse"},
                {"weight": -nest.spatial_distributions.gaussian(nest.spatial.distance), "delay": 1.4},
            ),
        )
>>>>>>> 4d8d3bf9

        conns = nest.GetConnections()
        num_conns = len(conns)
        num_conns_synapse = num_conns // 3

        self.assertLess(num_src * num_trgt * p * 2, len(conns))

        delays = [round(d, 1) for d in conns.delay]
        ref_delays = [1.0] * num_conns_synapse + [1.4] * num_conns_synapse + [1.7] * num_conns_synapse

        self.assertEqual(sorted(delays), ref_delays)

        ref_synapse_model = ["tsodyks_synapse"] * num_conns_synapse + ["static_synapse"] * 2 * num_conns_synapse
        self.assertEqual(sorted(conns.synapse_model), sorted(ref_synapse_model))

        for w in sorted(conns.weight)[:num_conns_synapse]:
            self.assertLess(w, 0)

    def test_MultipleSynapses_spatial_network_bernoulliTarget(self):
        """test co-location of synapses for 3D spatial networks with pairwise Bernoulli on target"""
        num_src = 57
        num_trgt = 21
        p = 0.3

<<<<<<< HEAD
        spatial_nodes_src = nest.Create('iaf_psc_alpha', n=num_src,
                                        positions=nest.spatial.free(nest.random.uniform(), num_dimensions=3))
        spatial_nodes_trgt = nest.Create('iaf_psc_alpha', n=num_trgt,
                                         positions=nest.spatial.free(nest.random.uniform(), num_dimensions=3))

        syn_spec = nest.CollocatedSynapses(nest.synapsemodels.static(delay=1.7, weight=-1.4),
                                           nest.synapsemodels.static(
                                               delay=nest.spatial_distributions.gaussian(nest.spatial.distance),
                                               weight=1.4))

        nest.Connect(nest.PairwiseBernoulli(spatial_nodes_src, spatial_nodes_trgt, p=p, use_on_source=False,
                                            syn_spec=syn_spec))
=======
        spatial_nodes_src = nest.Create(
            "iaf_psc_alpha", n=num_src, positions=nest.spatial.free(nest.random.uniform(), num_dimensions=3)
        )
        spatial_nodes_trgt = nest.Create(
            "iaf_psc_alpha", n=num_trgt, positions=nest.spatial.free(nest.random.uniform(), num_dimensions=3)
        )

        nest.Connect(
            spatial_nodes_src,
            spatial_nodes_trgt,
            {"rule": "pairwise_bernoulli", "p": p, "use_on_source": False},
            nest.CollocatedSynapses(
                {"delay": 1.7, "weight": -1.4},
                {"delay": nest.spatial_distributions.gaussian(nest.spatial.distance), "weight": 1.4},
            ),
        )
>>>>>>> 4d8d3bf9

        conns = nest.GetConnections()
        num_conns = len(conns)
        num_conns_synapse = num_conns // 2

        self.assertGreater(num_src * num_trgt * p * 3, num_conns)

        delays = [round(d, 1) for d in sorted(conns.delay)[num_conns_synapse:]]
        ref_delays = [1.7] * num_conns_synapse

        self.assertEqual(sorted(delays), ref_delays)

        ref_weights = [-1.4] * num_conns_synapse + [1.4] * num_conns_synapse
        self.assertEqual(sorted(conns.weight), ref_weights)

    def test_MultipleSynapses_make_symmetric(self):
        """Test co-location of synapses when we use one_to_one with make_symmetric as connection rule"""
        num_src = 11
        num_trg = 11
        num_symmetric = 2
<<<<<<< HEAD
        syn_spec = nest.CollocatedSynapses(nest.synapsemodels.static(weight=-1.5),
                                           nest.synapsemodels.stdp(weight=3.))
=======
        syn_spec = nest.CollocatedSynapses({"weight": -1.5}, {"synapse_model": "stdp_synapse", "weight": 3})
>>>>>>> 4d8d3bf9

        src = nest.Create("iaf_psc_alpha", num_src)
        trgt = nest.Create("iaf_psc_alpha", num_trg)

<<<<<<< HEAD
        nest.Connect(nest.OneToOne(src, trgt, make_symmetric=True, syn_spec=syn_spec))
=======
        nest.Connect(src, trgt, {"rule": "one_to_one", "make_symmetric": True}, syn_spec=syn_spec)
>>>>>>> 4d8d3bf9
        conns = nest.GetConnections()

        self.assertEqual(num_src * len(syn_spec) * num_symmetric, len(conns))

        # pre id's range from (1 to num_src) and (num_src+1 to (num_src + num_trgt)) because of make_symmetric
        ref_pre = [s for s in range(1, num_src + 1) for _ in range(len(syn_spec))]
        ref_pre = ref_pre + [t for t in range(num_src + 1, num_src + num_trg + 1) for _ in range(len(syn_spec))]

        # post id's range from (num_src + 1 to (num_src + num_trgt + 1)) and (1 to num_src) because of make_symmetric
        ref_post = [t for t in range(num_src + 1, num_src + num_trg + 1) for _ in range(len(syn_spec))]
        ref_post = ref_post + [s for s in range(1, num_src + 1) for _ in range(len(syn_spec))]

        ref_weight = [-1.5, 3.0] * num_src * num_symmetric
        ref_synapse_modules = ["static_synapse", "stdp_synapse"] * num_src * num_symmetric

        ref_conn_list = list(zip(ref_pre, ref_post, ref_weight, ref_synapse_modules))
        sorted_conn_list = self.sort_connections(conns)

        self.assertEqual(ref_conn_list, sorted_conn_list)

    def test_MultipleSynapses_receptor_type(self):
        """Test co-location of synapses with different receptor types"""
        num_src = 7
        num_trg = 7

        src = nest.Create("iaf_psc_exp_multisynapse", num_src)
        trgt = nest.Create("iaf_psc_exp_multisynapse", num_trg, {"tau_syn": [0.1 + i for i in range(num_trg)]})
        node = nest.Create("iaf_psc_alpha")

<<<<<<< HEAD
        syn_spec = nest.CollocatedSynapses(nest.synapsemodels.stdp(weight=5., receptor_type=2),
                                           nest.synapsemodels.static(weight=1.5, receptor_type=7),
                                           nest.synapsemodels.stdp(weight=3, receptor_type=5))

        nest.Connect(nest.OneToOne(src, trgt, syn_spec=syn_spec))
        nest.Connect(nest.AllToAll(node, node))  # should have receptor 0
=======
        syn_spec = nest.CollocatedSynapses(
            {"synapse_model": "stdp_synapse", "weight": 5.0, "receptor_type": 2},
            {"weight": 1.5, "receptor_type": 7},
            {"synapse_model": "stdp_synapse", "weight": 3, "receptor_type": 5},
        )

        nest.Connect(src, trgt, "one_to_one", syn_spec=syn_spec)
        nest.Connect(node, node)  # should have receptor 0
>>>>>>> 4d8d3bf9

        conns = nest.GetConnections()
        ref_receptor_type = [0] + [2] * num_src + [5] * num_src + [7] * num_src

        self.assertEqual(ref_receptor_type, sorted(conns.receptor))

        node_index = list(conns.source).index(node.global_id)
        node_receptor = conns.receptor[node_index]
        self.assertEqual(0, node_receptor)

    def test_MultipleSynapses_receptor_type_ht_neuron(self):
        """Test co-location of synapses with different receptor types and ht_neuron"""
        num_src = 9
        num_trg = 9

        src = nest.Create("ht_neuron", num_src)
        trgt = nest.Create("ht_neuron", num_trg)

<<<<<<< HEAD
        syn_spec = nest.CollocatedSynapses(nest.synapsemodels.stdp(weight=5., receptor_type=2),
                                           nest.synapsemodels.static(weight=1.5, receptor_type=4),
                                           nest.synapsemodels.stdp(weight=3, receptor_type=3))

        nest.Connect(nest.OneToOne(src, trgt, syn_spec=syn_spec))
=======
        syn_spec = nest.CollocatedSynapses(
            {"synapse_model": "stdp_synapse", "weight": 5.0, "receptor_type": 2},
            {"weight": 1.5, "receptor_type": 4},
            {"synapse_model": "stdp_synapse", "weight": 3, "receptor_type": 3},
        )

        nest.Connect(src, trgt, "one_to_one", syn_spec=syn_spec)
>>>>>>> 4d8d3bf9

        conns = nest.GetConnections()
        # receptors are 1 less than receptor_type for ht_neuron
        ref_receptor_type = [1] * num_src + [2] * num_src + [3] * num_src

        self.assertEqual(ref_receptor_type, sorted(conns.receptor))


def suite():
    suite = unittest.makeSuite(MultipleSynapsesTestCase, "test")
    return suite


def run():
    runner = unittest.TextTestRunner(verbosity=2)
    runner.run(suite())


if __name__ == "__main__":
    run()<|MERGE_RESOLUTION|>--- conflicted
+++ resolved
@@ -50,16 +50,17 @@
 
     def test_MultipleSynapses(self):
         """Test co-location of synapses for very simple connection"""
-<<<<<<< HEAD
-        node = nest.Create('iaf_psc_alpha')
-        nest.Connect(nest.AllToAll(node, node,
-                                   syn_spec=nest.CollocatedSynapses(nest.synapsemodels.static(weight=-2.),
-                                                                    nest.synapsemodels.static(weight=3.))))
+        node = nest.Create("iaf_psc_alpha")
+        nest.Connect(
+            nest.AllToAll(
+                node,
+                node,
+                syn_spec=nest.CollocatedSynapses(
+                    nest.synapsemodels.static(weight=-2.0), nest.synapsemodels.static(weight=3.0)
+                ),
+            )
+        )
         nest.BuildNetwork()
-=======
-        node = nest.Create("iaf_psc_alpha")
-        nest.Connect(node, node, syn_spec=nest.CollocatedSynapses({"weight": -2.0}, {"weight": 3.0}))
->>>>>>> 4d8d3bf9
 
         self.assertEqual(2, nest.num_connections)
 
@@ -70,26 +71,16 @@
         """Test co-location of synapses when we use one_to_one as connection rule"""
         num_src = 7
         num_trg = 7
-<<<<<<< HEAD
-        syn_spec = nest.CollocatedSynapses(nest.synapsemodels.stdp(weight=-5.),
-                                           nest.synapsemodels.static(weight=-1.5),
-                                           nest.synapsemodels.stdp(weight=3))
-=======
-        syn_spec = nest.CollocatedSynapses(
-            {"synapse_model": "stdp_synapse", "weight": -5.0},
-            {"weight": -1.5},
-            {"synapse_model": "stdp_synapse", "weight": 3},
-        )
->>>>>>> 4d8d3bf9
+        syn_spec = nest.CollocatedSynapses(
+            nest.synapsemodels.stdp(weight=-5.0),
+            nest.synapsemodels.static(weight=-1.5),
+            nest.synapsemodels.stdp(weight=3),
+        )
 
         src = nest.Create("iaf_psc_alpha", num_src)
         trgt = nest.Create("iaf_psc_alpha", num_trg)
 
-<<<<<<< HEAD
         nest.Connect(nest.OneToOne(src, trgt, syn_spec=syn_spec))
-=======
-        nest.Connect(src, trgt, "one_to_one", syn_spec=syn_spec)
->>>>>>> 4d8d3bf9
         conns = nest.GetConnections()
 
         self.assertEqual(num_src * len(syn_spec), len(conns))
@@ -110,24 +101,16 @@
         """Test co-location of synapses when we use all_to_all as connection rule"""
         num_src = 3
         num_trg = 5
-<<<<<<< HEAD
-        syn_spec = nest.CollocatedSynapses(nest.synapsemodels.static(weight=-2.),
-                                           nest.synapsemodels.stdp(weight=-1.5),
-                                           nest.synapsemodels.static(weight=3))
-=======
-        syn_spec = nest.CollocatedSynapses(
-            {"weight": -2.0}, {"synapse_model": "stdp_synapse", "weight": -1.5}, {"weight": 3}
-        )
->>>>>>> 4d8d3bf9
+        syn_spec = nest.CollocatedSynapses(
+            nest.synapsemodels.static(weight=-2.0),
+            nest.synapsemodels.stdp(weight=-1.5),
+            nest.synapsemodels.static(weight=3),
+        )
 
         src = nest.Create("iaf_psc_alpha", num_src)
         trgt = nest.Create("iaf_psc_alpha", num_trg)
 
-<<<<<<< HEAD
         nest.Connect(nest.AllToAll(src, trgt, syn_spec=syn_spec))
-=======
-        nest.Connect(src, trgt, "all_to_all", syn_spec=syn_spec)
->>>>>>> 4d8d3bf9
         conns = nest.GetConnections()
 
         self.assertEqual(num_src * num_trg * len(syn_spec), len(conns))
@@ -153,26 +136,16 @@
         num_src = 7
         num_trg = 3
         indegree = 2
-<<<<<<< HEAD
-        syn_spec = nest.CollocatedSynapses(nest.synapsemodels.static(weight=-2.),
-                                           nest.synapsemodels.stdp(weight=-1.5),
-                                           nest.synapsemodels.stdp(weight=3))
-=======
-        syn_spec = nest.CollocatedSynapses(
-            {"weight": -2.0},
-            {"synapse_model": "stdp_synapse", "weight": -1.5},
-            {"synapse_model": "stdp_synapse", "weight": 3},
-        )
->>>>>>> 4d8d3bf9
+        syn_spec = nest.CollocatedSynapses(
+            nest.synapsemodels.static(weight=-2.0),
+            nest.synapsemodels.stdp(weight=-1.5),
+            nest.synapsemodels.stdp(weight=3),
+        )
 
         src = nest.Create("iaf_psc_alpha", num_src)
         trgt = nest.Create("iaf_psc_alpha", num_trg)
 
-<<<<<<< HEAD
         nest.Connect(nest.FixedIndegree(src, trgt, indegree=indegree, syn_spec=syn_spec))
-=======
-        nest.Connect(src, trgt, {"rule": "fixed_indegree", "indegree": indegree}, syn_spec=syn_spec)
->>>>>>> 4d8d3bf9
         conns = nest.GetConnections()
 
         self.assertEqual(num_trg * indegree * len(syn_spec), len(conns))
@@ -193,36 +166,19 @@
         num_trgt = 37
         indegree = 3
 
-<<<<<<< HEAD
-        spatial_nodes_src = nest.Create('iaf_psc_alpha', n=num_src,
-                                        positions=nest.spatial.free(nest.random.uniform(), num_dimensions=2))
-        spatial_nodes_trgt = nest.Create('iaf_psc_alpha', n=num_trgt,
-                                         positions=nest.spatial.free(nest.random.uniform(), num_dimensions=2))
-
-        syn_spec = nest.CollocatedSynapses(nest.synapsemodels.static(weight=-3.),
-                                           nest.synapsemodels.static(
-                                               weight=nest.spatial_distributions.exponential(nest.spatial.distance),
-                                               delay=1.4))
+        spatial_nodes_src = nest.Create(
+            "iaf_psc_alpha", n=num_src, positions=nest.spatial.free(nest.random.uniform(), num_dimensions=2)
+        )
+        spatial_nodes_trgt = nest.Create(
+            "iaf_psc_alpha", n=num_trgt, positions=nest.spatial.free(nest.random.uniform(), num_dimensions=2)
+        )
+
+        syn_spec = nest.CollocatedSynapses(
+            nest.synapsemodels.static(weight=-3.0),
+            nest.synapsemodels.static(weight=nest.spatial_distributions.exponential(nest.spatial.distance), delay=1.4),
+        )
 
         nest.Connect(nest.FixedIndegree(spatial_nodes_src, spatial_nodes_trgt, indegree=indegree, syn_spec=syn_spec))
-=======
-        spatial_nodes_src = nest.Create(
-            "iaf_psc_alpha", n=num_src, positions=nest.spatial.free(nest.random.uniform(), num_dimensions=2)
-        )
-        spatial_nodes_trgt = nest.Create(
-            "iaf_psc_alpha", n=num_trgt, positions=nest.spatial.free(nest.random.uniform(), num_dimensions=2)
-        )
-
-        nest.Connect(
-            spatial_nodes_src,
-            spatial_nodes_trgt,
-            {"rule": "fixed_indegree", "indegree": indegree},
-            nest.CollocatedSynapses(
-                {"weight": -3.0},
-                {"weight": nest.spatial_distributions.exponential(nest.spatial.distance), "delay": 1.4},
-            ),
-        )
->>>>>>> 4d8d3bf9
         conns = nest.GetConnections()
 
         self.assertEqual(num_trgt * indegree * 2, len(conns))
@@ -245,30 +201,16 @@
 
         syn_label_a = 123
         syn_label_b = 456
-<<<<<<< HEAD
-        syn_spec = nest.CollocatedSynapses(nest.synapsemodels.stdp_lbl(weight=3., synapse_label=syn_label_a),
-                                           nest.synapsemodels.stdp_lbl(
-                                               weight=nest.spatial_distributions.exponential(nest.spatial.distance),
-                                               delay=1.4,
-                                               synapse_label=syn_label_b))
+        syn_spec = nest.CollocatedSynapses(
+            nest.synapsemodels.stdp_lbl(weight=3.0, synapse_label=syn_label_a),
+            nest.synapsemodels.stdp_lbl(
+                weight=nest.spatial_distributions.exponential(nest.spatial.distance),
+                delay=1.4,
+                synapse_label=syn_label_b,
+            ),
+        )
         nest.Connect(nest.FixedIndegree(spatial_nodes_src, spatial_nodes_trgt, indegree=indegree, syn_spec=syn_spec))
 
-=======
-        nest.Connect(
-            spatial_nodes_src,
-            spatial_nodes_trgt,
-            {"rule": "fixed_indegree", "indegree": indegree},
-            nest.CollocatedSynapses(
-                {"weight": 3.0, "synapse_model": "stdp_synapse_lbl", "synapse_label": syn_label_a},
-                {
-                    "weight": nest.spatial_distributions.exponential(nest.spatial.distance),
-                    "delay": 1.4,
-                    "synapse_model": "stdp_synapse_lbl",
-                    "synapse_label": syn_label_b,
-                },
-            ),
-        )
->>>>>>> 4d8d3bf9
         conns = nest.GetConnections()
         self.assertEqual(num_trgt * indegree * 2, len(conns))
         reference = sorted([syn_label_a, syn_label_b] * num_trgt * indegree)
@@ -296,31 +238,18 @@
 
         receptor_type_a = max_receptor_type - 3
         receptor_type_b = max_receptor_type
-<<<<<<< HEAD
-
-        syn_spec = nest.CollocatedSynapses(nest.synapsemodels.static(weight=3., receptor_type=receptor_type_a),
-                                           nest.synapsemodels.static(
-                                               weight=nest.spatial_distributions.exponential(nest.spatial.distance),
-                                               delay=1.4,
-                                               receptor_type=receptor_type_b))
+
+        syn_spec = nest.CollocatedSynapses(
+            nest.synapsemodels.static(weight=3.0, receptor_type=receptor_type_a),
+            nest.synapsemodels.static(
+                weight=nest.spatial_distributions.exponential(nest.spatial.distance),
+                delay=1.4,
+                receptor_type=receptor_type_b,
+            ),
+        )
 
         nest.Connect(nest.FixedIndegree(spatial_nodes_src, spatial_nodes_trgt, indegree=indegree, syn_spec=syn_spec))
 
-=======
-        nest.Connect(
-            spatial_nodes_src,
-            spatial_nodes_trgt,
-            {"rule": "fixed_indegree", "indegree": indegree},
-            nest.CollocatedSynapses(
-                {"weight": 3.0, "receptor_type": receptor_type_a},
-                {
-                    "weight": nest.spatial_distributions.exponential(nest.spatial.distance),
-                    "delay": 1.4,
-                    "receptor_type": receptor_type_b,
-                },
-            ),
-        )
->>>>>>> 4d8d3bf9
         conns = nest.GetConnections()
         self.assertEqual(num_trgt * indegree * 2, len(conns))
         reference = sorted([receptor_type_a, receptor_type_b] * num_trgt * indegree)
@@ -332,39 +261,21 @@
         num_trgt = 23
         outdegree = 4
 
-<<<<<<< HEAD
-        spatial_nodes_src = nest.Create('iaf_psc_alpha', n=num_src,
-                                        positions=nest.spatial.free(nest.random.uniform(), num_dimensions=2))
-        spatial_nodes_trgt = nest.Create('iaf_psc_alpha', n=num_trgt,
-                                         positions=nest.spatial.free(nest.random.uniform(), num_dimensions=2))
-
-        syn_spec = nest.CollocatedSynapses(nest.synapsemodels.stdp(weight=-3.),
-                                           nest.synapsemodels.tsodyks(),
-                                           nest.synapsemodels.static(
-                                               weight=nest.spatial_distributions.exponential(nest.spatial.distance),
-                                               delay=1.4))
+        spatial_nodes_src = nest.Create(
+            "iaf_psc_alpha", n=num_src, positions=nest.spatial.free(nest.random.uniform(), num_dimensions=2)
+        )
+        spatial_nodes_trgt = nest.Create(
+            "iaf_psc_alpha", n=num_trgt, positions=nest.spatial.free(nest.random.uniform(), num_dimensions=2)
+        )
+
+        syn_spec = nest.CollocatedSynapses(
+            nest.synapsemodels.stdp(weight=-3.0),
+            nest.synapsemodels.tsodyks(),
+            nest.synapsemodels.static(weight=nest.spatial_distributions.exponential(nest.spatial.distance), delay=1.4),
+        )
 
         nest.Connect(nest.FixedOutdegree(spatial_nodes_src, spatial_nodes_trgt, outdegree=outdegree, syn_spec=syn_spec))
 
-=======
-        spatial_nodes_src = nest.Create(
-            "iaf_psc_alpha", n=num_src, positions=nest.spatial.free(nest.random.uniform(), num_dimensions=2)
-        )
-        spatial_nodes_trgt = nest.Create(
-            "iaf_psc_alpha", n=num_trgt, positions=nest.spatial.free(nest.random.uniform(), num_dimensions=2)
-        )
-
-        nest.Connect(
-            spatial_nodes_src,
-            spatial_nodes_trgt,
-            {"rule": "fixed_outdegree", "outdegree": outdegree},
-            nest.CollocatedSynapses(
-                {"weight": -3.0, "synapse_model": "stdp_synapse"},
-                {"synapse_model": "tsodyks_synapse"},
-                {"weight": nest.spatial_distributions.exponential(nest.spatial.distance), "delay": 1.4},
-            ),
-        )
->>>>>>> 4d8d3bf9
         conns = nest.GetConnections()
 
         self.assertEqual(num_src * outdegree * 3, len(conns))
@@ -385,40 +296,20 @@
         num_trgt = 19
         p = 0.6
 
-<<<<<<< HEAD
-        spatial_nodes_src = nest.Create('iaf_psc_alpha', n=num_src,
-                                        positions=nest.spatial.free(nest.random.uniform(), num_dimensions=3))
-        spatial_nodes_trgt = nest.Create('iaf_psc_alpha', n=num_trgt,
-                                         positions=nest.spatial.free(nest.random.uniform(), num_dimensions=3))
-
-        syn_spec = nest.CollocatedSynapses(nest.synapsemodels.static(
-                                               delay=1.7,
-                                               weight=nest.spatial_distributions.gaussian(nest.spatial.distance)),
-                                           nest.synapsemodels.tsodyks(),
-                                           nest.synapsemodels.static(
-                                               weight=-nest.spatial_distributions.gaussian(nest.spatial.distance),
-                                               delay=1.4))
+        spatial_nodes_src = nest.Create(
+            "iaf_psc_alpha", n=num_src, positions=nest.spatial.free(nest.random.uniform(), num_dimensions=3)
+        )
+        spatial_nodes_trgt = nest.Create(
+            "iaf_psc_alpha", n=num_trgt, positions=nest.spatial.free(nest.random.uniform(), num_dimensions=3)
+        )
+
+        syn_spec = nest.CollocatedSynapses(
+            nest.synapsemodels.static(delay=1.7, weight=nest.spatial_distributions.gaussian(nest.spatial.distance)),
+            nest.synapsemodels.tsodyks(),
+            nest.synapsemodels.static(weight=-nest.spatial_distributions.gaussian(nest.spatial.distance), delay=1.4),
+        )
 
         nest.Connect(nest.PairwiseBernoulli(spatial_nodes_src, spatial_nodes_trgt, p=p, syn_spec=syn_spec))
-=======
-        spatial_nodes_src = nest.Create(
-            "iaf_psc_alpha", n=num_src, positions=nest.spatial.free(nest.random.uniform(), num_dimensions=3)
-        )
-        spatial_nodes_trgt = nest.Create(
-            "iaf_psc_alpha", n=num_trgt, positions=nest.spatial.free(nest.random.uniform(), num_dimensions=3)
-        )
-
-        nest.Connect(
-            spatial_nodes_src,
-            spatial_nodes_trgt,
-            {"rule": "pairwise_bernoulli", "p": p},
-            nest.CollocatedSynapses(
-                {"delay": 1.7, "weight": nest.spatial_distributions.gaussian(nest.spatial.distance)},
-                {"synapse_model": "tsodyks_synapse"},
-                {"weight": -nest.spatial_distributions.gaussian(nest.spatial.distance), "delay": 1.4},
-            ),
-        )
->>>>>>> 4d8d3bf9
 
         conns = nest.GetConnections()
         num_conns = len(conns)
@@ -443,20 +334,6 @@
         num_trgt = 21
         p = 0.3
 
-<<<<<<< HEAD
-        spatial_nodes_src = nest.Create('iaf_psc_alpha', n=num_src,
-                                        positions=nest.spatial.free(nest.random.uniform(), num_dimensions=3))
-        spatial_nodes_trgt = nest.Create('iaf_psc_alpha', n=num_trgt,
-                                         positions=nest.spatial.free(nest.random.uniform(), num_dimensions=3))
-
-        syn_spec = nest.CollocatedSynapses(nest.synapsemodels.static(delay=1.7, weight=-1.4),
-                                           nest.synapsemodels.static(
-                                               delay=nest.spatial_distributions.gaussian(nest.spatial.distance),
-                                               weight=1.4))
-
-        nest.Connect(nest.PairwiseBernoulli(spatial_nodes_src, spatial_nodes_trgt, p=p, use_on_source=False,
-                                            syn_spec=syn_spec))
-=======
         spatial_nodes_src = nest.Create(
             "iaf_psc_alpha", n=num_src, positions=nest.spatial.free(nest.random.uniform(), num_dimensions=3)
         )
@@ -464,16 +341,14 @@
             "iaf_psc_alpha", n=num_trgt, positions=nest.spatial.free(nest.random.uniform(), num_dimensions=3)
         )
 
+        syn_spec = nest.CollocatedSynapses(
+            nest.synapsemodels.static(delay=1.7, weight=-1.4),
+            nest.synapsemodels.static(delay=nest.spatial_distributions.gaussian(nest.spatial.distance), weight=1.4),
+        )
+
         nest.Connect(
-            spatial_nodes_src,
-            spatial_nodes_trgt,
-            {"rule": "pairwise_bernoulli", "p": p, "use_on_source": False},
-            nest.CollocatedSynapses(
-                {"delay": 1.7, "weight": -1.4},
-                {"delay": nest.spatial_distributions.gaussian(nest.spatial.distance), "weight": 1.4},
-            ),
-        )
->>>>>>> 4d8d3bf9
+            nest.PairwiseBernoulli(spatial_nodes_src, spatial_nodes_trgt, p=p, use_on_source=False, syn_spec=syn_spec)
+        )
 
         conns = nest.GetConnections()
         num_conns = len(conns)
@@ -494,21 +369,12 @@
         num_src = 11
         num_trg = 11
         num_symmetric = 2
-<<<<<<< HEAD
-        syn_spec = nest.CollocatedSynapses(nest.synapsemodels.static(weight=-1.5),
-                                           nest.synapsemodels.stdp(weight=3.))
-=======
-        syn_spec = nest.CollocatedSynapses({"weight": -1.5}, {"synapse_model": "stdp_synapse", "weight": 3})
->>>>>>> 4d8d3bf9
+        syn_spec = nest.CollocatedSynapses(nest.synapsemodels.static(weight=-1.5), nest.synapsemodels.stdp(weight=3.0))
 
         src = nest.Create("iaf_psc_alpha", num_src)
         trgt = nest.Create("iaf_psc_alpha", num_trg)
 
-<<<<<<< HEAD
         nest.Connect(nest.OneToOne(src, trgt, make_symmetric=True, syn_spec=syn_spec))
-=======
-        nest.Connect(src, trgt, {"rule": "one_to_one", "make_symmetric": True}, syn_spec=syn_spec)
->>>>>>> 4d8d3bf9
         conns = nest.GetConnections()
 
         self.assertEqual(num_src * len(syn_spec) * num_symmetric, len(conns))
@@ -538,23 +404,14 @@
         trgt = nest.Create("iaf_psc_exp_multisynapse", num_trg, {"tau_syn": [0.1 + i for i in range(num_trg)]})
         node = nest.Create("iaf_psc_alpha")
 
-<<<<<<< HEAD
-        syn_spec = nest.CollocatedSynapses(nest.synapsemodels.stdp(weight=5., receptor_type=2),
-                                           nest.synapsemodels.static(weight=1.5, receptor_type=7),
-                                           nest.synapsemodels.stdp(weight=3, receptor_type=5))
+        syn_spec = nest.CollocatedSynapses(
+            nest.synapsemodels.stdp(weight=5.0, receptor_type=2),
+            nest.synapsemodels.static(weight=1.5, receptor_type=7),
+            nest.synapsemodels.stdp(weight=3, receptor_type=5),
+        )
 
         nest.Connect(nest.OneToOne(src, trgt, syn_spec=syn_spec))
         nest.Connect(nest.AllToAll(node, node))  # should have receptor 0
-=======
-        syn_spec = nest.CollocatedSynapses(
-            {"synapse_model": "stdp_synapse", "weight": 5.0, "receptor_type": 2},
-            {"weight": 1.5, "receptor_type": 7},
-            {"synapse_model": "stdp_synapse", "weight": 3, "receptor_type": 5},
-        )
-
-        nest.Connect(src, trgt, "one_to_one", syn_spec=syn_spec)
-        nest.Connect(node, node)  # should have receptor 0
->>>>>>> 4d8d3bf9
 
         conns = nest.GetConnections()
         ref_receptor_type = [0] + [2] * num_src + [5] * num_src + [7] * num_src
@@ -573,21 +430,13 @@
         src = nest.Create("ht_neuron", num_src)
         trgt = nest.Create("ht_neuron", num_trg)
 
-<<<<<<< HEAD
-        syn_spec = nest.CollocatedSynapses(nest.synapsemodels.stdp(weight=5., receptor_type=2),
-                                           nest.synapsemodels.static(weight=1.5, receptor_type=4),
-                                           nest.synapsemodels.stdp(weight=3, receptor_type=3))
+        syn_spec = nest.CollocatedSynapses(
+            nest.synapsemodels.stdp(weight=5.0, receptor_type=2),
+            nest.synapsemodels.static(weight=1.5, receptor_type=4),
+            nest.synapsemodels.stdp(weight=3, receptor_type=3),
+        )
 
         nest.Connect(nest.OneToOne(src, trgt, syn_spec=syn_spec))
-=======
-        syn_spec = nest.CollocatedSynapses(
-            {"synapse_model": "stdp_synapse", "weight": 5.0, "receptor_type": 2},
-            {"weight": 1.5, "receptor_type": 4},
-            {"synapse_model": "stdp_synapse", "weight": 3, "receptor_type": 3},
-        )
-
-        nest.Connect(src, trgt, "one_to_one", syn_spec=syn_spec)
->>>>>>> 4d8d3bf9
 
         conns = nest.GetConnections()
         # receptors are 1 less than receptor_type for ht_neuron
