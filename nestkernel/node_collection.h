--- conflicted
+++ resolved
@@ -551,11 +551,7 @@
    *
    * @param composite Composite to slice.
    * @param start Index in the composite to begin at.
-<<<<<<< HEAD
-   * @param stop Index in the composite to stop at.
-=======
    * @param end Index in the composite one past the node to end at.
->>>>>>> 7bdb9963
    * @param step Length to step in the composite.
    */
   NodeCollectionComposite( const NodeCollectionComposite&, size_t, size_t, size_t );
@@ -643,15 +639,9 @@
     // composite_collection->end()
     if ( composite_collection_->end_offset_ != 0 or composite_collection_->end_part_ != 0 )
     {
-<<<<<<< HEAD
-      if ( not( part_idx_ < composite_collection_->stop_part_
-             or ( part_idx_ == composite_collection_->stop_part_
-               and element_idx_ < composite_collection_->stop_offset_ ) ) )
-=======
       if ( not( part_idx_ < composite_collection_->end_part_
              or ( part_idx_ == composite_collection_->end_part_
                and element_idx_ < composite_collection_->end_offset_ ) ) )
->>>>>>> 7bdb9963
       {
         throw KernelException( "Invalid NodeCollection iterator (composite element beyond specified end element)" );
       }
