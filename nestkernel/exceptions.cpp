--- conflicted
+++ resolved
@@ -155,30 +155,10 @@
 
 std::string
 nest::UnknownPort::compose_msg_( const int id, const std::string msg ) const
-<<<<<<< HEAD
 {
   std::ostringstream out;
   out << "Port with id " << id << " does not exist. " << msg;
   return out.str();
-}
-
-const char*
-nest::IllegalConnection::what() const noexcept
-{
-  if ( msg_.empty() )
-  {
-    return "Creation of connection is not possible.";
-  }
-  else
-  {
-    return ( "Creation of connection is not possible because:\n" + msg_ ).c_str();
-  }
-=======
-{
-  std::ostringstream out;
-  out << "Port with id " << id << " does not exist. " << msg;
-  return out.str();
->>>>>>> 07a8ba9c
 }
 
 const char*
@@ -355,11 +335,7 @@
 const char*
 nest::IOError::what() const noexcept
 {
-<<<<<<< HEAD
-  return std::string().c_str();
-=======
   return "";
->>>>>>> 07a8ba9c
 }
 
 const char*
