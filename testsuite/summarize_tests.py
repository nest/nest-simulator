# -*- coding: utf-8 -*-
#
# summarize_tests.py
#
# This file is part of NEST.
#
# Copyright (C) 2004 The NEST Initiative
#
# NEST is free software: you can redistribute it and/or modify
# it under the terms of the GNU General Public License as published by
# the Free Software Foundation, either version 2 of the License, or
# (at your option) any later version.
#
# NEST is distributed in the hope that it will be useful,
# but WITHOUT ANY WARRANTY; without even the implied warranty of
# MERCHANTABILITY or FITNESS FOR A PARTICULAR PURPOSE.  See the
# GNU General Public License for more details.
#
# You should have received a copy of the GNU General Public License
# along with NEST.  If not, see <http://www.gnu.org/licenses/>.

# Invoke this script as
#
#    python3 parse_test_output.py <path to test output>.xml
#
# It will print on a single line
#
# <No of tests run> <No of skipped tests> <No of failed tests> <No of errored tests> <List of unsuccessful tests>

import argparse
import glob
import os
import sys

import junitparser as jp

assert int(jp.version.split(".")[0]) >= 2, "junitparser version must be >= 2"

# Report error if not at least the given number of tests is reported (see #3565 for background).
# For cases where fewer tests are performed if skip_manycore_tests is set, a tuple is given, where
# the first number is with and the second without manycore tests.
# Where parameterization is over thread numbers, test configurations without OpenMP will generate
# fewer tests under pytest. To keep complexity of the testing logic in bounds, minima are used below.
expected_num_tests = {
<<<<<<< HEAD
=======
    "01 basetests": 6,
    "02 selftests": 8,
    "03 unittests": 1,  # set to 1 to avoid complications during porting to Pytest
    "04 regressiontests": 1,  # set to 1 to avoid complications during porting to Pytest
    "05 mpitests": 1,  # set to 1 to avoid complications during porting to Pytest
    "06 musictests": 1,
>>>>>>> 9f45b9d9
    "07 pynesttests": 3719,  # without thread-dependent cases
    "07 pynesttests mpi 2": (230, 172),  # first case without thread-dependent cases
    "07 pynesttests mpi 3": (58, 0),
    "07 pynesttests mpi 4": (65, 7),
    "07 pynesttests sli2py mpi": 13,
    "08 cpptests": 29,
}


def parse_result_file(fname):
    try:
        results = jp.JUnitXml.fromfile(fname)
    except Exception as err:
        return {
            "Tests": 1,
            "Skipped": 0,
            "Failures": 0,
            "Errors": 1,
            "Time": 0,
            "Failed tests": [f"ERROR: XML file {fname} not parsable with error {err}"],
        }

    if isinstance(results, jp.junitparser.JUnitXml):
        # special case for pytest, which wraps all once more
        suites = list(results)
        assert len(suites) == 1, "JUnit XML files may only contain results from a single testsuite."
        results = suites[0]

    assert all(len(case.result) == 1 for case in results if case.result), "Case result has unexpected length > 1"
    failed_tests = [
        ".".join((case.classname, case.name))
        for case in results
        if case.result and not isinstance(case.result[0], jp.junitparser.Skipped)
    ]

    return {
        "Tests": results.tests,
        "Skipped": results.skipped,
        "Failures": results.failures,
        "Errors": results.errors,
        "Time": results.time,
        "Failed tests": failed_tests,
    }


if __name__ == "__main__":
    parser = argparse.ArgumentParser()
    parser.add_argument("test_outdir")
    parser.add_argument("--no-manycore-tests", action="store_true")
    parser.add_argument("--have-mpi", action="store_true")
    parser.add_argument("--have-openmp", action="store_true")
    args = parser.parse_args()

    test_outdir = args.test_outdir
    no_manycore = args.no_manycore_tests
    have_mpi = args.have_mpi
    have_openmp = args.have_openmp

    if not have_mpi:
        # keep only phases that do not contain mpi in their name
        expected_num_tests = {k: v for k, v in expected_num_tests.items() if "mpi" not in k}
    if have_mpi and not have_openmp and "07 pynesttests sli2py mpi" in expected_num_tests:
        # sli2py_mpi needs both mpi and openmp
        del expected_num_tests["07 pynesttests sli2py mpi"]

    results = {}
    totals = {"Tests": 0, "Skipped": 0, "Failures": 0, "Errors": 0, "Time": 0, "Failed tests": []}
    missing_tests = []

    for pfile in sorted(glob.glob(os.path.join(test_outdir, "*.xml"))):
        ph_name = os.path.splitext(os.path.split(pfile)[1])[0].replace("_", " ")
        try:
            ph_res = parse_result_file(pfile)
            results[ph_name] = ph_res
            for k, v in ph_res.items():
                totals[k] += v
            n_expected = expected_num_tests[ph_name]
            n_expected = n_expected if isinstance(n_expected, int) else n_expected[no_manycore]
            if ph_res["Tests"] < n_expected:
                missing_tests.append(f"{ph_name}: expected {n_expected}, found {ph_res['Tests']}")
        except Exception as err:
            msg = f"ERROR: {pfile} not parsable with error {err}"
            results[ph_name] = {"Tests": 0, "Skipped": 0, "Failures": 0, "Errors": 0, "Time": 0, "Failed tests": [msg]}
            totals["Failed tests"].append(msg)

    reported_phases = []
    cols = ["Tests", "Skipped", "Failures", "Errors", "Time"]

    col_w = max(len(c) for c in cols) + 2
    first_col_w = max(len(k) for k in results.keys())

    tline = "-" * (len(cols) * col_w + first_col_w)

    print()
    print()
    print(tline)
    print("NEST Testsuite Results")

    print(tline)
    print(f"{'Phase':<{first_col_w}s}", end="")
    for c in cols:
        print(f"{c:>{col_w}s}", end="")
    print()

    print(tline)
    for pn, pr in results.items():
        reported_phases.append(pn)
        print(f"{pn:<{first_col_w}s}", end="")
        if pr is None:
            print(f"{'--- RESULTS MISSING FOR PHASE ---':^{len(cols) * col_w}}")
        elif pr["Tests"] == 0 and pr["Failed tests"]:
            print(f"{'--- XML PARSING FAILURE ---':^{len(cols) * col_w}}")
        else:
            for c in cols:
                fmt = ".1f" if c == "Time" else "d"
                print(f"{pr[c]:{col_w}{fmt}}", end="")
            print()

    print(tline)
    print(f"{'Total':<{first_col_w}s}", end="")
    for c in cols:
        fmt = ".1f" if c == "Time" else "d"
        print(f"{totals[c]:{col_w}{fmt}}", end="")
    print()
    print(tline)
    print()

    # Consistency check
    assert totals["Failures"] + totals["Errors"] == len(totals["Failed tests"])

    missing_phases = set(expected_num_tests.keys()) - set(reported_phases)
    if totals["Failures"] + totals["Errors"] > 0 or missing_phases or missing_tests:
        print("THE NEST TESTSUITE DISCOVERED PROBLEMS")
        if totals["Failures"] + totals["Errors"] > 0:
            print("    The following tests failed")
            for t in totals["Failed tests"]:
                print(f"    | {t}")  # | marks line for parsing
            print()
        if missing_phases:
            print("    The following test phases did not report any results:")
            for ph in missing_phases:
                print(f"    | {ph}")  # | marks line for parsing
            print()
        if missing_tests:
            print("    The following test phases did not report all expected results:")
            for ph in missing_tests:
                print(f"    | {ph}")  # | marks line for parsing
            print()
        print("    Please report test failures by creating an issue at")
        print("        https://github.com/nest/nest-simulator/issues")
        print()
        print(tline)
        print()

        sys.exit(1)
    else:
        print("The NEST Testsuite passed successfully.")
        print()
        print(tline)
        print()<|MERGE_RESOLUTION|>--- conflicted
+++ resolved
@@ -42,20 +42,17 @@
 # Where parameterization is over thread numbers, test configurations without OpenMP will generate
 # fewer tests under pytest. To keep complexity of the testing logic in bounds, minima are used below.
 expected_num_tests = {
-<<<<<<< HEAD
-=======
     "01 basetests": 6,
     "02 selftests": 8,
     "03 unittests": 1,  # set to 1 to avoid complications during porting to Pytest
     "04 regressiontests": 1,  # set to 1 to avoid complications during porting to Pytest
     "05 mpitests": 1,  # set to 1 to avoid complications during porting to Pytest
     "06 musictests": 1,
->>>>>>> 9f45b9d9
     "07 pynesttests": 3719,  # without thread-dependent cases
     "07 pynesttests mpi 2": (230, 172),  # first case without thread-dependent cases
     "07 pynesttests mpi 3": (58, 0),
     "07 pynesttests mpi 4": (65, 7),
-    "07 pynesttests sli2py mpi": 13,
+    "07 pynesttests sli2py mpi": 48,
     "08 cpptests": 29,
 }
 
