--- conflicted
+++ resolved
@@ -264,13 +264,8 @@
       continue;
     }
 
-<<<<<<< HEAD
     weight_ = copysign(
       facilitate_( std::abs( weight_ ), Kplus_ * std::exp( minus_dt / tau_plus_ ), ky ), Wmax_ );
-=======
-    weight_ =
-      facilitate_( weight_, Kplus_ * std::exp( minus_dt / tau_plus_ ), ky );
->>>>>>> 802a13ef
   }
 
   // depression due to new pre-synaptic spike
@@ -279,15 +274,10 @@
   // dendritic delay means we must look back in time by that amount
   // for determining the K value, because the K value must propagate
   // out to the synapse
-<<<<<<< HEAD
   weight_ = copysign(
     depress_(
       std::abs( weight_ ), target->get_K_value( t_spike - dendritic_delay ), Kplus_triplet_ ),
     Wmax_ );
-=======
-  weight_ = depress_(
-    weight_, target->get_K_value( t_spike - dendritic_delay ), Kplus_triplet_ );
->>>>>>> 802a13ef
 
   Kplus_triplet_ += 1.0;
   Kplus_ = Kplus_ * std::exp( ( t_lastspike - t_spike ) / tau_plus_ ) + 1.0;
