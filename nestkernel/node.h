/*
 *  node.h
 *
 *  This file is part of NEST.
 *
 *  Copyright (C) 2004 The NEST Initiative
 *
 *  NEST is free software: you can redistribute it and/or modify
 *  it under the terms of the GNU General Public License as published by
 *  the Free Software Foundation, either version 2 of the License, or
 *  (at your option) any later version.
 *
 *  NEST is distributed in the hope that it will be useful,
 *  but WITHOUT ANY WARRANTY; without even the implied warranty of
 *  MERCHANTABILITY or FITNESS FOR A PARTICULAR PURPOSE.  See the
 *  GNU General Public License for more details.
 *
 *  You should have received a copy of the GNU General Public License
 *  along with NEST.  If not, see <http://www.gnu.org/licenses/>.
 *
 */

#ifndef NODE_H
#define NODE_H

// C++ includes:
#include <bitset>
#include <deque>
#include <sstream>
#include <string>
#include <utility>
#include <vector>

// Includes from nestkernel:
#include "deprecation_warning.h"
#include "event.h"
#include "histentry.h"
#include "nest_names.h"
#include "nest_time.h"
#include "nest_types.h"
#include "node_collection.h"
#include "secondary_event.h"

// Includes from sli:
#include "dictdatum.h"

/** @file node.h
 * Declarations for base class Node
 */

namespace nest
{
class Model;
class ArchivingNode;
class TimeConverter;


/**
 * @defgroup user_interface Model developer interface.
 *
 * Functions and classes important for implementing new Node and
 * Model classes.
 */

/**
 * Base class for all NEST network objects.
 *
 * Class Node is the top of the simulation object hierarchy. It
 * defines the most general interface to a network element.
 *
 * Class Node provide the interface for
 * - updating the dynamic state of an object
 * - connecting nodes, using particular Events
 * - accepting connection requests
 * - handling incoming events
 * A new type of Node must be derived from this base class and
 * implement its interface.
 * In order to keep the inheritance hierarchy flat, it is encouraged
 * to directly subclass from base class Node.
 *
 * @see class Event
 * @ingroup user_interface
 */

/** @BeginDocumentation

   Name: Node - General properties of all nodes.

   Parameters:
   frozen     booltype    - Whether the node is updated during simulation
   global_id  integertype - The node ID of the node (cf. local_id)
   local      booltype    - Whether the node is available on the local process
   model      literaltype - The model type the node was created from
   state      integertype - The state of the node (see the help on elementstates
                            for details)
   thread     integertype - The id of the thread the node is assigned to (valid
                            locally)
   vp         integertype - The id of the virtual process the node is assigned
                            to (valid globally)

   SeeAlso: GetStatus, SetStatus, elementstates
 */

class Node
{
  friend class NodeManager;
  friend class ModelManager;
  friend class proxynode;
  friend class Synapse;
  friend class Model;
  friend class SimulationManager;

  Node& operator=( const Node& ); //!< not implemented

public:
  Node();
  Node( Node const& );
  virtual ~Node();

  /**
   * This function creates a new object by calling the derived class' copy constructor and
   * returning its pointer.
   */
  virtual Node*
  clone() const
  {
    return nullptr;
  }

  /**
   * Returns true if the node has proxies on remote threads.
   *
   * This is used to discriminate between different types of nodes, when adding
   * new nodes to the network.
   */
  virtual bool has_proxies() const;

  /**
   * Returns true if the node supports the Urbanczik-Senn plasticity rule
   */
  virtual bool supports_urbanczik_archiving() const;

  /**
   * Returns true if the node only receives events from nodes/devices
   * on the same thread.
   */
  virtual bool local_receiver() const;

  /**
   * Returns true if the node exists only once per process, but does
   * not have proxies on remote threads.
   *
   * This is used to discriminate between different types of nodes, when adding new
   * nodes to the network. As of now, this function is only true for MUSIC related proxies?
   */
  virtual bool one_node_per_process() const;

  /**
   * Returns true if the node sends/receives off-grid events.
   *
   * This is used to discriminate between different types of nodes when adding
   * new nodes to the network.
   */
  virtual bool is_off_grid() const;

  /**
   * Returns true if the node is a proxy node.
   *
   * This is implemented because the use of RTTI is rather expensive.
   */
  virtual bool is_proxy() const;

  /**
   * Return class name.
   *
   * Returns name of node model (e.g. "iaf_psc_alpha") as string.
   * This name is identical to the name that is used to identify
   * the model in the interpreter's model dictionary.
   */
  std::string get_name() const;

  /**
   * Return the element type of the node.
   *
   * The returned Name is a free label describing the class of network
   * elements a node belongs to. Currently used values are "neuron",
   * "recorder", "stimulator", and "other", which are all defined as
   * static Name objects in the names namespace.
   * This function is overwritten with a corresponding value in the
   * derived classes
   */
  virtual Name get_element_type() const;

  /**
   * Return global Network ID.
   *
   * Returns the global network ID of the Node.
   * Each node has a unique network ID which can be used to access
   * the Node comparable to a pointer.
   *
   * The smallest valid node ID is 1.
   */
  size_t get_node_id() const;

  /**
   * Return lockpointer to the NodeCollection that created this node.
   */
  NodeCollectionPTR get_nc() const;

  /**
   * Return model ID of the node.
   *
   * Returns the model ID of the model for this node.
   * Model IDs start with 0.
   * @note The model ID is not stored in the model prototype instance.
   *       It is only set when actual nodes are created from a prototype.
   */
  int get_model_id() const;

  /**
   * Prints out one line of the tree view of the network.
   */
  virtual std::string
  print_network( int, int, std::string = "" )
  {
    return std::string();
  }

  /**
   * Returns true if node is frozen, i.e., shall not be updated.
   */
  bool is_frozen() const;

  /**
   * Returns true if the node uses the waveform relaxation method
   */
  bool node_uses_wfr() const;

  /**
   * Sets node_uses_wfr_ member variable
   * (to be able to set it to "true" for any class derived from Node)
   */
  void set_node_uses_wfr( const bool );

  /**
   * Initialize node prior to first simulation after node has been created.
   *
   * init() allows the node to configure internal data structures prior to
   * being simulated. The method has an effect only the first time it is
   * called on a given node, otherwise it returns immediately. init() calls
   * virtual functions init_state_() and init_buffers_().
   */
  void init();

  /**
   * Re-calculate dependent parameters of the node.
   *
   * This function is called each time a simulation is begun/resumed.
   * It must re-calculate all internal Variables of the node required
   * for spike handling or updating the node.
   *
   */
  virtual void pre_run_hook() = 0;

  /**
   * Re-calculate time-based properties of the node.
   * This function is called after a change in resolution.
   */
  virtual void
  calibrate_time( const TimeConverter& )
  {
  }

  /**
   * Cleanup node after Run.
   *
   * Override this function if a node needs to
   * "wrap up" things after a call to Run, i.e., before
   * SimulationManager::run() returns. Typical use-cases are devices
   * that need to flush buffers.
   */
  virtual void
  post_run_cleanup()
  {
  }

  /**
   * Finalize node.
   *
   * Override this function if a node needs to "wrap up" things after a
   * full simulation, i.e., a cycle of Prepare, Run, Cleanup. Typical
   * use-cases are devices that need to close files.
   */
  virtual void
  finalize()
  {
  }

  /**
   * Bring the node from state $t$ to $t+n*dt$.
   *
   * n->update(T, from, to) performs the update steps beginning
   * at T+from .. T+to-1, ie, emitting events with time stamps
   * T+from+1 .. T+to.
   *
   * @param Time   network time at beginning of time slice.
   * @param long initial step inside time slice
   * @param long post-final step inside time slice
   *
   */
  virtual void update( Time const&, const long, const long ) = 0;

  /**
   * Bring the node from state $t$ to $t+n*dt$, sends SecondaryEvents
   * (e.g. GapJunctionEvent) and resets state variables to values at $t$.
   *
   * n->wfr_update(T, from, to) performs the update steps beginning
   * at T+from .. T+to-1.
   *
   * Does not emit spikes, does not log state variables.
   *
   * throws UnexpectedEvent if not reimplemented in derived class
   *
   * @param Time   network time at beginning of time slice.
   * @param long initial step inside time slice
   * @param long post-final step inside time slice
   *
   */
  virtual bool wfr_update( Time const&, const long, const long );

  /**
   * @defgroup status_interface Configuration interface.
   *
   * Functions and infrastructure, responsible for the configuration
   * of Nodes from the SLI Interpreter level.
   *
   * Each node can be configured from the SLI level through a named
   * parameter interface. In order to change parameters, the user
   * can specify name value pairs for each parameter. These pairs
   * are stored in a data structure which is called Dictionary.
   * Likewise, the user can query the configuration of any node by
   * requesting a dictionary with name value pairs.
   *
   * The configuration interface consists of four functions which
   * implement storage and retrieval of named parameter sets.
   */

  /**
   * Change properties of the node according to the
   * entries in the dictionary.
   *
   * @param d Dictionary with named parameter settings.
   * @ingroup status_interface
   */
  virtual void set_status( const DictionaryDatum& ) = 0;

  /**
   * Export properties of the node by setting
   * entries in the status dictionary.
   *
   * @param d Dictionary.
   * @ingroup status_interface
   */
  virtual void get_status( DictionaryDatum& ) const = 0;

public:
  /**
   * @defgroup event_interface Communication.
   * Functions and infrastructure, responsible for communication
   * between Nodes.
   *
   * Nodes communicate by sending an receiving events. The
   * communication interface consists of two parts:
   * -# Functions to handle incoming events.
   * -# Functions to check if a connection between nodes is possible.
   *
   * @see Event
   */

  /**
   * Send an event to the receiving_node passed as an argument.
   *
   * This is required during the connection handshaking to test,
   * if the receiving_node can handle the event type and receptor_type sent
   * by the source node.
   *
   * If dummy_target is true, this indicates that receiving_node is derived from
   * ConnTestDummyNodeBase and used in the first call to send_test_event().
   * This can be ignored in most cases, but Nodes sending DS*Events to their
   * own event hooks and then *Events to their proper targets must send
   * DS*Events when called with the dummy target, and *Events when called with
   * the real target, see #478.
   */
  virtual size_t send_test_event( Node& receiving_node, size_t receptor_type, synindex syn_id, bool dummy_target );

  /**
   * Check if the node can handle a particular event and receptor type.
   *
   * This function is called upon connection setup by send_test_event().
   *
   * handles_test_event() function is used to verify that the receiver
   * can handle the event. It can also be used by the receiver to
   * return information to the sender in form of the returned port.
   * The default implementation throws an IllegalConnection
   * exception.  Any node class should define handles_test_event()
   * functions for all those event types it can handle.
   *
   * See Kunkel et al, Front Neuroinform 8:78 (2014), Sec 3.
   *
   * @note The semantics of all other handles_test_event() functions is
   * identical.
   * @ingroup event_interface
   * @throws IllegalConnection
   */
  virtual size_t handles_test_event( SpikeEvent&, size_t receptor_type );
  virtual size_t handles_test_event( WeightRecorderEvent&, size_t receptor_type );
  virtual size_t handles_test_event( RateEvent&, size_t receptor_type );
  virtual size_t handles_test_event( DataLoggingRequest&, size_t receptor_type );
  virtual size_t handles_test_event( CurrentEvent&, size_t receptor_type );
  virtual size_t handles_test_event( ConductanceEvent&, size_t receptor_type );
  virtual size_t handles_test_event( DoubleDataEvent&, size_t receptor_type );
  virtual size_t handles_test_event( DSSpikeEvent&, size_t receptor_type );
  virtual size_t handles_test_event( DSCurrentEvent&, size_t receptor_type );
  virtual size_t handles_test_event( GapJunctionEvent&, size_t receptor_type );
  virtual size_t handles_test_event( InstantaneousRateConnectionEvent&, size_t receptor_type );
  virtual size_t handles_test_event( DiffusionConnectionEvent&, size_t receptor_type );
  virtual size_t handles_test_event( DelayedRateConnectionEvent&, size_t receptor_type );

  /**
   * Required to check, if source neuron may send a SecondaryEvent.
   *
   * This base class implementation throws IllegalConnection
   * and needs to be overwritten in the derived class.
   * @ingroup event_interface
   * @throws IllegalConnection
   */
  virtual void sends_secondary_event( GapJunctionEvent& ge );

  /**
   * Required to check, if source neuron may send a SecondaryEvent.
   *
   * This base class implementation throws IllegalConnection
   * and needs to be overwritten in the derived class.
   * @ingroup event_interface
   * @throws IllegalConnection
   */
  virtual void sends_secondary_event( InstantaneousRateConnectionEvent& re );

  /**
   * Required to check, if source neuron may send a SecondaryEvent.
   *
   * This base class implementation throws IllegalConnection
   * and needs to be overwritten in the derived class.
   * @ingroup event_interface
   * @throws IllegalConnection
   */
  virtual void sends_secondary_event( DiffusionConnectionEvent& de );

  /**
   * Required to check, if source neuron may send a SecondaryEvent.
   *
   * This base class implementation throws IllegalConnection
   * and needs to be overwritten in the derived class.
   * @ingroup event_interface
   * @throws IllegalConnection
   */
  virtual void sends_secondary_event( DelayedRateConnectionEvent& re );

  /**
   * Register a STDP connection
   *
   * @throws IllegalConnection
   *
   */
  virtual void register_stdp_connection( double, double );

  /**
   * Handle incoming spike events.
   *
   * @param thrd Id of the calling thread.
   * @param e Event object.
   *
   * This handler has to be implemented if a Node should
   * accept spike events.
   * @see class SpikeEvent
   * @ingroup event_interface
   */
  virtual void handle( SpikeEvent& e );

  /**
   * Handle incoming weight recording events.
   *
   * @param thrd Id of the calling thread.
   * @param e Event object.
   *
   * This handler has to be implemented if a Node should
   * accept weight recording events.
   * @see class WeightRecordingEvent
   * @ingroup event_interface
   */
  virtual void handle( WeightRecorderEvent& e );

  /**
   * Handler for rate events.
   *
   * @see handle(SpikeEvent&)
   * @ingroup event_interface
   * @throws UnexpectedEvent
   */
  virtual void handle( RateEvent& e );

  /**
   * Handler for universal data logging request.
   *
   * @see handle(SpikeEvent&)
   * @ingroup event_interface
   * @throws UnexpectedEvent
   */
  virtual void handle( DataLoggingRequest& e );

  /**
   * Handler for universal data logging request.
   *
   * @see handle(SpikeEvent&)
   * @ingroup event_interface
   * @throws UnexpectedEvent
   * @note There is no connect_sender() for DataLoggingReply, since
   *       this event is only used as "back channel" for DataLoggingRequest.
   */
  virtual void handle( DataLoggingReply& e );

  /**
   * Handler for current events.
   *
   * @see handle(thread, SpikeEvent&)
   * @ingroup event_interface
   * @throws UnexpectedEvent
   */
  virtual void handle( CurrentEvent& e );

  /**
   * Handler for conductance events.
   *
   * @see handle(thread, SpikeEvent&)
   * @ingroup event_interface
   * @throws UnexpectedEvent
   */
  virtual void handle( ConductanceEvent& e );

  /**
   * Handler for DoubleData events.
   *
   * @see handle(thread, SpikeEvent&)
   * @ingroup event_interface
   * @throws UnexpectedEvent
   */
  virtual void handle( DoubleDataEvent& e );

  /**
   * Handler for gap junction events.
   *
   * @see handle(thread, GapJunctionEvent&)
   * @ingroup event_interface
   * @throws UnexpectedEvent
   */
  virtual void handle( GapJunctionEvent& e );

  /**
   * Handler for rate neuron events.
   *
   * @see handle(thread, InstantaneousRateConnectionEvent&)
   * @ingroup event_interface
   * @throws UnexpectedEvent
   */
  virtual void handle( InstantaneousRateConnectionEvent& e );

  /**
   * Handler for rate neuron events.
   *
   * @see handle(thread, InstantaneousRateConnectionEvent&)
   * @ingroup event_interface
   * @throws UnexpectedEvent
   */
  virtual void handle( DiffusionConnectionEvent& e );

  /**
   * Handler for delay rate neuron events.
   *
   * @see handle(thread, DelayedRateConnectionEvent&)
   * @ingroup event_interface
   * @throws UnexpectedEvent
   */
  virtual void handle( DelayedRateConnectionEvent& e );

  /**
<<<<<<< HEAD
=======
   * @defgroup SP_functions Structural Plasticity in NEST.
   *
   * Functions related to accessibility and setup of variables required for
   * the implementation of a model of Structural Plasticity in NEST.
   *
   */

  /**
   * Return the Ca_minus value at time Ca_t which corresponds to the time of
   * the last update in Calcium concentration which is performed each time
   * a Node spikes.
   *
   * Return 0.0 if not overridden
   * @ingroup SP_functions
   */
  virtual double
  get_Ca_minus() const
  {
    return 0.0;
  }

  /**
   * Get the number of synaptic element for the current Node at Ca_t which
   * corresponds to the time of the last spike.
   *
   * Return 0.0 if not overridden
   * @ingroup SP_functions
   */
  virtual double
  get_synaptic_elements( Name ) const
  {
    return 0.0;
  }

  /**
   * Get the number of vacant synaptic element for the current Node
   * Return 0 if not overridden
   * @ingroup SP_functions
   */
  virtual int
  get_synaptic_elements_vacant( Name ) const
  {
    return 0;
  }

  /**
   * Get the number of connected synaptic element for the current Node
   *
   * Return 0 if not overridden
   * @ingroup SP_functions
   */
  virtual int
  get_synaptic_elements_connected( Name ) const
  {
    return 0;
  }

  /**
   * Get the number of all synaptic elements for the current Node at time t
   *
   * Return an empty map if not overridden
   * @ingroup SP_functions
   */
  virtual std::map< Name, double >
  get_synaptic_elements() const
  {
    return std::map< Name, double >();
  }

  /**
   * Triggers the update of all SynapticElements
   * stored in the synaptic_element_map_.
   *
   * It also updates the calcium concentration.
   *
   * @param t double time when the update is being performed
   * @ingroup SP_functions
   */
  virtual void update_synaptic_elements( double ) {};

  /**
   * Is used to reduce the number of synaptic elements in the node through
   * time.
   *
   * This amount is defined by tau_vacant.
   * @ingroup SP_functions
   */
  virtual void decay_synaptic_elements_vacant() {};

  /**
   * Is used to update the number of connected
   * synaptic elements (SynapticElement::z_connected_) when a synapse
   * is formed or deleted.
   *
   * @param type Name, name of the synaptic element to connect
   * @param n int number of new connections of the given type
   * @ingroup SP_functions
   */
  virtual void connect_synaptic_element( Name, int ) {};

  /**
>>>>>>> 55a005dc
   * return the Kminus value at t (in ms).
   * @throws UnexpectedEvent
   */
  virtual double get_K_value( double t );

  virtual double get_LTD_value( double t );

  /**
   * write the Kminus, nearest_neighbor_Kminus, and Kminus_triplet
   * values at t (in ms) to the provided locations.
   *
   * @throws UnexpectedEvent
   */
  virtual void get_K_values( double t, double& Kminus, double& nearest_neighbor_Kminus, double& Kminus_triplet );

  /**
   * return the spike history for (t1,t2].
   * @throws UnexpectedEvent
   */
  virtual void get_history( double t1,
    double t2,
    std::deque< histentry >::iterator* start,
    std::deque< histentry >::iterator* finish );

  // for Clopath synapse
  virtual void get_LTP_history( double t1,
    double t2,
    std::deque< histentry_extended >::iterator* start,
    std::deque< histentry_extended >::iterator* finish );
  // for Urbanczik synapse
  virtual void get_urbanczik_history( double t1,
    double t2,
    std::deque< histentry_extended >::iterator* start,
    std::deque< histentry_extended >::iterator* finish,
    int );
  // make neuron parameters accessible in Urbanczik synapse
  virtual double get_C_m( int comp );
  virtual double get_g_L( int comp );
  virtual double get_tau_L( int comp );
  virtual double get_tau_s( int comp );
  virtual double get_tau_syn_ex( int comp );
  virtual double get_tau_syn_in( int comp );

  /**
   * Modify Event object parameters during event delivery.
   *
   * Some Nodes want to perform a function on an event for each
   * of their targets. An example is the poisson_generator which
   * needs to draw a random number for each target. The DSSpikeEvent,
   * DirectSendingSpikeEvent, calls sender->event_hook(thread, *this)
   * in its operator() function instead of calling target->handle().
   * The default implementation of Node::event_hook() just calls
   * target->handle(DSSpikeEvent&). Any reimplementation must also
   * execute this call. Otherwise the event will not be delivered.
   * If needed, target->handle(DSSpikeEvent) may be called more than
   * once.
   */
  virtual void event_hook( DSSpikeEvent& );

  virtual void event_hook( DSCurrentEvent& );

  /**
   * Store the number of the thread to which the node is assigned.
   *
   * The assignment is done after node creation by the Network class.
   * @see: NodeManager::add_node().
   */
  void set_thread( size_t );

  /**
   * Retrieve the number of the thread to which the node is assigned.
   */
  size_t get_thread() const;

  /**
   * Store the number of the virtual process to which the node is assigned.
   *
   * This is assigned to the node in NodeManager::add_node().
   */
  void set_vp( size_t );

  /**
   * Retrieve the number of the virtual process to which the node is assigned.
   */
  size_t get_vp() const;

  /**
   * Set the model id.
   *
   * This method is called by NodeManager::add_node() when a node is created.
   * @see get_model_id()
   */
  void set_model_id( int );

  /**
   * Execute post-initialization actions in node models.
   *
   * This method is called by NodeManager::add_node() on a node once
   * is fully initialized, i.e. after node ID, nc, model_id, thread, vp is
   * set.
   */
  void set_initialized();

  /**
   * @returns type of signal this node produces
   * used in check_connection to only connect neurons which send / receive
   * compatible information
   */
  virtual SignalType
  sends_signal() const
  {
    return SPIKE;
  }

  /**
   * @returns type of signal this node consumes
   * used in check_connection to only connect neurons which send / receive
   * compatible information
   */
  virtual SignalType
  receives_signal() const
  {
    return SPIKE;
  }

  /**
   *  Return a dictionary with the node's properties.
   *
   *  get_status_base() first gets a dictionary with the basic
   *  information of an element, using get_status_dict_(). It then
   *  calls the custom function get_status(DictionaryDatum) with
   *  the created status dictionary as argument.
   */
  DictionaryDatum get_status_base();

  /**
   * Set status dictionary of a node.
   *
   * Forwards to set_status() of the derived class.
   * @internal
   */
  void set_status_base( const DictionaryDatum& );

  /**
   * Returns true if node is model prototype.
   */
  bool is_model_prototype() const;

  /**
   * set thread local index

   */
  void set_thread_lid( const size_t );

  /**
   * get thread local index
   */
  size_t get_thread_lid() const;

  /**
   * Sets the local device id.
   *
   * Throws an error if used on a non-device node.
   * @see get_local_device_id
   */
  virtual void set_local_device_id( const size_t lsdid );

  /**
   * Gets the local device id.
   *
   * Throws an error if used on a non-device node.
   * @see set_local_device_id
   */
  virtual size_t get_local_device_id() const;

  /**
   * Member of DeprecationWarning class to be used by models if parameters are
   * deprecated.
   */
  DeprecationWarning deprecation_warning;

private:
  void set_node_id_( size_t ); //!< Set global node id

  /**
   * Set the original NodeCollection of this node.
   */
  void set_nc_( NodeCollectionPTR );

  /** Return a new dictionary datum .
   *
   * This function is called by get_status_base() and returns a new
   * empty dictionary by default.  Some nodes may contain a
   * permanent status dictionary which is then returned by
   * get_status_dict_().
   */
  virtual DictionaryDatum get_status_dict_();

protected:
  /**
   * Configure state variables depending on runtime information.
   *
   * Overload this method if the node needs to adapt state variables prior to
   * first simulation to runtime information, e.g., the number of incoming
   * connections.
   */
  virtual void init_state_();

  /**
   * Configure persistent internal data structures.
   *
   * Let node configure persistent internal data structures, such as input
   * buffers or ODE solvers, to runtime information prior to first simulation.
   */
  virtual void init_buffers_();

  virtual void set_initialized_();

  Model& get_model_() const;

  //! Mark node as frozen.
  void
  set_frozen_( bool frozen )
  {
    frozen_ = frozen;
  }

  /**
   * Auxiliary function to downcast a Node to a concrete class derived from
   * Node.
   * @note This function is used to convert generic Node references to specific
   *       ones when intializing parameters or state from a prototype.
   */
  template < typename ConcreteNode >
  const ConcreteNode& downcast( const Node& );

private:
  /**
   * Global Element ID (node ID).
   *
   * The node ID is unique within the network. The smallest valid node ID is 1.
   */
  size_t node_id_;

  /**
   * Local id of this node in the thread-local vector of nodes.
   */
  size_t thread_lid_;

  /**
   * Model ID.
   *
   * It is only set for actual node instances, not for instances of class Node
   * representing model prototypes. Model prototypes always have model_id_==-1.
   * @see get_model_id(), set_model_id()
   */
  int model_id_;

  size_t thread_;      //!< thread node is assigned to
  size_t vp_;          //!< virtual process node is assigned to
  bool frozen_;        //!< node shall not be updated if true
  bool initialized_;   //!< state and buffers have been initialized
  bool node_uses_wfr_; //!< node uses waveform relaxation method

  NodeCollectionPTR nc_ptr_; //!< Original NodeCollection of this node, used to extract node-specific metadata
};

inline bool
Node::is_frozen() const
{
  return frozen_;
}

inline bool
Node::node_uses_wfr() const
{
  return node_uses_wfr_;
}

inline bool
Node::supports_urbanczik_archiving() const
{
  return false;
}

inline void
Node::set_node_uses_wfr( const bool uwfr )
{
  node_uses_wfr_ = uwfr;
}

inline bool
Node::has_proxies() const
{
  return true;
}

inline bool
Node::local_receiver() const
{
  return false;
}

inline bool
Node::one_node_per_process() const
{
  return false;
}

inline bool
Node::is_off_grid() const
{
  return false;
}

inline bool
Node::is_proxy() const
{
  return false;
}

inline Name
Node::get_element_type() const
{
  return names::neuron;
}

inline size_t
Node::get_node_id() const
{
  return node_id_;
}

inline NodeCollectionPTR
Node::get_nc() const
{
  return nc_ptr_;
}

inline void
Node::set_node_id_( size_t i )
{
  node_id_ = i;
}


inline void
Node::set_nc_( NodeCollectionPTR nc_ptr )
{
  nc_ptr_ = nc_ptr;
}

inline int
Node::get_model_id() const
{
  return model_id_;
}

inline void
Node::set_model_id( int i )
{
  model_id_ = i;
}

inline bool
Node::is_model_prototype() const
{
  return vp_ == invalid_thread;
}

inline void
Node::set_thread( size_t t )
{
  thread_ = t;
}

inline size_t
Node::get_thread() const
{
  return thread_;
}

inline void
Node::set_vp( size_t vp )
{
  vp_ = vp;
}

inline size_t
Node::get_vp() const
{
  return vp_;
}

template < typename ConcreteNode >
const ConcreteNode&
Node::downcast( const Node& n )
{
  ConcreteNode const* tp = dynamic_cast< ConcreteNode const* >( &n );
  assert( tp != 0 );
  return *tp;
}

inline void
Node::set_thread_lid( const size_t tlid )
{
  thread_lid_ = tlid;
}

inline size_t
Node::get_thread_lid() const
{
  return thread_lid_;
}

} // namespace

#endif<|MERGE_RESOLUTION|>--- conflicted
+++ resolved
@@ -593,10 +593,7 @@
   virtual void handle( DelayedRateConnectionEvent& e );
 
   /**
-<<<<<<< HEAD
-=======
    * @defgroup SP_functions Structural Plasticity in NEST.
-   *
    * Functions related to accessibility and setup of variables required for
    * the implementation of a model of Structural Plasticity in NEST.
    *
@@ -606,7 +603,6 @@
    * Return the Ca_minus value at time Ca_t which corresponds to the time of
    * the last update in Calcium concentration which is performed each time
    * a Node spikes.
-   *
    * Return 0.0 if not overridden
    * @ingroup SP_functions
    */
@@ -619,7 +615,6 @@
   /**
    * Get the number of synaptic element for the current Node at Ca_t which
    * corresponds to the time of the last spike.
-   *
    * Return 0.0 if not overridden
    * @ingroup SP_functions
    */
@@ -642,7 +637,6 @@
 
   /**
    * Get the number of connected synaptic element for the current Node
-   *
    * Return 0 if not overridden
    * @ingroup SP_functions
    */
@@ -654,7 +648,6 @@
 
   /**
    * Get the number of all synaptic elements for the current Node at time t
-   *
    * Return an empty map if not overridden
    * @ingroup SP_functions
    */
@@ -666,10 +659,8 @@
 
   /**
    * Triggers the update of all SynapticElements
-   * stored in the synaptic_element_map_.
-   *
-   * It also updates the calcium concentration.
-   *
+   * stored in the synaptic_element_map_. It also updates the calcium
+   * concentration.
    * @param t double time when the update is being performed
    * @ingroup SP_functions
    */
@@ -677,9 +668,7 @@
 
   /**
    * Is used to reduce the number of synaptic elements in the node through
-   * time.
-   *
-   * This amount is defined by tau_vacant.
+   * time. This amount is defined by tau_vacant.
    * @ingroup SP_functions
    */
   virtual void decay_synaptic_elements_vacant() {};
@@ -688,7 +677,6 @@
    * Is used to update the number of connected
    * synaptic elements (SynapticElement::z_connected_) when a synapse
    * is formed or deleted.
-   *
    * @param type Name, name of the synaptic element to connect
    * @param n int number of new connections of the given type
    * @ingroup SP_functions
@@ -696,7 +684,6 @@
   virtual void connect_synaptic_element( Name, int ) {};
 
   /**
->>>>>>> 55a005dc
    * return the Kminus value at t (in ms).
    * @throws UnexpectedEvent
    */
@@ -822,6 +809,7 @@
     return SPIKE;
   }
 
+
   /**
    *  Return a dictionary with the node's properties.
    *
