/*
 *  node_collection.h
 *
 *  This file is part of NEST.
 *
 *  Copyright (C) 2004 The NEST Initiative
 *
 *  NEST is free software: you can redistribute it and/or modify
 *  it under the terms of the GNU General Public License as published by
 *  the Free Software Foundation, either version 2 of the License, or
 *  (at your option) any later version.
 *
 *  NEST is distributed in the hope that it will be useful,
 *  but WITHOUT ANY WARRANTY; without even the implied warranty of
 *  MERCHANTABILITY or FITNESS FOR A PARTICULAR PURPOSE.  See the
 *  GNU General Public License for more details.
 *
 *  You should have received a copy of the GNU General Public License
 *  along with NEST.  If not, see <http://www.gnu.org/licenses/>.
 *
 */

#ifndef NODE_COLLECTION_H
#define NODE_COLLECTION_H

// C++ includes:
#include <ctime>
#include <memory>
#include <ostream>
#include <stdexcept> // out_of_range
#include <vector>

// Includes from libnestuil:
#include "dictionary.h"
#include "lockptr.h"

// Includes from nestkernel:
#include "exceptions.h"
#include "nest_types.h"


// Includes from thirdparty:
#include "compose.hpp"

namespace nest
{
class Node;
class NodeCollection;
class NodeCollectionPrimitive;
class NodeCollectionComposite;
class NodeCollectionMetadata;

using NodeCollectionPTR = std::shared_ptr< NodeCollection >;
using NodeCollectionMetadataPTR = std::shared_ptr< NodeCollectionMetadata >;

/**
 * Class for Metadata attached to NodeCollection.
 *
 * NEST modules that want to add metadata to NodeCollections they
 * create need to implement their own concrete subclass.
 */
class NodeCollectionMetadata
{
public:
  NodeCollectionMetadata() = default;
  virtual ~NodeCollectionMetadata() = default;

<<<<<<< HEAD
  virtual void set_status( const dictionary&, bool ) = 0;
  virtual void get_status( dictionary& ) const = 0;
=======
  virtual void set_status( const DictionaryDatum&, bool ) = 0;

  /**
   * Retrieve status information sliced according to slicing of node collection
   *
   * @note If nullptr is passed for NodeCollection*, full metadata irrespective of any slicing is returned.
   *  This is used by NodeCollectionMetadata::operator==() which does not have access to the NodeCollection.
   */
  virtual void get_status( DictionaryDatum&, NodeCollection const* ) const = 0;
>>>>>>> c201d671

  virtual void set_first_node_id( size_t ) = 0;
  virtual size_t get_first_node_id() const = 0;
  virtual std::string get_type() const = 0;

  virtual bool operator==( const NodeCollectionMetadataPTR ) const = 0;
};

/**
 * Represent single node entry in node collection.
 *
 * These triples are not actually stored in the node collection, they are constructed when an iterator is dereferenced.
 */
class NodeIDTriple
{
public:
  size_t node_id { 0 };  //!< Global ID of neuron
  size_t model_id { 0 }; //!< ID of neuron model
  size_t nc_index { 0 }; //!< position with node collection
  NodeIDTriple() = default;
};

/**
 * Iterator for NodeCollections.
 *
 * This iterator can iterate over primitive and composite NodeCollections.
 * Behavior is determined by the constructor used to create the iterator.
 *
 * @note In addition to a raw pointer to either a primitive or composite node collection, which is used
 * for all actual work, the iterator also holds a NodeCollectionPTR to the NC it iterates over. This is necessary
 * so that anonymous node collections at the SLI/Python level are not auto-destroyed when they go out
 * of scope while the iterator lives on.
 *
 * @note We decided not to implement iterators for primitive and composite node collections or for
 * stepping through rank- og thread-local elements using subclasses to avoid vtable lookups. Whether
 * this indeed gives best performance should be checked at some point.
 *
 * In the following discussion, we use the following terms:
 *
 * - **global iterator** is an iterator that steps through all elements of a node collection irrespective of the VP they
 * belong to
 * - **{rank,thread}-local iterator** is an iterator that steps only through those elements that belong to the
 * rank/thread on which the iterator was created
 * - **stride** is the user-given stride through a node collection as in ``nc[::stride]``
 * - **period** is 1 for global iterators and the number of ranks/threads for {rank/thread}-local iterators
 * - **phase** is the placement of a given node within the period, thus always 0 for global iterators;
 *   for composite node collections, the phase needs to be determined independently for each part
 * - **step** is the number of elements of the underlying primitive node collection to advance by to move to the next
 *   element; for global iterators, it is equal to the stride, for {rank/thread}-local iterators it is given by
 * lcm(stride, period) and applies only *within* each part of a composite node collection
 *
 * Note further that
 * - `first_`, `first_part_`, `first_elem_` and `last_`, `last_part_`, `last_elem_` refer to the
 *   first and last elements belonging to the node collection; in particular "last" is *inclusive*
 * - For primitive NCs, the end iterator is given by `part_idx_ == 0, element_idx_ = last_ + 1`
 * - For and empty primitive NC, the end iterator is given by `part_idx_ == 0, element_idx_ = 0`
 * - For composite NCs, the end iterator is given by `part_idx_ == last_part_, element_idx_ == last_elem_ + 1`
 * - To check whether an iterator over a composite NC is valid, use `NodeCollectionComposite::valid_idx_()`
 * - Composite NCs can never be empty
 * - The `end()` iterator is the same independent of whether one iterates globally or locally
 * - Constructing the `end()` iterator is costly, especially for composite NCs. In classic for loops including `... ; it
 * < nc->end() ; ...`, the `end()` iterator is constructed anew for every iteration, even if `nc` is `const` (tested
 * with AppleClang 15 and GCC 13, `-std=c++17`). Therefore, either construct the `end()` iterator first
 *
 *         const auto end_it = nc->end();
 *         for ( auto it = nc->thread_local_begin() ; it < end_it ; ++it )
 *
 *   or use range iteration (global iteration only, uses `!=` to compare iterators)
 *
 *         for ( const auto& nc_elem : nc )
 *
 * ## Iteration over primitive collections
 *
 * For ``NodeCollectionPrimitive``, creating a rank/thread-local ``begin()`` iterator and stepping is straightforward:
 *
 * 1. Since `stride == 1` by definition for a primitive NC, we have `step == period`
 * 2. Find the `phase` of the first element of the NC
 * 3. Use modular arithmetic to find the first element in the NC belonging to the current rank/thread, if it exists.
 * 4. To move forward by `n` elements, add `n * step` and check that one is still `<= last_`
 * 5. If one stepped past `last_`, set `element_idx_ = last_ + 1` to ensure that `it != nc->end()` compares correctly
 *
 *
 * ## Constructing a composite node collection
 *
 * Upon construction of a `NodeCollectionComposite` instance, we need to determine its first and last entries.
 * We can distinguish three different cases, mapping to three different constructors.
 *
 * ### Case A: Slicing a primitive collection
 *
 * If `nc` is a primivtive collection and we slice as `nc[start:end:stride]`, we only have a single part and
 *
 * - `first_part_ = 0, first_elem_ = start`
 * - `last_part_ = 0, last_elem_ = end - 1`
 * - `stride_ = stride`
 * - `size_ =  1 + ( end - start - 1 ) / stride` (integer division, see c'tor doc for derivation)
 *
 * ### Case B: Joining multiple primitive collections
 *
 * We receive a list of parts, which are all primitive collections. The new collection consists of all elements of all
 * parts.
 *
 * 1. Collect all non-empty parts into the vector `parts_`
 * 2. Ensure parts do not overlap and sort in order of increasing GIDs
 *
 * The collection now begins with the first element of the first part and ends with the last element of the last part,
 * i.e.,
 *
 * - `first_part_ = 0, first_elem_ = 0`
 * - `last_part_ = 0, last_elem_ = parts_[last_elem_].size() - 1`
 * - `stride_ = 1`
 * - `size_ = sum_k parts_[k].size()`
 *
 * ### Case C: Slicing a composite node collection
 *
 * Here, we have two subcases:
 *
 * #### Case C.1: Single element of sliced composite
 *
 * If `nc` is already sliced, we can only pick a single element given by `start` and `end==start+1`.  We proceed as
 * follows:
 *
 * 1. Build iterator pointing to element as `it = nc.begin() + start`
 * 2. Extract from this iterator
 *   - `first_part_ = it.part_idx_, first_elem_ = it.elem_idx_`
 * 3. We further have
 *   - `last_part_ = first_part_, last_elem_ = last_elem_`
 *   - `stride_ = 1` (the constructor is called with stride==1 if we do `nc[1]`)
 *   - `size_ = 1` (but computed using equation above for consistency with C.2)
 *
 * #### Case C.2: Slicing of non-sliced composite
 *
 * We slice as `nc[start:end:stride]` but are guaranteed that all elements in `parts_` are in `nc` and all parts have
 * stride 1. We thus proceed as follows:
 * 1. Build iterator pointing to first element as `first_it = nc.begin() + start`
 * 2. Build iterator pointing to last element as `last_it = nc.begin() + (end - 1)`
 * 2. Extract from these iterators
 *   - `first_part_ = first_it.part_idx_, first_elem_ = first_it.elem_idx_`
 *   - `last_part_ = last_it.part_idx_, last_elem_ = last_it.elem_idx_`
 * 3. We further have
 *   - `stride_ = stride` (irrelevant in this case, but set thus for consistency with C.2)
 *   - `size_ = 1 + ( end - start - 1 ) / stride`
 *
 * ### Additional data structures
 *
 * We further construct a vector of the cumulative sizes of all parts and a vector containing for each part the
 * part-local index to the first element of each part that belongs to the node collection, or `invalid_index` if there
 * is no element in the part.
 * **Note:** The cumulative sizes include *all* elements of the parts, including elements before `first_elem_` or after
 * `last_elem_`, but they do *not* include elements in parts before `first_part_` or after `last_part_`.
 *
 * #### Case A
 *
 * - `cumul_abs_size_` has a single element equal to the size of the underlying primitive collection.
 * - `first_in_part_` has a single element equal to `first_elem_`
 *
 * #### Case B
 *
 * - `cumul_abs_size_` are straightforward cumulative sums of the sizes, beginning with `parts_[0].size()`
 * - `first_in_part_` has `parts_.size()` elements, all zero since `stride==1` so we start from the beginning of each
 * part
 *
 * #### Case C.1
 *
 * - `cumul_abs_size_`: zero before `first_part_`, for all subsequent parts `parts_[first_part_].size()`
 * - `first_in_part_`: for `first_part_`, it is `first_elem_`, for all others `invalid_index`
 *
 * #### Case C.2
 *
 * - `cumul_abs_size_`:
 *   - zero before `first_part_`
 *   - cumulative sums from `first_part_` on starting with `parts_[first_part_].size()`
 *   - from `last_part_` on all `cumul_abs_size_[last_part_]`
 * - `first_in_part_`:
 *   - for `first_part_`, it is `first_elem_`
 *   - for all subsequent parts `part_idx_ <= last_part_`:
 *     1. Compute number of elements in previous parts, taking stride into account (same equation as for composite size)
 *       `n_pe = 1 + ( cumul_abs_size_[ part_idx_ - 1 ] - 1 - first_elem_ ) / stride`
 *     2. Compute absolute index of next element from beginning of first_part_
 *       `next_abs_idx = first_elem_ + n_pe * stride_`
 *     3. Compute part-local index
 *       `next_loc_idx = next_abs_idx - cumul_abs_size_[ part_idx_ - 1 ]`
 *     4. If `next_loc_idx_` is valid index, store as `first_in_part_[part_idx_]`, otherwise store `invalid_index`
 *   - `invalid_index` for all parts before `first_part_` and after `last_part_`
 *
 *
 * ## Iteration over composite collections
 *
 *  - All underlying parts are primitive node collections and thus have `stride == 1`. One cannot join node collections
 * with different strides.
 * - Thus, if a composite NC is sliced, the same `stride` applies to all parts; by definition, also the same `period`
 * applies to all parts
 * - Therefore, the `step = lcm(stride, period)` is the same throughout
 * - When slicing a compositve node collection, we always retain the full set of parts and mark by `first_part_` and
 * `last_part_` (inclusive) which parts are relevant for the sliced collection.
 *
 * We now need to distinguish between global and local iteration.
 *
 * ### Global iteration
 *
 * For global iteration, we can ignore phase relations. We need to take into account slicing and possible gaps between
 * parts, as well as the possibility, for `stride > 1`, that parts contain no elements. Consider the following node
 * collection with several parts; vertical bars indicate borders between parts ( to construct such a node collection,
 * join collections with different neuron models). In the table, (PartIdx, ElemIdx) show the iterator values for
 * iterators pointing to the corresponding element in the collection, while PythonIdx is the index that applies for
 * slicing from the Python level. Different slices are shown in the final lines of the table, with asterisks marking the
 * elements belonging to the sliced collection. Note that the second slice does not contain any elements from the first
 * and third parts.
 *
 *      GID        1 2 | 3 4 5 | 6 7 8 | 9 10 11
 *      PartIdx    0 0 | 1 1 1 | 2 2 2 | 3  3  3
 *      ElemIdx    0 1 | 0 1 2 | 0 1 2 | 0  1  2
 *      ----------------------------------------
 *      PythonIdx  0 1 | 2 3 4 | 5 6 7 | 8  9 10
 *      ----------------------------------------
 *      [::3]      *   |   *   |   *   |    *
 *      [4::5]         |     * |       |    *
 *      [1:11:3]     * |     * |     * |
 *
 * #### Iterator initialization
 *
 * The `begin()` iterator is given by
 * - `part_idx_ = nc.first_part_, element_idx_ = nc.first_elem_`
 * - `step_ = nc.stride_`
 * - `kind_ = NCIterator::GLOBAL`
 *
 * #### Iterator stepping
 * - Assume we want to move `n` elements forward. In the `[::3]` example above, starting with `begin()` and stepping by
 *   `n=2` elements forward would take us from the element with GID 1 to the element with GID 7.
 * - Proceed like this
 *   1. Compute candidate element index `new_idx = element_idx_ + n * step_`
 *   2. If we have passed the end of the collection, we set `part_idx_, element_idx_` to the end-iterator values and
 * return
 *   3. Otherwise, if we are still in the current part, we set `element_idx_ = new_idx` and return
 *   4. Otherwise, we need to look in the next part.
 *   5. We first check if there is a next part, if not, we set to end()
 *   6. Otherwise, we move through remaining parts and use `cumul_abs_size_` to check if we have reached a part
 *     containing `new_idx`. If so, we also need to check if we ended up in `last_part_` and if so, if before
 * `last_elem_`.
 *   7. If we have found a valid element in a new part, we set `part_idx_, element_idx_`, otherwise, we set them to the
 * end() iterator.
 *
 * ### Local iteration
 *
 * Rank-local and thread-local iteration work in exactly the same way, just that the period and phase are in one case
 * given by the ranks and in the other by the threads. Thus, we discuss the algorithms only once.
 *
 * - For `period > 1`, the relation of `phase` to position in a given part can differ from part to part. Consider the
 * following node collection in a simulation with four threads (one MPI process). The table shows the GID of the neuron,
 * its thread (phase), the part_idx and the element_idx of a iterator pointing to the element. Finally, elements that
 * belong to thread 1 and 2 respectively, are marked with an asterisk (only 11 elements shown for brevity):
 *
 *         GID       1  2  3  4  5  6  7  8  9  10  11
 *         PartIdx   0  0  0  0  0  0  0  0  0   0   0
 *         ElemIdx   0  1  2  3  4  5  6  7  8   9  10
 *         Phase     1  2  3  0  1  2  3  0  1   2   3
 *         -------------------------------------------
 *         On thr 1  *           *           *
 *         On thr 2     *           *            *
 *
 *     The phase relation here is `phase == element_idx % period + 1`, where `1` is the phase of the node with GID 1.
 *
 *     Now consider a new node collection constructed by
 *
 *         nc2 = nc[:5] + nc[7:]
 *
 *     This yields a node collection with two parts, marked with the vertical line (note that nodes 6 and 7 are not
 * included). We consider it once it its entirety and once sliced as `nc2[::3]`. The `1stInPt` line marks the elements
 * indexed by the `first_in_part_` vector.
 *
 *         GID            1  2  3  4  5  |  8  9  10  11  12  13  14  15  16  17  18  19  20  21
 *         PartIdx        0  0  0  0  0  |  1  1   1   1   1   1   1   1   1   1   1   1   1   1
 *         ElemIdx        0  1  2  3  4  |  0  1   2   3   4   5   6   7   8   9  10  11  12  13
 *         Phase          1  2  3  0  1  |  0  1   2   3   0   1   2   3   0   1   2   3   0   1
 *         -------------------------------------------------------------------------------------
 *         All 1stInPt    #              |  #
 *         All thr 0               *     |  *              *               *               *
 *         All thr 1      *           *  |     *               *               *               *
 *         All thr 2         *           |         *               *               *
 *         All thr 3            *        |             *               *               *
 *         -------------------------------------------------------------------------------------
 *         [::3] 1stInPt  #              |     #
 *         [::3] thr 0             *     |                 *
 *         [::3] thr 1    *              |     *                                               *
 *         [::3] thr 2                   |                                         *
 *         [::3] thr 3                   |                             *
 *
 *     The phase relation is the same as above for the first part, but for the second part, the phase relation is
 *     `phase == element_idx % period + 0`, where `0` is the phase of the node with GID 8, the first node in the second
 * part.
 *
 *
 * #### Local iterator initialization for primitive collection
 *
 * 1. Obtain the `first_phase_`, i.e., the phase (rank/thread) of the `first_` element in the collection.
 * 2. Let `proc_phase_` be the phase of the rank or thread constructing the iterator (i.e, the number of the rank or
 * thread)
 * 3. Then set
 * - `part_idx_ = 0, element_idx_ = ( proc_phase_ - first_phase_ + period ) % period`
 * - `step_ = period`
 * - `kind_ = NCIterator::{RANK,THREAD}_LOCAL`
 *
 * #### Local iterator initialization for composite collection
 *
 * Here, we may need to move through several parts to find the first valid entry. We proceed as follows:
 *
 * 1. Set `part_idx = nc.first_part_, elem_idx = nc.first_elem_`
 * 2. With `elem_idx` as starting point, find index of first element in part `part_idx` that belongs to the current
 * rank/thread. This is done by `first_index()` provided by `libnestutil/numerics.h`, see documentation of algorithm
 * there. This step is the "phase adjustment" mentioned above.
 * 3. If Step 2 did not return a valid index, increase `part_idx` until we have found a part containing a valid entry,
 * i.e., one with `nc.first_in_part_[part_idx] != invalid_index` or until we have exhausted the collection
 * 4. If we have exhausted the collection, set iterator to `end()`, otherwise set `elem_idx =
 * nc.first_in_part_[part_idx]` with Step 2.
 *
 * We further have
 * - `step_ = lcm(nc.stride_, period)`
 * - `kind_ = NCIterator::{RANK, THREAD}_LOCAL`
 *
 * #### Stepping a local iterator
 *
 * - Assume we want to move `n` elements forward. In the `[::3]` example with four threads above,
 *   starting with `thread_local_begin()` on thread 0 abd stepping `n=1` element forward
 *   would take us from the element with GID 4 to the element with GID 16.
 * - Proceed like this
 *   1. Compute candidate element index `new_idx = element_idx_ + n * step_`
 *   2. If `new_idx` is in the current part, we set `element_idx_ = new_idx` and are done.
 *   3. Otherwise, if there are no more parts, set to the end iterator
 *   4. If more parts are available, we need to unroll the step by `n` into `n` steps of size 1, because otherwise
 *     we cannot handle the phase  adjustment on transition into new parts correctly.
 *   5. For each individual step we do the following
 *     a. Advance `part_idx_` until we have a valid `nc.first_in_part_[part_idx_]` or no more parts
 *     b. If there are no more parts, set to end iterator and return
 *     c. Otherwise, set `element_idx_ = nc.first_in_part_[part_idx_]` and then find the first element
 *       after that local the current thread/rank using the same algorithm as for the local iterator intialization
 *   6. Set to the end() iterator if we did not find a valid solution.
 */
class nc_const_iterator
{
  friend class NodeCollectionPrimitive;
  friend class NodeCollectionComposite;

public:
  //! Markers for kind of iterator, required by `composite_update_indices_()`.
  enum class NCIteratorKind
  {
    GLOBAL,       //!< iterate over all elements of node collection
    RANK_LOCAL,   //!< iterate only over elements on owning rank
    THREAD_LOCAL, //!< iterate only over elements on owning thread
    END           //!< end iterator, never increase
  };

private:
  NodeCollectionPTR coll_ptr_; //!< pointer to keep node collection alive, see note
  size_t element_idx_;         //!< index into (current) primitive node collection
  size_t part_idx_;            //!< index into parts vector of composite collection
  size_t step_;                //!< internal step also accounting for stepping over rank/thread
  const NCIteratorKind kind_;  //!< whether to iterate over all elements or rank/thread specific
  const size_t rank_or_vp_;    //!< rank or vp iterator is bound to

  //! Pointer to primitive collection to iterate over.  Zero if iterator is for composite collection.
  NodeCollectionPrimitive const* const primitive_collection_;

  //! Pointer to composite collection to iterate over. Zero if iterator is for primitive collection.
  NodeCollectionComposite const* const composite_collection_;

  /**
   * Create safe iterator for NodeCollectionPrimitive.
   *
   * @param collection_ptr smart pointer to collection to keep collection alive
   * @param collection  Collection to iterate over
   * @param offset  Index of collection element iterator points to
   * @param stride    Step for skipping due to e.g. slicing; does NOT include stepping over rank/thread
   */
  explicit nc_const_iterator( NodeCollectionPTR collection_ptr,
    const NodeCollectionPrimitive& collection,
    size_t offset,
    size_t stride,
    NCIteratorKind kind = NCIteratorKind::GLOBAL );

  /**
   * Create safe iterator for NodeCollectionComposite.
   *
   * @param collection_ptr smart pointer to collection to keep collection alive
   * @param collection  Collection to iterate over
   * @param part    Index of part of collection iterator points to
   * @param offset  Index of element in NC part that iterator points to
   * @param stride    Step for skipping due to e.g. slicing; does NOT include stepping over rank/thread
   */
  explicit nc_const_iterator( NodeCollectionPTR collection_ptr,
    const NodeCollectionComposite& collection,
    size_t part,
    size_t offset,
    size_t stride,
    NCIteratorKind kind = NCIteratorKind::GLOBAL );

  /**
   * Return element_idx_ for next element if within part. Returns current element_idx_ otherwise.
   */
  size_t find_next_within_part_( size_t n ) const;

  /**
   * Advance composite GLOBAL iterator by n elements, taking stride into account.
   */
  void advance_global_iter_to_new_part_( size_t n );

  /**
   * Advance composite {THREAD,RANK}_LOCAL iterator by n elements, taking stride into account.
   */
  void advance_local_iter_to_new_part_( size_t n );

public:
  using iterator_category = std::forward_iterator_tag;
  using difference_type = long;
  using value_type = NodeIDTriple;
  using pointer = NodeIDTriple*;
  using reference = NodeIDTriple&;

  nc_const_iterator( const nc_const_iterator& nci ) = default;
  std::pair< size_t, size_t > get_part_offset() const;

  NodeIDTriple operator*() const;
  bool operator==( const nc_const_iterator& rhs ) const;
  bool operator!=( const nc_const_iterator& rhs ) const;
  bool operator<( const nc_const_iterator& rhs ) const;
  bool operator<=( const nc_const_iterator& rhs ) const;
  bool operator>( const nc_const_iterator& rhs ) const;
  bool operator>=( const nc_const_iterator& rhs ) const;

  nc_const_iterator& operator++();
  nc_const_iterator operator++( int ); // postfix
  nc_const_iterator& operator+=( const size_t );
  nc_const_iterator operator+( const size_t ) const;

  /**
   * Return step size of iterator.
   *
   * For thread- and rank-local iterators, this takes into account stepping over all VPs / ranks.
   * For stepped node collections, this takes also stepping into account. Thus if we have a
   * thread-local iterator in a simulation with 4 VPs and a node-collection step of 3, then the
   * iterator's step is 12.
   */
  size_t get_step_size() const;

  void print_me( std::ostream& ) const;
};


/**
 * Superclass for NodeCollections.
 *
 * The superclass acts as an interface to the primitive and composite
 * NodeCollection types. It contains methods, mostly virtual, for the subclasses,
 * and also create()-methods to be interfaced externally.
 *
 * The superclass also contains handling of the fingerprint, a unique identity
 * the NodeCollection gets from the kernel on creation, which ensures that the
 * NodeCollection is not used after the kernel is reset.
 *
 * There are two types of NodeCollections
 *
 *  - **Primitive NCs** contain a contiguous range of GIDs of the same neuron model and always have stride 1.
 *
 *    - Slicing a primitive node collection in the form ``nc[j:k]`` returns a new primitive node collection,
 *      *except* when ``nc`` has (spatial) metadata, in which case a composite node collection is returned.
 *      The reason for this is that we otherwise would have to create a copy of the position information.
 *
 *  - **Composite NCs** can contain
 *
 *    - A single primitive node collection with metadata created by ``nc[j:k]`` slicing; the composite NC
 *      then represents a view on the primitive node collection with window ``j:k``.
 *    - Any sequence of primitive node collections with the same or different neuron types; if the node collections
 *      contain metadata, all must contain the same metadata and all parts of the composite are separate views
 *    - A striding slice over a NC in the form ``nc[j:k:s]``, where ``j`` and ``k`` are optional. Here,
 *      ``nc`` must have stride 1. If ``nc`` has metadata, it must be a primitive node collection.
 *
 *  For any node collection, three types of iterators can be obtained by different ``begin()`` methods:
 *
 *   - ``begin()`` returns an iterator iterating over all elements of the node collection
 *   - ``rank_local_begin()`` returns an iterator iterating over the elements of the node collection which are local to
 * the rank on which it is called
 *   - ``thread_local_begin()`` returns an iterator iterating over the elements of the node collection which are local
 * to the thread (ie VP) on which it is called
 *
 *  There is only a single type of end iterator returned by ``end()``.
 *
 *  For more information on composite node collections, see the documentation for the derived class and
 * `nc_const_iterator`.
 */
class NodeCollection
{
  friend class nc_const_iterator;

public:
  using const_iterator = nc_const_iterator;


  /**
   * Initializer gets current fingerprint from the kernel.
   */
  NodeCollection();

  virtual ~NodeCollection() = default;

  /**
   * Create a NodeCollection from a vector of node IDs.
   *
   * Results in a primitive if the
   * node IDs are homogeneous and contiguous, or a composite otherwise.
   *
   * @param node_ids Vector of node IDs from which to create the NodeCollection
   * @return a NodeCollection pointer to the created NodeCollection
   */
  // static NodeCollectionPTR create( const IntVectorDatum& node_ids );

  /**
   * Create a NodeCollection from an array of node IDs.
   *
   * Results in a primitive if the node IDs are homogeneous and
   * contiguous, or a composite otherwise.
   *
   * @param node_ids Array of node IDs from which to create the NodeCollection
   * @return a NodeCollection pointer to the created NodeCollection
   */
  // static NodeCollectionPTR create( const TokenArray& node_ids );

  /**
   * Create a NodeCollection from a single node ID.
   *
   * Results in a primitive unconditionally.
   *
   * @param node_id Node ID from which to create the NodeCollection
   * @return a NodeCollection pointer to the created NodeCollection
   */
  static NodeCollectionPTR create( const size_t node_id );

  /**
   * Create a NodeCollection from a single node pointer.
   *
   * Results in a primitive unconditionally.
   *
   * @param node Node pointer from which to create the NodeCollection
   * @return a NodeCollection pointer to the created NodeCollection
   */
  static NodeCollectionPTR create( const Node* node );

  /**
   * Create a NodeCollection from an array of node IDs.
   *
   * Results in a primitive if the node IDs are homogeneous and
   * contiguous, or a composite otherwise.
   *
   * @param node_ids Array of node IDs from which to create the NodeCollection
   * @return a NodeCollection pointer to the created NodeCollection
   */
  template < typename T >
  static NodeCollectionPTR create( const std::vector< T >& node_ids );

  /**
   * Check to see if the fingerprint of the NodeCollection matches that of the
   * kernel.
   *
   * @return true if the fingerprint matches that of the kernel, false otherwise
   */
  bool valid() const;

  /**
   * Print out the contents of the NodeCollection in a pretty and informative
   * way.
   */
  virtual void print_me( std::ostream& ) const = 0;

  /**
   * Get the node ID in the specified index in the NodeCollection.
   *
   * @param idx Index in the NodeCollection
   * @return a node ID
   */
  virtual size_t operator[]( size_t ) const = 0;

  /**
   * Join two NodeCollections.
   *
   * May return a primitive or composite, depending on
   * the input.
   *
   * @param rhs NodeCollection pointer to the NodeCollection to be added
   * @return a NodeCollection pointer
   */
  virtual NodeCollectionPTR operator+( NodeCollectionPTR ) const = 0;
  virtual bool operator==( NodeCollectionPTR ) const = 0;

  /**
   * Check if two NodeCollections are equal.
   *
   * @param rhs NodeCollection pointer to the NodeCollection to be checked against
   * @return true if they are equal, false otherwise
   */
  virtual bool operator!=( NodeCollectionPTR ) const;

  /**
   * Method to get an iterator representing the beginning of the NodeCollection.
   *
   * @return an iterator representing the beginning of the NodeCollection
   */
  virtual const_iterator begin( NodeCollectionPTR = NodeCollectionPTR( nullptr ) ) const = 0;

  /**
   * Return iterator stepping from first node on the thread it is called on over nodes on that thread.
   *
   * @return an iterator representing the beginning of the NodeCollection, in a
   * parallel context.
   */
  virtual const_iterator thread_local_begin( NodeCollectionPTR = NodeCollectionPTR( nullptr ) ) const = 0;

  /**
   * Method to get an iterator representing the beginning of the NodeCollection.
   *
   * @return an iterator representing the beginning of the NodeCollection, in an
   * MPI-parallel context.
   */
  virtual const_iterator rank_local_begin( NodeCollectionPTR = NodeCollectionPTR( nullptr ) ) const = 0;

  /**
   * Method to get an iterator representing the end of the NodeCollection.
   *
   * @param offset Index of element NC that iterator points to
   *
   * @return an iterator representing the end of the NodeCollection, taking
   * offset into account
   */
  virtual const_iterator end( NodeCollectionPTR = NodeCollectionPTR( nullptr ) ) const = 0;

  /**
   * Method that creates an ArrayDatum filled with node IDs from the NodeCollection; for debugging
   *
   * @param selection is "all", "rank" or "thread"
   *
   * @return an ArrayDatum containing node IDs ; if thread, separate thread sections by "0 thread# 0"
   */
<<<<<<< HEAD
  // virtual ArrayDatum to_array() const = 0;
=======
  ArrayDatum to_array( const std::string& selection ) const;
>>>>>>> c201d671

  /**
   * Get the size of the NodeCollection.
   *
   * @return number of node IDs in the NodeCollection
   */
  virtual size_t size() const = 0;

  /**
   * Get the step of the NodeCollection.
   *
   * @return Stride between node IDs in the NodeCollection
   */
  virtual size_t stride() const = 0;

  /**
   * Check if the NodeCollection contains a specified node ID
   *
   * @param node_id node ID to see if exists in the NodeCollection
   * @return true if the NodeCollection contains the node ID, false otherwise
   */
  virtual bool contains( const size_t node_id ) const = 0;

  /**
   * Slices the NodeCollection to the boundaries, with an optional step
   * parameter.
   *
   * Note that the boundaries being specified are inclusive.
   *
   * @param start Index of the NodeCollection to start at
   * @param end One past the index of the NodeCollection to stop at
   * @param stride Number of places between node IDs to skip. Defaults to 1
   * @return a NodeCollection pointer to the new, sliced NodeCollection.
   */
  virtual NodeCollectionPTR slice( size_t start, size_t end, size_t stride ) const = 0;

  /**
   * Sets the metadata of the NodeCollection.
   *
   * @param meta A Metadata pointer
   */
  virtual void set_metadata( NodeCollectionMetadataPTR ) = 0;

  /**
   * Gets the metadata of the NodeCollection.
   *
   * @return A Metadata pointer
   */
  virtual NodeCollectionMetadataPTR get_metadata() const = 0;

  virtual bool is_range() const = 0;

  /**
   * Checks if the NodeCollection has no elements.
   *
   * @return true if the NodeCollection is empty, false otherwise
   */
  virtual bool empty() const = 0;

  /**
   * Returns index of node with given node ID in NodeCollection.
   *
   * Index here is into the sliced node collection, so that nc[ nc.get_nc_index( gid )].node_id == gid.
   *
   * @return Index of node with given node ID; -1 if node not in NodeCollection.
   */
  virtual long get_nc_index( const size_t ) const = 0;

  /**
   * Returns whether the NodeCollection contains any nodes with proxies or not.
   *
   * @return true if any nodes in the NodeCollection has proxies, false otherwise.
   */
  virtual bool has_proxies() const = 0;

  /**
   * Collect metadata into dictionary.
   */
  void get_metadata_status( DictionaryDatum& ) const;

  /**
   * return the first stored ID (i.e, ID at index zero) inside the NodeCollection
   */
  size_t get_first() const;

  /**
   * return the last stored ID inside the NodeCollection
   */
  size_t get_last() const;


private:
  unsigned long fingerprint_; //!< Unique identity of the kernel that created the NodeCollection
  static NodeCollectionPTR create_();

  template < typename T >
  static NodeCollectionPTR create_( const std::vector< T >& );
};

/**
 * Subclass for the primitive NodeCollection type.
 *
 * The primitive type contains only homogeneous and contiguous node IDs. It also
 * contains model ID and metadata of the node IDs.
 */
class NodeCollectionPrimitive : public NodeCollection
{
  friend class nc_const_iterator;

private:
  // Even though all members are logically const, we cannot declare them const because
  // sorting or merging the parts_ array requires assignment.
  size_t first_;                       //!< The first node ID in the primitive
  size_t last_;                        //!< The last node ID in the primitive
  size_t model_id_;                    //!< Model ID of the node IDs
  NodeCollectionMetadataPTR metadata_; //!< Pointer to the metadata of the node IDs
  bool nodes_have_no_proxies_;         //!< Whether the primitive contains devices or not

  /**
   * Raise an error if the model IDs of all nodes in the primitive are not the same as the expected model id.
   *
   * @note  For use in the constructor only.
   *
   * @param model_id Expected model id.
   */
  void assert_consistent_model_ids_( const size_t ) const;

public:
  /**
   * Create a primitive from a range of node IDs, with provided model ID and
   * metadata pointer.
   *
   * @param first The first node ID in the primitive
   * @param last  The last node ID in the primitive
   * @param model_id Model ID of the node IDs
   * @param meta Metadata pointer of the node IDs
   */
  NodeCollectionPrimitive( size_t first, size_t last, size_t model_id, NodeCollectionMetadataPTR );

  /**
   * Create a primitive from a range of node IDs, with provided model ID.
   *
   * @param first The first node ID in the primitive
   * @param last  The last node ID in the primitive
   * @param model_id Model ID of the node IDs
   */
  NodeCollectionPrimitive( size_t first, size_t last, size_t model_id );

  /**
   * Create a primitive from a range of node IDs. The model ID has to be found by
   * the constructor.
   *
   * @param first The first node ID in the primitive
   * @param last  The last node ID in the primitive
   */
  NodeCollectionPrimitive( size_t first, size_t last );

  /**
   * Primitive copy constructor.
   *
   * @param rhs Primitive to copy
   */
  NodeCollectionPrimitive( const NodeCollectionPrimitive& ) = default;

  /**
   * Primitive assignment operator.
   *
   * @param rhs Primitive to assign
   */
  NodeCollectionPrimitive& operator=( const NodeCollectionPrimitive& ) = default;

  /**
   * Create empty NodeCollection.
   *
   * @note This is only for use by SPBuilder.
   */
  NodeCollectionPrimitive();

  void print_me( std::ostream& ) const override;
  void print_primitive( std::ostream& ) const;

  size_t operator[]( const size_t ) const override;
  NodeCollectionPTR operator+( NodeCollectionPTR rhs ) const override;
  bool operator==( const NodeCollectionPTR rhs ) const override;
  bool operator==( const NodeCollectionPrimitive& rhs ) const;

  const_iterator begin( NodeCollectionPTR = NodeCollectionPTR( nullptr ) ) const override;
  const_iterator thread_local_begin( NodeCollectionPTR = NodeCollectionPTR( nullptr ) ) const override;
  const_iterator rank_local_begin( NodeCollectionPTR = NodeCollectionPTR( nullptr ) ) const override;
  const_iterator end( NodeCollectionPTR = NodeCollectionPTR( nullptr ) ) const override;

<<<<<<< HEAD
  //! Returns an ArrayDatum filled with node IDs from the primitive.
  // ArrayDatum to_array() const override;

=======
>>>>>>> c201d671
  //! Returns total number of node IDs in the primitive.
  size_t size() const override;

  //! Returns the stride between node IDs in the primitive (always 1).
  size_t stride() const override;

  bool contains( const size_t node_id ) const override;
  NodeCollectionPTR slice( size_t start, size_t end, size_t stride = 1 ) const override;

  void set_metadata( NodeCollectionMetadataPTR ) override;

  NodeCollectionMetadataPTR get_metadata() const override;

  bool is_range() const override;
  bool empty() const override;

  long get_nc_index( const size_t ) const override;

  bool has_proxies() const override;

  /**
   * Checks if node IDs in another primitive is a continuation of node IDs in this
   * primitive.
   *
   * @param other Primitive to check for continuity
   * @return True if the first element in the other primitive is the next after
   * the last element in this primitive, and they both have the same model ID.
   * Otherwise false.
   */
  bool is_contiguous_ascending( const NodeCollectionPrimitive& other ) const;

  /**
   * Checks if node IDs of another primitive is overlapping node IDs of this primitive
   *
   * @param rhs Primitive to be checked.
   * @return True if the other primitive overlaps, false otherwise.
   */
  bool overlapping( const NodeCollectionPrimitive& rhs ) const;
};

NodeCollectionPTR operator+( NodeCollectionPTR lhs, NodeCollectionPTR rhs );

/**
 * Subclass for the composite NodeCollection type.
 *
 * The composite type contains a collection of primitives which are not
 * contiguous and homogeneous with each other. If the composite is sliced, it
 * also holds information about what index to start at, one past the index to end at, and
 * the step. The endpoint is one past the last valid node.
 *
 * @note To avoid creating copies of Primitives (not sure that saves much), Composite keeps
 * primitives as they are. These are called parts. It then sets markers
 *
 * - ``first_part_``, ``first_elem_`` to the first node belonging to the slice
 * - ``last_part_``, ``last_elem_`` to the last node belongig to the slice
 *
 * @note
 * - Any part after ``first_part_`` but before ``last_part_`` will always be in the NC in its entirety.
 * - A composite node collection is never empty (in that case it would be replaced with a Primitive. Therefore,
 *   there is always at least one part with one element.
 */
class NodeCollectionComposite : public NodeCollection
{
  friend class nc_const_iterator;

private:
  std::vector< NodeCollectionPrimitive > parts_; //!< Primitives forming composite
  size_t size_;                                  //!< Total number of node IDs, takes into account slicing
  size_t stride_;                                //!< Step length, set when slicing.
  size_t first_part_;                            //!< Primitive to start at, set when slicing
  size_t first_elem_;                            //!< Element to start at, set when slicing
  size_t last_part_;                             //!< Last entry of parts_ belonging to sliced NC
  size_t last_elem_;                             //!< Last entry of parts_[last_part_] belonging to sliced NC
  bool is_sliced_;                               //!< Whether the NodeCollectionComposite is sliced
  std::vector< size_t > cumul_abs_size_;         //!< Cumulative size of parts
  std::vector< size_t >
    first_in_part_; //!< Local index to first element in each part when slicing is taken into account, or invalid_index

  /**
   * Goes through the vector of primitives, merging as much as possible.
   *
   * @param parts Vector of primitives to be merged.
   */
  void merge_parts_( std::vector< NodeCollectionPrimitive >& parts ) const;

  //! Type for lambda-helper function used by {rank, thread, specific}_local_begin
  typedef size_t ( *gid_to_phase_fcn_ )( size_t );

  /**
   * Abstraction of {rank, thread}_local_begin.
   *
   * @param period  number of ranks or virtual processes
   * @param phase calling rank or virtual process
   * @param start_part begin seach in this part of the collection
   * @param start_offset begin search from this offset in start_part
   * @param period_first_node  function converting gid to rank or thread
   * @returns { part_index, part_offset }  — values are `invalid_index` if no solution found
   */
  std::pair< size_t, size_t > specific_local_begin_( size_t period,
    size_t phase,
    size_t start_part,
    size_t start_offset,
    gid_to_phase_fcn_ period_first_node ) const;

  /**
   * Return true if part_idx/element_idx pair indicates element of collection
   */
  bool valid_idx_( const size_t part_idx, const size_t element_idx ) const;

  /**
   * Find next part and offset in it after moving beyond previous part, based on stride.
   *
   * @param part_idx Part for current iterator position
   * @param element_idx Element for current iterator position
   * @param n Number of node collection elements we advance by (ie argument that was passed to to `operator+(n)`)
   *
   * @return New part-offset tuple pointing into new part, or invalid_index tuple.
   */
  std::pair< size_t, size_t > find_next_part_( size_t part_idx, size_t element_idx, size_t n = 1 ) const;

  //! helper for thread_local_begin/compsite_update_indices
  static size_t gid_to_vp_( size_t gid );

  //! helper for rank_local_begin/compsite_update_indices
  static size_t gid_to_rank_( size_t gid );


public:
  /**
   * Create a composite from a primitive, with boundaries and step length.
   *
   * Let the slicing be given by b:e:s for brevity. Then the elements of the sliced composite will be given by
   *
   * b, b + s, ..., b + j s < e  <=>   b, b + s, ..., b + j s ≤ e - 1  <=>  j ≤ floor( ( e - 1 - b ) / s )
   *
   * Since j = 0 is included in the sequence above, the sliced node collection has 1 + floor( ( e - 1 - b ) / s )
   * elements. Flooring is implemented via integer division.
   *
   * @param primitive Primitive to be converted
   * @param start Offset in the primitive to begin at.
   * @param end Offset in the primitive, one past the node to end at.
   * @param step Length to step in the primitive.
   */
  NodeCollectionComposite( const NodeCollectionPrimitive&, size_t, size_t, size_t );

  /**
   * Creates a new composite from another, with boundaries and step length.
   * This constructor is used only when slicing.
   *
   * Since we do not allow slicing of sliced node collections with step > 1, the underlying node collections all
   * have step one and we can calculate the size of the sliced node collection as described in the constructor
   * taking a NodeCollectionPrimitive as argument.
   *
   * @param composite Composite to slice.
   * @param start Index in the composite to begin at.
   * @param end Index in the composite one past the node to end at.
   * @param step Length to step in the composite.
   */
  NodeCollectionComposite( const NodeCollectionComposite&, size_t, size_t, size_t );

  /**
   * Create a composite from a vector of primitives.
   *
   * Since primitives by definition contain contiguous elements, the size of the composite collection is the
   * sum of the size of its parts.
   *
   * @param parts Vector of primitives.
   */
  explicit NodeCollectionComposite( const std::vector< NodeCollectionPrimitive >& );

  /**
   * Composite copy constructor.
   *
   * @param comp Composite to be copied.
   */
  NodeCollectionComposite( const NodeCollectionComposite& ) = default;

  void print_me( std::ostream& ) const override;

  size_t operator[]( const size_t ) const override;

  /**
   * Addition operator.
   *
   * Joins this composite with another NodeCollection. The resulting
   * NodeCollection is sorted and merged, and converted to a primitive if
   * possible.
   *
   * @param rhs NodeCollection to add to this composite
   * @return a NodeCollection pointer to either a primitive or a composite.
   */
  NodeCollectionPTR operator+( NodeCollectionPTR rhs ) const override;
  NodeCollectionPTR operator+( const NodeCollectionPrimitive& rhs ) const;
  bool operator==( const NodeCollectionPTR rhs ) const override;

  const_iterator begin( NodeCollectionPTR = NodeCollectionPTR( nullptr ) ) const override;
  const_iterator thread_local_begin( NodeCollectionPTR = NodeCollectionPTR( nullptr ) ) const override;
  const_iterator rank_local_begin( NodeCollectionPTR = NodeCollectionPTR( nullptr ) ) const override;
  const_iterator end( NodeCollectionPTR = NodeCollectionPTR( nullptr ) ) const override;

<<<<<<< HEAD
  //! Returns an ArrayDatum filled with node IDs from the composite.
  // ArrayDatum to_array() const override;

=======
>>>>>>> c201d671
  //! Returns total number of node IDs in the composite.
  size_t size() const override;

  //! Returns the stride between node IDs in the composite.
  size_t stride() const override;

  bool contains( const size_t node_id ) const override;
  NodeCollectionPTR slice( size_t start, size_t end, size_t step = 1 ) const override;

  void set_metadata( NodeCollectionMetadataPTR ) override;

  NodeCollectionMetadataPTR get_metadata() const override;

  bool is_range() const override;
  bool empty() const override;

  long get_nc_index( const size_t ) const override;

  bool has_proxies() const override;
};

inline bool
NodeCollection::operator!=( NodeCollectionPTR rhs ) const
{
  return not( *this == rhs );
}

inline void
NodeCollection::set_metadata( NodeCollectionMetadataPTR )
{
  throw KernelException( "Cannot set Metadata on this type of NodeCollection." );
}

inline size_t
NodeCollection::get_first() const
{
  return ( *begin() ).node_id;
}

inline size_t
NodeCollection::get_last() const
{
  assert( size() > 0 );
  return ( *( begin() + ( size() - 1 ) ) ).node_id;
}

inline nc_const_iterator&
nc_const_iterator::operator+=( const size_t n )
{
  assert( kind_ != NCIteratorKind::END );

  if ( n == 0 )
  {
    return *this;
  }

  const auto new_element_idx = find_next_within_part_( n );

  // For a primitive collection, we either have a new element or are at the end
  // For a composite collection, we may need to search through further parts,
  // which is signalled by new_element_idx == element_idx_
  if ( primitive_collection_ or new_element_idx != element_idx_ )
  {
    element_idx_ = new_element_idx;
  }
  else
  {
    // We did not find a new element in the current part and have not exhausted the collection
    if ( kind_ == NCIteratorKind::GLOBAL )
    {
      advance_global_iter_to_new_part_( n );
    }
    else
    {
      advance_local_iter_to_new_part_( n );
    }
  }

  return *this;
}

inline nc_const_iterator
nc_const_iterator::operator+( const size_t n ) const
{
  nc_const_iterator it = *this;
  return it += n;
}

inline nc_const_iterator&
nc_const_iterator::operator++()
{
  ( *this ) += 1;
  return *this;
}

inline nc_const_iterator
nc_const_iterator::operator++( int )
{
  nc_const_iterator tmp = *this;
  ++( *this );
  return tmp;
}

inline bool
nc_const_iterator::operator==( const nc_const_iterator& rhs ) const
{
  return part_idx_ == rhs.part_idx_ and element_idx_ == rhs.element_idx_;
}

inline bool
nc_const_iterator::operator!=( const nc_const_iterator& rhs ) const
{
  return not( *this == rhs );
}

inline bool
nc_const_iterator::operator<( const nc_const_iterator& rhs ) const
{
  return ( part_idx_ < rhs.part_idx_ or ( part_idx_ == rhs.part_idx_ and element_idx_ < rhs.element_idx_ ) );
}

inline bool
nc_const_iterator::operator<=( const nc_const_iterator& rhs ) const
{
  return ( *this < rhs or *this == rhs );
}

inline bool
nc_const_iterator::operator>( const nc_const_iterator& rhs ) const
{
  return not( *this <= rhs );
}

inline bool
nc_const_iterator::operator>=( const nc_const_iterator& rhs ) const
{
  return not( *this < rhs );
}

inline std::pair< size_t, size_t >
nc_const_iterator::get_part_offset() const
{
  return { part_idx_, element_idx_ };
}

inline size_t
nc_const_iterator::get_step_size() const
{
  return step_;
}

inline NodeCollectionPTR
operator+( NodeCollectionPTR lhs, NodeCollectionPTR rhs )
{
  return lhs->operator+( rhs );
}

inline size_t
NodeCollectionPrimitive::operator[]( const size_t idx ) const
{
  // throw exception if outside of NodeCollection
  if ( first_ + idx > last_ )
  {
    throw std::out_of_range( String::compose( "pos %1 points outside of the NodeCollection", idx ) );
  }
  return first_ + idx;
}

inline bool
NodeCollectionPrimitive::operator==( NodeCollectionPTR rhs ) const
{
  auto const* const rhs_ptr = dynamic_cast< NodeCollectionPrimitive const* >( rhs.get() );
  // Checking that rhs_ptr is valid first, to avoid segfaults. If rhs is a NodeCollectionComposite,
  // rhs_ptr will be a null pointer.
  if ( not rhs_ptr )
  {
    return false;
  }

  // We know we have a primitive collection, so forward
  return *this == *rhs_ptr;
}

inline bool
NodeCollectionPrimitive::operator==( const NodeCollectionPrimitive& rhs ) const
{
  // Not dereferencing rhs_ptr->metadata_ in the equality comparison because we want to avoid overloading
  // operator==() of *metadata_, and to let it handle typechecking.
  const bool eq_metadata =
    ( not metadata_ and not rhs.metadata_ ) or ( metadata_ and rhs.metadata_ and *metadata_ == rhs.metadata_ );

  return first_ == rhs.first_ and last_ == rhs.last_ and model_id_ == rhs.model_id_ and eq_metadata;
}

inline NodeCollection::const_iterator
NodeCollectionPrimitive::begin( NodeCollectionPTR cp ) const
{
  return nc_const_iterator( cp, *this, /* offset */ 0, /* stride */ 1 );
}

inline NodeCollection::const_iterator
NodeCollectionPrimitive::end( NodeCollectionPTR cp ) const
{
  // The unique end() element of a primitive NC is given by (part 0, element size()) )
  return nc_const_iterator( cp, *this, /* offset */ size(), /* stride */ 1, nc_const_iterator::NCIteratorKind::END );
}

inline size_t
NodeCollectionPrimitive::size() const
{
  // empty NC has first_ == last_ == 0, need to handle that special
  return std::min( last_, last_ - first_ + 1 );
}

inline size_t
NodeCollectionPrimitive::stride() const
{
  return 1;
}

inline bool
NodeCollectionPrimitive::contains( const size_t node_id ) const
{
  return first_ <= node_id and node_id <= last_;
}

inline void
NodeCollectionPrimitive::set_metadata( NodeCollectionMetadataPTR meta )
{
  metadata_ = meta;
}

inline NodeCollectionMetadataPTR
NodeCollectionPrimitive::get_metadata() const
{
  return metadata_;
}

inline bool
NodeCollectionPrimitive::is_range() const
{
  return true;
}

inline bool
NodeCollectionPrimitive::empty() const
{
  return last_ == 0;
}

inline long
NodeCollectionPrimitive::get_nc_index( const size_t neuron_id ) const
{
  if ( neuron_id < first_ or last_ < neuron_id )
  {
    return -1;
  }
  else
  {
    return neuron_id - first_;
  }
}

inline bool
NodeCollectionPrimitive::has_proxies() const
{
  return not nodes_have_no_proxies_;
}

inline NodeCollection::const_iterator
NodeCollectionComposite::begin( NodeCollectionPTR cp ) const
{
  return nc_const_iterator( cp, *this, first_part_, first_elem_, stride_ );
}

inline NodeCollection::const_iterator
NodeCollectionComposite::end( NodeCollectionPTR cp ) const
{
  // The unique end() element of a composite NC is given by one past the last element
  // This is the (potentially non-existing) next element irrespective of stride and step
  return nc_const_iterator(
    cp, *this, last_part_, last_elem_ + 1, /* stride */ 1, nc_const_iterator::NCIteratorKind::END );
}

inline size_t
NodeCollectionComposite::size() const
{
  return size_;
}

inline size_t
NodeCollectionComposite::stride() const
{
  return stride_;
}

inline void
NodeCollectionComposite::set_metadata( NodeCollectionMetadataPTR meta )
{
  for ( auto& part : parts_ )
  {
    part.set_metadata( meta );
  }
}

inline NodeCollectionMetadataPTR
NodeCollectionComposite::get_metadata() const
{
  return parts_[ 0 ].get_metadata();
}

inline bool
NodeCollectionComposite::is_range() const
{
  return false;
}

inline bool
NodeCollectionComposite::empty() const
{
  // Composite NodeCollections can never be empty.
  return false;
}

inline bool
NodeCollectionComposite::contains( const size_t node_id ) const
{
  return get_nc_index( node_id ) != -1;
}

inline bool
NodeCollectionComposite::valid_idx_( const size_t part_idx, const size_t element_idx ) const
{
  return part_idx < last_part_ or ( part_idx == last_part_ and element_idx <= last_elem_ );
}

} // namespace nest

#endif /* #ifndef NODE_COLLECTION_H */<|MERGE_RESOLUTION|>--- conflicted
+++ resolved
@@ -65,11 +65,7 @@
   NodeCollectionMetadata() = default;
   virtual ~NodeCollectionMetadata() = default;
 
-<<<<<<< HEAD
   virtual void set_status( const dictionary&, bool ) = 0;
-  virtual void get_status( dictionary& ) const = 0;
-=======
-  virtual void set_status( const DictionaryDatum&, bool ) = 0;
 
   /**
    * Retrieve status information sliced according to slicing of node collection
@@ -77,8 +73,7 @@
    * @note If nullptr is passed for NodeCollection*, full metadata irrespective of any slicing is returned.
    *  This is used by NodeCollectionMetadata::operator==() which does not have access to the NodeCollection.
    */
-  virtual void get_status( DictionaryDatum&, NodeCollection const* ) const = 0;
->>>>>>> c201d671
+  virtual void get_status( dictionary&, NodeCollection const* ) const = 0;
 
   virtual void set_first_node_id( size_t ) = 0;
   virtual size_t get_first_node_id() const = 0;
@@ -712,17 +707,13 @@
   virtual const_iterator end( NodeCollectionPTR = NodeCollectionPTR( nullptr ) ) const = 0;
 
   /**
-   * Method that creates an ArrayDatum filled with node IDs from the NodeCollection; for debugging
+   * Method that creates a vector filled with node IDs from the NodeCollection; for debugging
    *
    * @param selection is "all", "rank" or "thread"
    *
-   * @return an ArrayDatum containing node IDs ; if thread, separate thread sections by "0 thread# 0"
-   */
-<<<<<<< HEAD
-  // virtual ArrayDatum to_array() const = 0;
-=======
-  ArrayDatum to_array( const std::string& selection ) const;
->>>>>>> c201d671
+   * @return an vector containing node IDs ; if thread, separate thread sections by "0 thread# 0"
+   */
+  std::vector< size_t > to_array( const std::string& selection ) const;
 
   /**
    * Get the size of the NodeCollection.
@@ -914,12 +905,6 @@
   const_iterator rank_local_begin( NodeCollectionPTR = NodeCollectionPTR( nullptr ) ) const override;
   const_iterator end( NodeCollectionPTR = NodeCollectionPTR( nullptr ) ) const override;
 
-<<<<<<< HEAD
-  //! Returns an ArrayDatum filled with node IDs from the primitive.
-  // ArrayDatum to_array() const override;
-
-=======
->>>>>>> c201d671
   //! Returns total number of node IDs in the primitive.
   size_t size() const override;
 
@@ -1120,12 +1105,6 @@
   const_iterator rank_local_begin( NodeCollectionPTR = NodeCollectionPTR( nullptr ) ) const override;
   const_iterator end( NodeCollectionPTR = NodeCollectionPTR( nullptr ) ) const override;
 
-<<<<<<< HEAD
-  //! Returns an ArrayDatum filled with node IDs from the composite.
-  // ArrayDatum to_array() const override;
-
-=======
->>>>>>> c201d671
   //! Returns total number of node IDs in the composite.
   size_t size() const override;
 
