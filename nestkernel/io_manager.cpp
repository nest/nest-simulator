--- conflicted
+++ resolved
@@ -319,11 +319,7 @@
 }
 
 void
-<<<<<<< HEAD
 IOManager::enroll_recorder( const Name& backend_name, const NESTObjectInterface& device, const DictionaryDatum& params )
-=======
-IOManager::enroll_recorder( const Name backend_name, const RecordingDevice& device, const DictionaryDatum& params )
->>>>>>> 83abda8b
 {
   for ( auto& it : recording_backends_ )
   {
