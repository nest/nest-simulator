/*
 *  test_neurons_handle_multiplicity.sli
 *
 *  This file is part of NEST.
 *
 *  Copyright (C) 2004 The NEST Initiative
 *
 *  NEST is free software: you can redistribute it and/or modify
 *  it under the terms of the GNU General Public License as published by
 *  the Free Software Foundation, either version 2 of the License, or
 *  (at your option) any later version.
 *
 *  NEST is distributed in the hope that it will be useful,
 *  but WITHOUT ANY WARRANTY; without even the implied warranty of
 *  MERCHANTABILITY or FITNESS FOR A PARTICULAR PURPOSE.  See the
 *  GNU General Public License for more details.
 *
 *  You should have received a copy of the GNU General Public License
 *  along with NEST.  If not, see <http://www.gnu.org/licenses/>.
 *
 */

/*
 * Test that all neuron models heed the multiplicity of incoming spikes. 
 *
 * This test inputs two spikes at the same time into each neuron.
 * The spikes arrive once as one event with multiplicity two, once
 * as two events with multiplicity one. The membrane potential after
 * the spikes have arrived must be identical in both cases.
 *
 * This tests solves Github issue #80.
 *
 * Hans Ekkehard Plesser, 2016-03-03
 *
 */

(unittest) run
/unittest using

M_ERROR setverbosity

% multicompartment neurons --- need their own version of the test
/mc_neurons [
             /iaf_cond_alpha_mc    % cannot readout V_m directly
             /iaf_cond_alpha_mc_fixedca    % cannot readout V_m[] directly
             /iaf_cond_alpha_mc_kinetics    % cannot readout V_m[] directly
            ] def
            
% The following models will not be tested by the normal test:
/skip_list [ 
             /ginzburg_neuron             % binary neuron
             /mcculloch_pitts_neuron      % binary neuron
             /parrot_neuron
             /parrot_neuron_ps
           ] 
           def
/skip_list skip_list mc_neurons join def  


% The following models require connections to rport 1:
/extra_params <<
   /iaf_psc_alpha_multisynapse << /params << /tau_syn [ 1.0 ] >>
                                  /receptor_type 1 >>
   /iaf_psc_exp_multisynapse << /params << /tau_syn [ 1.0 ] >>
                                  /receptor_type 1 >>
   /gif_psc_exp_multisynapse << /params << /taus_syn [ 1.0 ] >>
                                  /receptor_type 1 >>
   /gif_cond_exp_multisynapse << /params << /taus_syn [ 1.0 ] >>
                                  /receptor_type 1 >>
   /aeif_cond_alpha_multisynapse << /params << /taus_syn [ 1.0 ] >>
                                  /receptor_type 1 >>
<<<<<<< HEAD
=======
   /aeif_cond_beta_multisynapse << /params << /taus_decay [ 1.0 ] >>
                                  /receptor_type 1 >>
   /iaf_cond_alpha_mc << /receptor_type 1 >>
>>>>>>> 75fd1354
   /ht_neuron << /receptor_type 1 >>
   /sli_neuron << /params << /calibrate { /V_m 0.0 def }
                             /update { /V_m V_m ex_spikes add def } 
                             /V_m 0.0  % needed so we can read it before calling Simulate
                          >>
               >> 
   >>
   def
                                     
% We first test that the spike generator really sends spikes with
% correct multiplicity. We go through a parrot neuron for this purpose.
{
  ResetKernel
  /sg /spike_generator << /spike_times [ 1.0 2.0 3.0 ] 
                          /spike_multiplicities [ 1 3 2 ] >> Create def
  /pn /parrot_neuron Create def
  /sd /spike_detector Create def
  
  sg pn Connect
  pn sd Connect
  
  10 Simulate
  sd /events get /times get cva
  [ 2.0 3.0 3.0 3.0 4.0 4.0 ]
  eq
} assert_or_die
                 


% Now the real test
{
  % apply to all models of element_type neuron
  modeldict keys {
    /model Set
    
    model skip_list exch MemberQ not
    model GetDefaults /element_type get /neuron eq and
    {
      ResetKernel
      /n1 model Create def
      /n2 model Create def
      extra_params model known
      {
         extra_params model get /params known
         {
           /pars extra_params model get /params get def
           n1 pars SetStatus
           n2 pars SetStatus
         } if 
      } if   

      % two spike generators send one spike with multiplicity 1,
      % a third generator one spike with multiplicity 2      
      /sg1a /spike_generator << /spike_times [ 5.0 ] >> Create def
      /sg1b /spike_generator << /spike_times [ 5.0 ] >> Create def
      /sg2 /spike_generator << /spike_times [ 5.0 ] 
                               /spike_multiplicities [ 2 ] >> Create def

      /syn_spec << /model /static_synapse
                   /receptor_type 
                     extra_params model known
                     {
                       extra_params model get /receptor_type known
                       {
                         extra_params model get /receptor_type get
                       } 
                       {
                         0
                       } ifelse
                     }
                     {
                       0
                     } ifelse
                >> def  

      % n1 receives two spikes with multiplicity 1
      [ sg1a sg1b ] [ n1 ] /all_to_all syn_spec Connect
      
      % n2 receives one spike with multiplicity 2
      [ sg2 ] [ n2 ] /all_to_all syn_spec Connect

      /v1_0 n1 /V_m get def
      /v2_0 n2 /V_m get def
            
      8 Simulate

      /v1 n1 /V_m get def
      /v2 n2 /V_m get def
      
      % ensure initial values were equal
      v1_0 v2_0 eq
      
      % ensure final values are equal 
      v1 v2 sub 12 ToUnitTestPrecision 0 eq

      % ensure final value differs from initial value
      v1_0 v1 neq
      and and  % combine
      dup not {
       (FAILED: ) model cvs join == 
       (  v1_0 ) =only v1_0 =
       (  v2_0 ) =only v2_0 =
       (  v1   ) =only v1 =
       (  v2   ) =only v2 =
      }
      if
    }
    { true }
    ifelse
  }
  Map

  % see if all entries are true
   true exch { and } Fold
 
} 
-%assert_or_die
+assert_or_die

% Test for multicompartmental neurons ------------
{
  % apply to all multicompartmental neurons
  mc_neurons 
  {
    /model Set
    [ /soma /proximal /distal ]
    {
      /compartment Set
      [ /exc /inh ]
      {
        /synapse Set
        /receptor compartment cvs (_) join synapse cvs join cvlit def
        /rport model GetDefaults /receptor_types get receptor get def
        
        ResetKernel
        /n1 model Create def
        /n2 model Create def
  
        % two spike generators send one spike with multiplicity 1,
        % a third generator one spike with multiplicity 2      
        /sg1a /spike_generator << /spike_times [ 5.0 ] >> Create def
        /sg1b /spike_generator << /spike_times [ 5.0 ] >> Create def
        /sg2 /spike_generator << /spike_times [ 5.0 ] 
                                 /spike_multiplicities [ 2 ] >> Create def
  
        /syn_spec << /model /static_synapse
                     /receptor_type rport
                  >> def  
  
        % n1 receives two spikes with multiplicity 1
        [ sg1a sg1b ] [ n1 ] /all_to_all syn_spec Connect
        
        % n2 receives one spike with multiplicity 2
        [ sg2 ] [ n2 ] /all_to_all syn_spec Connect
  
        /v1_0 n1 compartment get /V_m get def
        /v2_0 n2 compartment get /V_m get def
              
        8 Simulate
  
        /v1 n1 compartment get /V_m get def
        /v2 n2 compartment get /V_m get def
        
        % ensure initial values were equal
        v1_0 v2_0 eq
        
        % ensure final values are equal 
        v1 v2 sub 12 ToUnitTestPrecision 0 eq
  
        % ensure final value differs from initial value
        v1_0 v1 neq
        and and  % combine
        dup not {
         (FAILED: ) model cvs ( ) join compartment cvs join
                    ( ) join synapse cvs join == 
         (  v1_0 ) =only v1_0 =
         (  v2_0 ) =only v2_0 =
         (  v1   ) =only v1 =
         (  v2   ) =only v2 =
        } if
        
       }
       Map
    } 
    Map
  }
  Map
  Flatten
  
  % see if all entries are true
  true exch { and } Fold
} 
assert_or_die

endusing<|MERGE_RESOLUTION|>--- conflicted
+++ resolved
@@ -69,12 +69,9 @@
                                   /receptor_type 1 >>
    /aeif_cond_alpha_multisynapse << /params << /taus_syn [ 1.0 ] >>
                                   /receptor_type 1 >>
-<<<<<<< HEAD
-=======
    /aeif_cond_beta_multisynapse << /params << /taus_decay [ 1.0 ] >>
                                   /receptor_type 1 >>
    /iaf_cond_alpha_mc << /receptor_type 1 >>
->>>>>>> 75fd1354
    /ht_neuron << /receptor_type 1 >>
    /sli_neuron << /params << /calibrate { /V_m 0.0 def }
                              /update { /V_m V_m ex_spikes add def } 
