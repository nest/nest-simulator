--- conflicted
+++ resolved
@@ -595,15 +595,6 @@
   endif ()
 endfunction()
 
-<<<<<<< HEAD
-function( NEST_PROCESS_WITH_SONATA )
-
-  set( HAVE_HDF5 OFF PARENT_SCOPE )
-  if ( with-sonata )
-    if ( NOT ${with-sonata} STREQUAL "ON" )
-      # a path is set
-      set( HDF5_ROOT "${with-sonata}" )
-=======
 function( NEST_PROCESS_WITH_HDF5 )
 
   set( HAVE_HDF5 OFF PARENT_SCOPE )
@@ -611,7 +602,6 @@
     if ( NOT ${with-hdf5} STREQUAL "ON" )
       # a path is set
       set( HDF5_ROOT "${with-hdf5}" )
->>>>>>> 096221c1
     endif ()
 
     find_package( HDF5 REQUIRED COMPONENTS C CXX )
@@ -624,10 +614,6 @@
       set( HDF5_VERSION "${HDF5_VERSION}" PARENT_SCOPE )
       set( HDF5_HL_LIBRARIES "${HDF5_HL_LIBRARIES}" PARENT_SCOPE )
       set( HDF5_DEFINITIONS "${HDF5_DEFINITIONS}" PARENT_SCOPE )
-<<<<<<< HEAD
-      
-=======
->>>>>>> 096221c1
       include_directories( ${HDF5_INCLUDE_DIRS} )
 
     endif ()
