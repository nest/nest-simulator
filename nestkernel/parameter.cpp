--- conflicted
+++ resolved
@@ -350,29 +350,26 @@
 }
 
 
-<<<<<<< HEAD
-GammaParameter::GammaParameter( const dictionary& d )
-=======
-GaborParameter::GaborParameter( const DictionaryDatum& d )
+GaborParameter::GaborParameter( const dictionary& d )
   : Parameter( true )
-  , px_( getValue< ParameterDatum >( d, "x" ) )
-  , py_( getValue< ParameterDatum >( d, "y" ) )
-  , cos_( std::cos( getValue< double >( d, "theta" ) * numerics::pi / 180. ) )
-  , sin_( std::sin( getValue< double >( d, "theta" ) * numerics::pi / 180. ) )
-  , gamma_( getValue< double >( d, "gamma" ) )
-  , inv_two_std2_( 1.0 / ( 2 * getValue< double >( d, "std" ) * getValue< double >( d, "std" ) ) )
-  , lambda_( getValue< double >( d, "lam" ) )
-  , psi_( getValue< double >( d, "psi" ) )
-{
-  const auto gamma = getValue< double >( d, "gamma" );
-  const auto std = getValue< double >( d, "std" );
+  , px_( d.get< ParameterPTR >( "x" ) )
+  , py_( d.get< ParameterPTR >( "y" ) )
+  , cos_( std::cos( d.get< double >( "theta" ) * numerics::pi / 180. ) )
+  , sin_( std::sin( d.get< double >( "theta" ) * numerics::pi / 180. ) )
+  , gamma_( d.get< double >( "gamma" ) )
+  , inv_two_std2_( 1.0 / ( 2 * d.get< double >( "std" ) * d.get< double >( "std" ) ) )
+  , lambda_( d.get< double >( "lam" ) )
+  , psi_( d.get< double >( "psi" ) )
+{
+  const auto gamma = d.get< double >( "gamma" );
+  const auto std = d.get< double >( "std" );
   if ( std <= 0 )
   {
-    throw BadProperty( "std > 0 required for gabor function parameter, got std=" + std::to_string( std ) );
+    throw BadProperty( String::compose("std > 0 required for gabor function parameter, got std=%1", std) );
   }
   if ( gamma <= 0 )
   {
-    throw BadProperty( "gamma > 0 required for gabor function parameter, got gamma=" + std::to_string( gamma ) );
+    throw BadProperty( String::compose("gamma > 0 required for gabor function parameter, got gamma=%1", gamma ) );
   }
 }
 
@@ -397,8 +394,7 @@
 }
 
 
-GammaParameter::GammaParameter( const DictionaryDatum& d )
->>>>>>> 4cf76ceb
+GammaParameter::GammaParameter( const dictionary& d )
   : Parameter( true )
   , p_( d.get< ParameterPTR >( "x" ) )
   , kappa_( d.get< double >( "kappa" ) )
