/*
 *  conn_builder.cpp
 *
 *  This file is part of NEST.
 *
 *  Copyright (C) 2004 The NEST Initiative
 *
 *  NEST is free software: you can redistribute it and/or modify
 *  it under the terms of the GNU General Public License as published by
 *  the Free Software Foundation, either version 2 of the License, or
 *  (at your option) any later version.
 *
 *  NEST is distributed in the hope that it will be useful,
 *  but WITHOUT ANY WARRANTY; without even the implied warranty of
 *  MERCHANTABILITY or FITNESS FOR A PARTICULAR PURPOSE.  See the
 *  GNU General Public License for more details.
 *
 *  You should have received a copy of the GNU General Public License
 *  along with NEST.  If not, see <http://www.gnu.org/licenses/>.
 *
 */

#include "conn_builder.h"

// Includes from libnestutil:
#include "logging.h"

// Includes from nestkernel:
#include "conn_builder_impl.h"
#include "conn_parameter.h"
#include "connection_manager.h"
#include "exceptions.h"
#include "kernel_manager.h"
#include "nest_names.h"
#include "node.h"
#include "vp_manager_impl.h"

<<<<<<< HEAD
nest::ConnBuilder::ConnBuilder( NodeCollectionPTR sources,
  NodeCollectionPTR targets,
  const dictionary& conn_spec,
  const std::vector< dictionary >& syn_specs )
=======
// Includes from sli:
#include "dict.h"
#include "fdstream.h"
#include "name.h"

// Includes from C++:
#include <algorithm>


nest::ConnBuilder::ConnBuilder( const std::string& primary_rule,
  NodeCollectionPTR sources,
  NodeCollectionPTR targets,
  const DictionaryDatum& conn_spec,
  const std::vector< DictionaryDatum >& syn_specs )
  : third_in_builder_( nullptr )
  , third_out_builder_( nullptr )
  , primary_builder_( kernel().connection_manager.get_conn_builder( primary_rule,
      sources,
      targets,
      third_out_builder_,
      conn_spec,
      syn_specs ) )
{
}

nest::ConnBuilder::ConnBuilder( const std::string& primary_rule,
  const std::string& third_rule,
  NodeCollectionPTR sources,
  NodeCollectionPTR targets,
  NodeCollectionPTR third,
  const DictionaryDatum& conn_spec,
  const DictionaryDatum& third_conn_spec,
  const std::map< Name, std::vector< DictionaryDatum > >& syn_specs )
  : third_in_builder_( new ThirdInBuilder( sources,
    third,
    third_conn_spec,
    const_cast< std::map< Name, std::vector< DictionaryDatum > >& >( syn_specs )[ names::third_in ] ) )
  , third_out_builder_( kernel().connection_manager.get_third_conn_builder( third_rule,
      third,
      targets,
      third_in_builder_,
      third_conn_spec,
      // const_cast here seems required, clang complains otherwise; try to clean up when Datums disappear
      const_cast< std::map< Name, std::vector< DictionaryDatum > >& >( syn_specs )[ names::third_out ] ) )
  , primary_builder_( kernel().connection_manager.get_conn_builder( primary_rule,
      sources,
      targets,
      third_out_builder_,
      conn_spec,
      const_cast< std::map< Name, std::vector< DictionaryDatum > >& >( syn_specs )[ names::primary ] ) )
{
}

nest::ConnBuilder::~ConnBuilder()
{
  delete primary_builder_;
  delete third_in_builder_;
  delete third_out_builder_;
}

void
nest::ConnBuilder::connect()
{
  primary_builder_->connect(); // triggers third_out_builder_
  if ( third_in_builder_ )
  {
    third_in_builder_->connect();
  }
}

void
nest::ConnBuilder::disconnect()
{
  if ( third_out_builder_ )
  {
    throw KernelException( "Disconnect is not supported for connections with third factor." );
  }
  primary_builder_->disconnect();
}


nest::BipartiteConnBuilder::BipartiteConnBuilder( NodeCollectionPTR sources,
  NodeCollectionPTR targets,
  ThirdOutBuilder* third_out,
  const DictionaryDatum& conn_spec,
  const std::vector< DictionaryDatum >& syn_specs )
>>>>>>> c201d671
  : sources_( sources )
  , targets_( targets )
  , third_out_( third_out )
  , allow_autapses_( true )
  , allow_multapses_( true )
  , make_symmetric_( false )
  , creates_symmetric_connections_( false )
  , exceptions_raised_( kernel().vp_manager.get_num_threads() )
  , use_structural_plasticity_( false )
  , parameters_requiring_skipping_()
  , param_dicts_()
{
  // We only read a subset of rule-related parameters here. The property 'rule'
  // has already been taken care of in ConnectionManager::get_conn_builder() and
  // rule-specific parameters are handled by the subclass constructors.
  conn_spec.update_value< bool >( names::allow_autapses, allow_autapses_ );
  conn_spec.update_value< bool >( names::allow_multapses, allow_multapses_ );
  conn_spec.update_value< bool >( names::make_symmetric, make_symmetric_ );

  if ( make_symmetric_ and third_out_ )
  {
    throw BadProperty( "Third-factor connectivity cannot be used with 'make_symmetric == True'." );
  }

  // Synapse-specific parameters that should be skipped when we set default synapse parameters
  skip_syn_params_ = {
    names::weight, names::delay, names::min_delay, names::max_delay, names::num_connections, names::synapse_model
  };

  default_weight_.resize( syn_specs.size() );
  default_delay_.resize( syn_specs.size() );
  default_weight_and_delay_.resize( syn_specs.size() );
  weights_.resize( syn_specs.size() );
  delays_.resize( syn_specs.size() );
  synapse_params_.resize( syn_specs.size() );
  synapse_model_id_.resize( syn_specs.size() );
  // PYNEST-NG: There is no safety net here. If the list of syn_specs
  // is sent empty from the Python level, this will segfault. Maybe
  // defaults should be filled here on the C++ level in case they are
  // not given?
  synapse_model_id_[ 0 ] = kernel().model_manager.get_synapse_model_id( "static_synapse" );
  param_dicts_.resize( syn_specs.size() );


  // loop through vector of synapse dictionaries, and set synapse parameters
  for ( size_t synapse_indx = 0; synapse_indx < syn_specs.size(); ++synapse_indx )
  {
    auto& syn_params = syn_specs[ synapse_indx ];

    set_synapse_model_( syn_params, synapse_indx );
    set_default_weight_or_delay_( syn_params, synapse_indx );

    dictionary syn_defaults = kernel().model_manager.get_connector_defaults( synapse_model_id_[ synapse_indx ] );

#ifdef HAVE_MUSIC
    // We allow music_channel as alias for receptor_type during connection setup
    syn_defaults[ names::music_channel ] = 0;
#endif

    set_synapse_params( syn_defaults, syn_params, synapse_indx );
  }

  set_structural_plasticity_parameters( syn_specs );

  // If make_symmetric_ is requested, call reset on all parameters in order
  // to check if all parameters support symmetric connections
  if ( make_symmetric_ )
  {
    reset_weights_();
    reset_delays_();

    for ( auto params : synapse_params_ )
    {
      for ( auto synapse_parameter : params )
      {
        synapse_parameter.second->reset();
      }
    }
  }

  if ( not( sources_->valid() and targets_->valid() ) )
  {
    throw KernelException( "InvalidNodeCollection: sources and targets must be valid NodeCollections." );
  }
}

nest::BipartiteConnBuilder::~BipartiteConnBuilder()
{
  for ( auto weight : weights_ )
  {
    delete weight;
  }

  for ( auto delay : delays_ )
  {
    delete delay;
  }

  for ( auto params : synapse_params_ )
  {
    for ( auto synapse_parameter : params )
    {
      delete synapse_parameter.second;
    }
  }
}

bool
nest::BipartiteConnBuilder::change_connected_synaptic_elements( size_t snode_id,
  size_t tnode_id,
  const size_t tid,
  int update )
{
  int local = true;

  // check whether the source is on this mpi machine
  if ( kernel().node_manager.is_local_node_id( snode_id ) )
  {
    Node* const source = kernel().node_manager.get_node_or_proxy( snode_id, tid );
    const size_t source_thread = source->get_thread();

    // check whether the source is on our thread
    if ( tid == source_thread )
    {
      // update the number of connected synaptic elements
      source->connect_synaptic_element( pre_synaptic_element_name_, update );
    }
  }

  // check whether the target is on this mpi machine
  if ( not kernel().node_manager.is_local_node_id( tnode_id ) )
  {
    local = false;
  }
  else
  {
    Node* const target = kernel().node_manager.get_node_or_proxy( tnode_id, tid );
    const size_t target_thread = target->get_thread();
    // check whether the target is on our thread
    if ( tid != target_thread )
    {
      local = false;
    }
    else
    {
      // update the number of connected synaptic elements
      target->connect_synaptic_element( post_synaptic_element_name_, update );
    }
  }

  return local;
}

void
nest::BipartiteConnBuilder::connect()
{
  // We test here, and not in the ConnBuilder constructor, so the derived
  // classes are fully constructed when the test is executed
  for ( auto synapse_model_id : synapse_model_id_ )
  {
    const ConnectorModel& synapse_model =
      kernel().model_manager.get_connection_model( synapse_model_id, /* thread */ 0 );
    const bool requires_symmetric = synapse_model.has_property( ConnectionModelProperties::REQUIRES_SYMMETRIC );

    if ( requires_symmetric and not( is_symmetric() or make_symmetric_ ) )
    {
      throw BadProperty(
        "Connections with this synapse model can only be created as "
        "one-to-one connections with \"make_symmetric\" set to true "
        "or as all-to-all connections with equal source and target "
        "populations and default or scalar parameters." );
    }
  }

  if ( make_symmetric_ and not supports_symmetric() )
  {
    throw NotImplemented( "This connection rule does not support symmetric connections." );
  }

  if ( use_structural_plasticity_ )
  {
    if ( make_symmetric_ )
    {
      throw NotImplemented( "Symmetric connections are not supported in combination with structural plasticity." );
    }
    sp_connect_();
  }
  else
  {
    connect_();
    if ( make_symmetric_ and not creates_symmetric_connections_ )
    {
      // call reset on all parameters
      reset_weights_();
      reset_delays_();

      for ( auto params : synapse_params_ )
      {
        for ( auto synapse_parameter : params )
        {
          synapse_parameter.second->reset();
        }
      }

      std::swap( sources_, targets_ );
      connect_();
      std::swap( sources_, targets_ ); // re-establish original state
    }
  }
  // check if any exceptions have been raised
  for ( auto eptr : exceptions_raised_ )
  {
    if ( eptr )
    {
      std::rethrow_exception( eptr );
    }
  }
}

void
nest::BipartiteConnBuilder::disconnect()
{
  if ( use_structural_plasticity_ )
  {
    sp_disconnect_();
  }
  else
  {
    disconnect_();
  }

  // check if any exceptions have been raised
  for ( auto eptr : exceptions_raised_ )
  {
    if ( eptr )
    {
      std::rethrow_exception( eptr );
    }
  }
}

void
nest::BipartiteConnBuilder::update_param_dict_( size_t snode_id,
  Node& target,
  size_t target_thread,
  RngPtr rng,
  size_t synapse_indx )
{
  assert( kernel().vp_manager.get_num_threads() == static_cast< size_t >( param_dicts_[ synapse_indx ].size() ) );

  for ( auto synapse_parameter : synapse_params_[ synapse_indx ] )
  {
    if ( synapse_parameter.second->provides_long() )
    {
      param_dicts_[ synapse_indx ][ target_thread ][ synapse_parameter.first ] =
        synapse_parameter.second->value_int( target_thread, rng, snode_id, &target );
    }
    else
    {
      param_dicts_[ synapse_indx ][ target_thread ][ synapse_parameter.first ] =
        synapse_parameter.second->value_double( target_thread, rng, snode_id, &target );
    }
  }
}

void
nest::BipartiteConnBuilder::single_connect_( size_t snode_id, Node& target, size_t target_thread, RngPtr rng )
{
  if ( this->requires_proxies() and not target.has_proxies() )
  {
    throw IllegalConnection( "Cannot use this rule to connect to nodes without proxies (usually devices)." );
  }

  for ( size_t synapse_indx = 0; synapse_indx < synapse_params_.size(); ++synapse_indx )
  {
    update_param_dict_( snode_id, target, target_thread, rng, synapse_indx );

    if ( default_weight_and_delay_[ synapse_indx ] )
    {
      kernel().connection_manager.connect( snode_id,
        &target,
        target_thread,
        synapse_model_id_[ synapse_indx ],
        param_dicts_[ synapse_indx ][ target_thread ] );
    }
    else if ( default_weight_[ synapse_indx ] )
    {
      kernel().connection_manager.connect( snode_id,
        &target,
        target_thread,
        synapse_model_id_[ synapse_indx ],
        param_dicts_[ synapse_indx ][ target_thread ],
        delays_[ synapse_indx ]->value_double( target_thread, rng, snode_id, &target ) );
    }
    else if ( default_delay_[ synapse_indx ] )
    {
      kernel().connection_manager.connect( snode_id,
        &target,
        target_thread,
        synapse_model_id_[ synapse_indx ],
        param_dicts_[ synapse_indx ][ target_thread ],
        numerics::nan,
        weights_[ synapse_indx ]->value_double( target_thread, rng, snode_id, &target ) );
    }
    else
    {
      const double delay = delays_[ synapse_indx ]->value_double( target_thread, rng, snode_id, &target );
      const double weight = weights_[ synapse_indx ]->value_double( target_thread, rng, snode_id, &target );
      kernel().connection_manager.connect( snode_id,
        &target,
        target_thread,
        synapse_model_id_[ synapse_indx ],
        param_dicts_[ synapse_indx ][ target_thread ],
        delay,
        weight );
    }
  }

  // We connect third-party only once per source-target pair, not per collocated synapse type
  if ( third_out_ )
  {
    third_out_->third_connect( snode_id, target );
  }
}

void
nest::BipartiteConnBuilder::set_synaptic_element_names( const std::string& pre_name, const std::string& post_name )
{
  if ( pre_name.empty() or post_name.empty() )
  {
    throw BadProperty( "synaptic element names cannot be empty." );
  }

  pre_synaptic_element_name_ = pre_name;
  post_synaptic_element_name_ = post_name;

  use_structural_plasticity_ = true;
}

bool
nest::BipartiteConnBuilder::all_parameters_scalar_() const
{
  bool all_scalar = true;

  for ( auto weight : weights_ )
  {
    if ( weight )
    {
      all_scalar = all_scalar and weight->is_scalar();
    }
  }

  for ( auto delay : delays_ )
  {
    if ( delay )
    {
      all_scalar = all_scalar and delay->is_scalar();
    }
  }

  for ( auto params : synapse_params_ )
  {
    for ( auto synapse_parameter : params )
    {
      all_scalar = all_scalar and synapse_parameter.second->is_scalar();
    }
  }

  return all_scalar;
}

bool
nest::BipartiteConnBuilder::loop_over_targets_() const
{
  return targets_->size() < kernel().node_manager.size() or not targets_->is_range()
    or parameters_requiring_skipping_.size() > 0;
}

void
<<<<<<< HEAD
nest::ConnBuilder::set_synapse_model_( const dictionary& syn_params, const size_t synapse_indx )
=======
nest::BipartiteConnBuilder::set_synapse_model_( DictionaryDatum syn_params, size_t synapse_indx )
>>>>>>> c201d671
{
  const std::string syn_name = syn_params.known( names::synapse_model )
    ? syn_params.get< std::string >( names::synapse_model )
    : std::string( "static_synapse" );

  // The following call will throw "UnknownSynapseType" if syn_name is not naming a known model
  const size_t synapse_model_id = kernel().model_manager.get_synapse_model_id( syn_name );
  synapse_model_id_[ synapse_indx ] = synapse_model_id;

  // We need to make sure that Connect can process all synapse parameters specified.
  const ConnectorModel& synapse_model = kernel().model_manager.get_connection_model( synapse_model_id, /* thread */ 0 );
  synapse_model.check_synapse_params( syn_params );
}

void
<<<<<<< HEAD
nest::ConnBuilder::set_default_weight_or_delay_( const dictionary& syn_params, const size_t synapse_indx )
=======
nest::BipartiteConnBuilder::set_default_weight_or_delay_( DictionaryDatum syn_params, size_t synapse_indx )
>>>>>>> c201d671
{
  dictionary syn_defaults = kernel().model_manager.get_connector_defaults( synapse_model_id_[ synapse_indx ] );

  // All synapse models have the possibility to set the delay (see SynIdDelay), but some have
  // homogeneous weights, hence it should be possible to set the delay without the weight.
  default_weight_[ synapse_indx ] = not syn_params.known( names::weight );
  default_delay_[ synapse_indx ] = not syn_params.known( names::delay );

  // If neither weight nor delay are given in the dict, we handle this separately. Important for
  // hom_w synapses, on which weight cannot be set. However, we use default weight and delay for
  // _all_ types of synapses.
  default_weight_and_delay_[ synapse_indx ] = ( default_weight_[ synapse_indx ] and default_delay_[ synapse_indx ] );

  if ( not default_weight_and_delay_[ synapse_indx ] )
  {
    weights_[ synapse_indx ] = syn_params.known( names::weight )
      ? ConnParameter::create( syn_params.at( names::weight ), kernel().vp_manager.get_num_threads() )
      : ConnParameter::create( syn_defaults[ names::weight ], kernel().vp_manager.get_num_threads() );
    register_parameters_requiring_skipping_( *weights_[ synapse_indx ] );

    delays_[ synapse_indx ] = syn_params.known( names::delay )
      ? ConnParameter::create( syn_params.at( names::delay ), kernel().vp_manager.get_num_threads() )
      : ConnParameter::create( syn_defaults[ names::delay ], kernel().vp_manager.get_num_threads() );
  }
  else if ( default_weight_[ synapse_indx ] )
  {
    delays_[ synapse_indx ] = syn_params.known( names::delay )
      ? ConnParameter::create( syn_params.at( names::delay ), kernel().vp_manager.get_num_threads() )
      : ConnParameter::create( syn_defaults[ names::delay ], kernel().vp_manager.get_num_threads() );
  }
  register_parameters_requiring_skipping_( *delays_[ synapse_indx ] );
}

void
<<<<<<< HEAD
nest::ConnBuilder::set_synapse_params( const dictionary& syn_defaults,
  const dictionary& syn_params,
  const size_t synapse_indx )
=======
nest::BipartiteConnBuilder::set_synapse_params( DictionaryDatum syn_defaults,
  DictionaryDatum syn_params,
  size_t synapse_indx )
>>>>>>> c201d671
{
  for ( auto& syn_kv_pair : syn_defaults )
  {
    const std::string param_name = syn_kv_pair.first;
    if ( skip_syn_params_.find( param_name ) != skip_syn_params_.end() )
    {
      continue; // weight, delay or other not-settable parameter
    }

    if ( syn_params.known( param_name ) )
    {
      synapse_params_[ synapse_indx ][ param_name ] =
        ConnParameter::create( syn_params.at( param_name ), kernel().vp_manager.get_num_threads() );
      register_parameters_requiring_skipping_( *synapse_params_[ synapse_indx ][ param_name ] );
    }
  }

  // Now create dictionary with dummy values that we will use to pass settings to the synapses created. We
  // create it here once to avoid re-creating the object over and over again.
  for ( size_t tid = 0; tid < kernel().vp_manager.get_num_threads(); ++tid )
  {
    param_dicts_[ synapse_indx ].emplace_back();

    for ( auto param : synapse_params_[ synapse_indx ] )
    {
      if ( param.second->provides_long() )
      {
        param_dicts_[ synapse_indx ][ tid ][ param.first ] = 0;
      }
      else
      {
        param_dicts_[ synapse_indx ][ tid ][ param.first ] = 0.0;
      }
    }
  }
}

void
<<<<<<< HEAD
nest::ConnBuilder::set_structural_plasticity_parameters( const std::vector< dictionary >& syn_specs )
=======
nest::BipartiteConnBuilder::set_structural_plasticity_parameters( std::vector< DictionaryDatum > syn_specs )
>>>>>>> c201d671
{
  bool have_structural_plasticity_parameters = false;
  for ( auto& syn_spec : syn_specs )
  {
    if ( syn_spec.known( names::pre_synaptic_element ) or syn_spec.known( names::post_synaptic_element ) )
    {
      have_structural_plasticity_parameters = true;
    }
  }

  if ( not have_structural_plasticity_parameters )
  {
    return;
  }

  if ( syn_specs.size() > 1 )
  {
    throw KernelException( "Structural plasticity can only be used with a single syn_spec." );
  }

  const dictionary syn_spec = syn_specs[ 0 ];
  if ( syn_spec.known( names::pre_synaptic_element ) xor syn_spec.known( names::post_synaptic_element ) )
  {
    throw BadProperty( "Structural plasticity requires both a pre- and postsynaptic element." );
  }

  pre_synaptic_element_name_ = syn_spec.get< std::string >( names::pre_synaptic_element );
  post_synaptic_element_name_ = syn_spec.get< std::string >( names::post_synaptic_element );
  use_structural_plasticity_ = true;
}

void
nest::BipartiteConnBuilder::reset_weights_()
{
  for ( auto weight : weights_ )
  {
    if ( weight )
    {
      weight->reset();
    }
  }
}

void
nest::BipartiteConnBuilder::reset_delays_()
{
  for ( auto delay : delays_ )
  {
    if ( delay )
    {
      delay->reset();
    }
  }
}

nest::ThirdInBuilder::ThirdInBuilder( NodeCollectionPTR sources,
  NodeCollectionPTR third,
  const DictionaryDatum& third_conn_spec,
  const std::vector< DictionaryDatum >& syn_specs )
  : BipartiteConnBuilder( sources, third, nullptr, third_conn_spec, syn_specs )
  , source_third_gids_( kernel().vp_manager.get_num_threads(), nullptr )
  , source_third_counts_( kernel().vp_manager.get_num_threads(), nullptr )
{
#pragma omp parallel
  {
    const size_t thrd = kernel().vp_manager.get_thread_id();
    source_third_gids_[ thrd ] = new BlockVector< SourceThirdInfo_ >();
    source_third_counts_[ thrd ] = new std::vector< size_t >( kernel().mpi_manager.get_num_processes(), 0 );
  }
}

nest::ThirdInBuilder::~ThirdInBuilder()
{
#pragma omp parallel
  {
    const size_t thrd = kernel().vp_manager.get_thread_id();
    delete source_third_gids_[ thrd ];
    delete source_third_counts_[ thrd ];
  }
}

void
nest::ThirdInBuilder::register_connection( size_t primary_source_id, size_t third_node_id )
{
  const size_t tid = kernel().vp_manager.get_thread_id();
  const auto third_node_rank =
    kernel().mpi_manager.get_process_id_of_vp( kernel().vp_manager.node_id_to_vp( third_node_id ) );
  source_third_gids_[ tid ]->push_back( { primary_source_id, third_node_id, third_node_rank } );
  ++( ( *source_third_counts_[ tid ] )[ third_node_rank ] );
}

void
nest::ThirdInBuilder::connect_()
{
  kernel().vp_manager.assert_single_threaded();

  // count up how many source-third pairs we need to send to each rank
  const size_t num_ranks = kernel().mpi_manager.get_num_processes();
  std::vector< size_t > source_third_per_rank( num_ranks, 0 );
  for ( auto stcp : source_third_counts_ )
  {
    const auto& stc = *stcp;
    for ( size_t rank = 0; rank < stc.size(); ++rank )
    {
      source_third_per_rank[ rank ] += stc[ rank ];
    }
  }

  // now find global maximum; for simplicity, we will use this to configure buffers
  std::vector< long > max_stc( num_ranks ); // MPIManager does not support size_t
  max_stc[ kernel().mpi_manager.get_rank() ] =
    *std::max_element( source_third_per_rank.begin(), source_third_per_rank.end() );
  kernel().mpi_manager.communicate( max_stc );
  const size_t global_max_stc = *std::max_element( max_stc.begin(), max_stc.end() );

  if ( global_max_stc == 0 )
  {
    // no rank has any any connections requiring ThirdIn connections
    return;
  }

  const size_t slots_per_rank = 2 * global_max_stc;

  // send buffer for third rank-third gid pairs
  std::vector< size_t > send_stg( num_ranks * slots_per_rank, 0 ); // send buffer

  // vector mapping destination rank to next entry in send_stg to write to
  // initialization based on example in https://en.cppreference.com/w/cpp/iterator/back_insert_iterator
  std::vector< size_t > rank_idx;
  rank_idx.reserve( num_ranks );
  std::generate_n( std::back_insert_iterator< std::vector< size_t > >( rank_idx ),
    num_ranks,
    [ rk = 0, slots_per_rank ]() mutable { return ( rk++ ) * slots_per_rank; } );

  for ( auto stgp : source_third_gids_ )
  {
    for ( auto& stg : *stgp )
    {
      const auto ix = rank_idx[ stg.third_rank ];
      send_stg[ ix ] = stg.third_gid; // write third gid first because we need to look at it first below
      send_stg[ ix + 1 ] = stg.source_gid;
      rank_idx[ stg.third_rank ] += 2;
    }
  }

  std::vector< size_t > recv_stg( num_ranks * slots_per_rank, 0 );
  const size_t send_recv_count = sizeof( size_t ) / sizeof( unsigned int ) * slots_per_rank;

  // force to master thread for compatibility with MPI standard
#pragma omp master
  {
    kernel().mpi_manager.communicate_Alltoall( send_stg, recv_stg, send_recv_count );
  }

  // Now recv_stg contains all source-third pairs where third is on current rank
  // Create connections in parallel

#pragma omp parallel
  {
    const size_t tid = kernel().vp_manager.get_thread_id();
    RngPtr rng = kernel().random_manager.get_vp_specific_rng( tid );

    for ( size_t idx = 0; idx < recv_stg.size(); idx += 2 )
    {
      const auto third_gid = recv_stg[ idx ];
      if ( third_gid == 0 )
      {
        // No more entries from this rank, jump to beginning of next rank
        // Subtract 2 because 2 is added again by the loop increment expression
        // Since slots_per_rank >= 1 by definition, idx >= 0 is ensured
        idx = ( idx / slots_per_rank + 1 ) * slots_per_rank - 2;
        continue;
      }

      if ( kernel().vp_manager.is_node_id_vp_local( third_gid ) )
      {
        const auto source_gid = recv_stg[ idx + 1 ];
        assert( source_gid > 0 );
        single_connect_( source_gid, *kernel().node_manager.get_node_or_proxy( third_gid, tid ), tid, rng );
      }
    }
  }
}

nest::ThirdOutBuilder::ThirdOutBuilder( const NodeCollectionPTR third,
  const NodeCollectionPTR targets,
  ThirdInBuilder* third_in,
  const DictionaryDatum& third_conn_spec,
  const std::vector< DictionaryDatum >& syn_specs )
  : BipartiteConnBuilder( third, targets, nullptr, third_conn_spec, syn_specs )
  , third_in_( third_in )
{
}

nest::ThirdBernoulliWithPoolBuilder::ThirdBernoulliWithPoolBuilder( const NodeCollectionPTR third,
  const NodeCollectionPTR targets,
  ThirdInBuilder* third_in,
  const DictionaryDatum& conn_spec,
  const std::vector< DictionaryDatum >& syn_specs )
  : ThirdOutBuilder( third, targets, third_in, conn_spec, syn_specs )
  , p_( 1.0 )
  , random_pool_( true )
  , pool_size_( third->size() )
  , targets_per_third_( targets->size() / third->size() )
  , pools_( kernel().vp_manager.get_num_threads(), nullptr )
{
  updateValue< double >( conn_spec, names::p, p_ );
  updateValue< long >( conn_spec, names::pool_size, pool_size_ );
  std::string pool_type;
  if ( updateValue< std::string >( conn_spec, names::pool_type, pool_type ) )
  {
    if ( pool_type == "random" )
    {
      random_pool_ = true;
    }
    else if ( pool_type == "block" )
    {
      random_pool_ = false;
    }
    else
    {
      throw BadProperty( "pool_type must be 'random' or 'block'" );
    }
  }

  if ( p_ < 0 or 1 < p_ )
  {
    throw BadProperty( "Conditional probability of third-factor connection 0 ≤ p_third_if_primary ≤ 1 required" );
  }

  if ( pool_size_ < 1 or third->size() < pool_size_ )
  {
    throw BadProperty( "Pool size 1 ≤ pool_size ≤ size of third-factor population required" );
  }

  if ( not( random_pool_ or ( targets->size() * pool_size_ == third->size() )
         or ( pool_size_ == 1 and targets->size() % third->size() == 0 ) ) )
  {
    throw BadProperty(
      "The sizes of target and third-factor populations and the chosen pool size do not fit."
      " If pool_size == 1, the target population size must be a multiple of the third-factor"
      " population size. For pool_size > 1, size(targets) * pool_size == size(third factor)"
      " is required. For all other cases, use random pools." );
  }

#pragma omp parallel
  {
    const size_t thrd = kernel().vp_manager.get_thread_id();
    pools_[ thrd ] = new TgtPoolMap_();
  }

  if ( not random_pool_ )
  {
    // Tell every target neuron its position in the target node collection.
    // This is necessary to assign the right block pool to it.
    //
    // We cannot do this parallel with targets->local_begin() since we need to
    // count over all elements of the node collection which might be a complex
    // composition of slices with non-trivial mapping between elements and vps.
    size_t idx = 0;
    for ( auto tgt_it = targets_->begin(); tgt_it != targets_->end(); ++tgt_it )
    {
      Node* const tgt = kernel().node_manager.get_node_or_proxy( ( *tgt_it ).node_id );
      if ( not tgt->is_proxy() )
      {
        tgt->set_tmp_nc_index( idx++ ); // must be postfix
      }
    }
  }
}

nest::ThirdBernoulliWithPoolBuilder::~ThirdBernoulliWithPoolBuilder()
{
#pragma omp parallel
  {
    const size_t thrd = kernel().vp_manager.get_thread_id();
    delete pools_[ thrd ];

    if ( not random_pool_ )
    {
      // Reset tmp_nc_index in target nodes in case a node has never been a target.
      // We do not want non-invalid values to persist beyond the lifetime of this builder.
      //
      // Here we can work in parallel since we just reset to invalid_index
      for ( auto tgt_it = targets_->thread_local_begin(); tgt_it != targets_->end(); ++tgt_it )
      {
        Node* const tgt = kernel().node_manager.get_node_or_proxy( ( *tgt_it ).node_id, thrd );
        assert( not tgt->is_proxy() );
        tgt->set_tmp_nc_index( invalid_index );
      }
    }
  }
}

void
nest::ThirdBernoulliWithPoolBuilder::third_connect( size_t primary_source_id, Node& primary_target )
{
  // We assume target is on this thread
  const size_t tid = kernel().vp_manager.get_thread_id();
  RngPtr rng = get_vp_specific_rng( tid );

  // conditionally connect third factor
  if ( not( rng->drand() < p_ ) )
  {
    return;
  }

  // step 2, build pool if new target
  const size_t tgt_gid = primary_target.get_node_id();
  auto pool_it = pools_[ tid ]->find( tgt_gid );
  if ( pool_it == pools_[ tid ]->end() )
  {
    const auto [ new_pool_it, emplace_ok ] = pools_[ tid ]->emplace( tgt_gid, PoolType_() );
    assert( emplace_ok );

    if ( random_pool_ )
    {
      rng->sample( sources_->begin(), sources_->end(), std::back_inserter( new_pool_it->second ), pool_size_ );
    }
    else
    {
      std::copy_n( sources_->begin() + get_first_pool_index_( primary_target.get_tmp_nc_index() ),
        pool_size_,
        std::back_inserter( new_pool_it->second ) );
    }
    pool_it = new_pool_it;
  }

  // select third-factor node randomly from pool for this target
  const auto third_index = pool_size_ == 1 ? 0 : rng->ulrand( pool_size_ );
  const auto third_node_id = ( pool_it->second )[ third_index ].node_id;

  single_connect_( third_node_id, primary_target, tid, rng );

  third_in_->register_connection( primary_source_id, third_node_id );
}


size_t
nest::ThirdBernoulliWithPoolBuilder::get_first_pool_index_( const size_t target_index ) const
{
  if ( pool_size_ > 1 )
  {
    return target_index * pool_size_;
  }

  return target_index / targets_per_third_; // intentional integer division
}


nest::OneToOneBuilder::OneToOneBuilder( const NodeCollectionPTR sources,
  const NodeCollectionPTR targets,
<<<<<<< HEAD
  const dictionary& conn_spec,
  const std::vector< dictionary >& syn_specs )
  : ConnBuilder( sources, targets, conn_spec, syn_specs )
=======
  ThirdOutBuilder* third_out,
  const DictionaryDatum& conn_spec,
  const std::vector< DictionaryDatum >& syn_specs )
  : BipartiteConnBuilder( sources, targets, third_out, conn_spec, syn_specs )
>>>>>>> c201d671
{
  // make sure that target and source population have the same size
  if ( sources_->size() != targets_->size() )
  {
    throw DimensionMismatch( "Source and Target population must be of the same size." );
  }
}

void
nest::OneToOneBuilder::connect_()
{

#pragma omp parallel
  {
    // get thread id
    const size_t tid = kernel().vp_manager.get_thread_id();

    try
    {
      RngPtr rng = get_vp_specific_rng( tid );

      if ( loop_over_targets_() )
      {
        // A more efficient way of doing this might be to use NodeCollection's local_begin(). For this to work we
        // would need to change some of the logic, sources and targets might not be on the same process etc., so
        // therefore we are not doing it at the moment. This also applies to other ConnBuilders below.
        NodeCollection::const_iterator target_it = targets_->begin();
        NodeCollection::const_iterator source_it = sources_->begin();
        for ( ; target_it < targets_->end(); ++target_it, ++source_it )
        {
          assert( source_it < sources_->end() );

          const size_t snode_id = ( *source_it ).node_id;
          const size_t tnode_id = ( *target_it ).node_id;

          if ( snode_id == tnode_id and not allow_autapses_ )
          {
            continue;
          }

          Node* const target = kernel().node_manager.get_node_or_proxy( tnode_id, tid );
          if ( target->is_proxy() )
          {
            // skip array parameters handled in other virtual processes
            skip_conn_parameter_( tid );
            continue;
          }

          single_connect_( snode_id, *target, tid, rng );
        }
      }
      else
      {
        const SparseNodeArray& local_nodes = kernel().node_manager.get_local_nodes( tid );
        SparseNodeArray::const_iterator n;
        for ( n = local_nodes.begin(); n != local_nodes.end(); ++n )
        {
          Node* target = n->get_node();

          const size_t tnode_id = n->get_node_id();
          const long lid = targets_->get_nc_index( tnode_id );
          if ( lid < 0 ) // Is local node in target list?
          {
            continue;
          }

          // one-to-one, thus we can use target idx for source as well
          const size_t snode_id = ( *sources_ )[ lid ];
          if ( not allow_autapses_ and snode_id == tnode_id )
          {
            // no skipping required / possible,
            // as we iterate only over local nodes
            continue;
          }
          single_connect_( snode_id, *target, tid, rng );
        }
      }
    }
    catch ( ... )
    {
      // Capture the current exception object and create an std::exception_ptr
      exceptions_raised_.at( tid ) = std::current_exception();
    }
  }
}

void
nest::OneToOneBuilder::disconnect_()
{

#pragma omp parallel
  {
    // get thread id
    const size_t tid = kernel().vp_manager.get_thread_id();

    try
    {
      NodeCollection::const_iterator target_it = targets_->begin();
      NodeCollection::const_iterator source_it = sources_->begin();
      for ( ; target_it < targets_->end(); ++target_it, ++source_it )
      {
        assert( source_it < sources_->end() );

        const size_t tnode_id = ( *target_it ).node_id;
        const size_t snode_id = ( *source_it ).node_id;

        // check whether the target is on this mpi machine
        if ( not kernel().node_manager.is_local_node_id( tnode_id ) )
        {
          // Disconnecting: no parameter skipping required
          continue;
        }

        Node* const target = kernel().node_manager.get_node_or_proxy( tnode_id, tid );
        const size_t target_thread = target->get_thread();

        // check whether the target is a proxy
        if ( target->is_proxy() )
        {
          // Disconnecting: no parameter skipping required
          continue;
        }
        single_disconnect_( snode_id, *target, target_thread );
      }
    }
    catch ( ... )
    {
      // Capture the current exception object and create an std::exception_ptr
      exceptions_raised_.at( tid ) = std::current_exception();
    }
  }
}

void
nest::OneToOneBuilder::sp_connect_()
{

#pragma omp parallel
  {
    // get thread id
    const size_t tid = kernel().vp_manager.get_thread_id();

    try
    {
      RngPtr rng = get_vp_specific_rng( tid );

      NodeCollection::const_iterator target_it = targets_->begin();
      NodeCollection::const_iterator source_it = sources_->begin();
      for ( ; target_it < targets_->end(); ++target_it, ++source_it )
      {
        assert( source_it < sources_->end() );

        const size_t snode_id = ( *source_it ).node_id;
        const size_t tnode_id = ( *target_it ).node_id;

        if ( snode_id == tnode_id and not allow_autapses_ )
        {
          continue;
        }

        if ( not change_connected_synaptic_elements( snode_id, tnode_id, tid, 1 ) )
        {
          skip_conn_parameter_( tid );
          continue;
        }
        Node* const target = kernel().node_manager.get_node_or_proxy( tnode_id, tid );
        const size_t target_thread = target->get_thread();

        single_connect_( snode_id, *target, target_thread, rng );
      }
    }
    catch ( ... )
    {
      // Capture the current exception object and create an std::exception_ptr
      exceptions_raised_.at( tid ) = std::current_exception();
    }
  }
}

void
nest::OneToOneBuilder::sp_disconnect_()
{

#pragma omp parallel
  {
    // get thread id
    const size_t tid = kernel().vp_manager.get_thread_id();

    try
    {
      NodeCollection::const_iterator target_it = targets_->begin();
      NodeCollection::const_iterator source_it = sources_->begin();
      for ( ; target_it < targets_->end(); ++target_it, ++source_it )
      {
        assert( source_it < sources_->end() );

        const size_t snode_id = ( *source_it ).node_id;
        const size_t tnode_id = ( *target_it ).node_id;

        if ( not change_connected_synaptic_elements( snode_id, tnode_id, tid, -1 ) )
        {
          continue;
        }

        Node* const target = kernel().node_manager.get_node_or_proxy( tnode_id, tid );
        const size_t target_thread = target->get_thread();

        single_disconnect_( snode_id, *target, target_thread );
      }
    }
    catch ( ... )
    {
      // Capture the current exception object and create an std::exception_ptr
      exceptions_raised_.at( tid ) = std::current_exception();
    }
  }
}

void
nest::AllToAllBuilder::connect_()
{

#pragma omp parallel
  {
    // get thread id
    const size_t tid = kernel().vp_manager.get_thread_id();

    try
    {
      RngPtr rng = get_vp_specific_rng( tid );

      if ( loop_over_targets_() )
      {
        NodeCollection::const_iterator target_it = targets_->begin();
        for ( ; target_it < targets_->end(); ++target_it )
        {
          const size_t tnode_id = ( *target_it ).node_id;
          Node* const target = kernel().node_manager.get_node_or_proxy( tnode_id, tid );
          if ( target->is_proxy() )
          {
            skip_conn_parameter_( tid, sources_->size() );
            continue;
          }

          inner_connect_( tid, rng, target, tnode_id, true );
        }
      }
      else
      {
        const SparseNodeArray& local_nodes = kernel().node_manager.get_local_nodes( tid );
        SparseNodeArray::const_iterator n;
        for ( n = local_nodes.begin(); n != local_nodes.end(); ++n )
        {
          const size_t tnode_id = n->get_node_id();

          // Is the local node in the targets list?
          if ( targets_->get_nc_index( tnode_id ) < 0 )
          {
            continue;
          }

          inner_connect_( tid, rng, n->get_node(), tnode_id, false );
        }
      }
    }
    catch ( ... )
    {
      // Capture the current exception object and create an std::exception_ptr
      exceptions_raised_.at( tid ) = std::current_exception();
    }
  }
}

void
nest::AllToAllBuilder::inner_connect_( const int tid, RngPtr rng, Node* target, size_t tnode_id, bool skip )
{
  const size_t target_thread = target->get_thread();

  // check whether the target is on our thread
  if ( static_cast< size_t >( tid ) != target_thread )
  {
    if ( skip )
    {
      skip_conn_parameter_( tid, sources_->size() );
    }
    return;
  }

  NodeCollection::const_iterator source_it = sources_->begin();
  for ( ; source_it < sources_->end(); ++source_it )
  {
    const size_t snode_id = ( *source_it ).node_id;

    if ( not allow_autapses_ and snode_id == tnode_id )
    {
      if ( skip )
      {
        skip_conn_parameter_( target_thread );
      }
      continue;
    }

    single_connect_( snode_id, *target, target_thread, rng );
  }
}

void
nest::AllToAllBuilder::sp_connect_()
{
#pragma omp parallel
  {
    // get thread id
    const size_t tid = kernel().vp_manager.get_thread_id();
    try
    {
      RngPtr rng = get_vp_specific_rng( tid );

      NodeCollection::const_iterator target_it = targets_->begin();
      for ( ; target_it < targets_->end(); ++target_it )
      {
        const size_t tnode_id = ( *target_it ).node_id;

        NodeCollection::const_iterator source_it = sources_->begin();
        for ( ; source_it < sources_->end(); ++source_it )
        {
          const size_t snode_id = ( *source_it ).node_id;

          if ( not allow_autapses_ and snode_id == tnode_id )
          {
            skip_conn_parameter_( tid );
            continue;
          }
          if ( not change_connected_synaptic_elements( snode_id, tnode_id, tid, 1 ) )
          {
            skip_conn_parameter_( tid, sources_->size() );
            continue;
          }
          Node* const target = kernel().node_manager.get_node_or_proxy( tnode_id, tid );
          const size_t target_thread = target->get_thread();
          single_connect_( snode_id, *target, target_thread, rng );
        }
      }
    }
    catch ( ... )
    {
      // Capture the current exception object and create an std::exception_ptr
      exceptions_raised_.at( tid ) = std::current_exception();
    }
  }
}

void
nest::AllToAllBuilder::disconnect_()
{

#pragma omp parallel
  {
    // get thread id
    const size_t tid = kernel().vp_manager.get_thread_id();

    try
    {
      NodeCollection::const_iterator target_it = targets_->begin();
      for ( ; target_it < targets_->end(); ++target_it )
      {
        const size_t tnode_id = ( *target_it ).node_id;

        // check whether the target is on this mpi machine
        if ( not kernel().node_manager.is_local_node_id( tnode_id ) )
        {
          // Disconnecting: no parameter skipping required
          continue;
        }

        Node* const target = kernel().node_manager.get_node_or_proxy( tnode_id, tid );
        const size_t target_thread = target->get_thread();

        // check whether the target is a proxy
        if ( target->is_proxy() )
        {
          // Disconnecting: no parameter skipping required
          continue;
        }

        NodeCollection::const_iterator source_it = sources_->begin();
        for ( ; source_it < sources_->end(); ++source_it )
        {
          const size_t snode_id = ( *source_it ).node_id;
          single_disconnect_( snode_id, *target, target_thread );
        }
      }
    }
    catch ( ... )
    {
      // Capture the current exception object and create an std::exception_ptr
      exceptions_raised_.at( tid ) = std::current_exception();
    }
  }
}

void
nest::AllToAllBuilder::sp_disconnect_()
{
#pragma omp parallel
  {
    // get thread id
    const size_t tid = kernel().vp_manager.get_thread_id();

    try
    {
      NodeCollection::const_iterator target_it = targets_->begin();
      for ( ; target_it < targets_->end(); ++target_it )
      {
        const size_t tnode_id = ( *target_it ).node_id;

        NodeCollection::const_iterator source_it = sources_->begin();
        for ( ; source_it < sources_->end(); ++source_it )
        {
          const size_t snode_id = ( *source_it ).node_id;

          if ( not change_connected_synaptic_elements( snode_id, tnode_id, tid, -1 ) )
          {
            // Disconnecting: no parameter skipping required
            continue;
          }
          Node* const target = kernel().node_manager.get_node_or_proxy( tnode_id, tid );
          const size_t target_thread = target->get_thread();
          single_disconnect_( snode_id, *target, target_thread );
        }
      }
    }
    catch ( ... )
    {
      // Capture the current exception object and create an std::exception_ptr
      exceptions_raised_.at( tid ) = std::current_exception();
    }
  }
}

nest::FixedInDegreeBuilder::FixedInDegreeBuilder( NodeCollectionPTR sources,
  NodeCollectionPTR targets,
<<<<<<< HEAD
  const dictionary& conn_spec,
  const std::vector< dictionary >& syn_specs )
  : ConnBuilder( sources, targets, conn_spec, syn_specs )
=======
  ThirdOutBuilder* third_out,
  const DictionaryDatum& conn_spec,
  const std::vector< DictionaryDatum >& syn_specs )
  : BipartiteConnBuilder( sources, targets, third_out, conn_spec, syn_specs )
>>>>>>> c201d671
{
  // check for potential errors
  long n_sources = static_cast< long >( sources_->size() );
  if ( n_sources == 0 )
  {
    throw BadProperty( "Source array must not be empty." );
  }
  auto indegree = conn_spec.at( names::indegree );
  if ( is_type< std::shared_ptr< nest::Parameter > >( indegree ) )
  {
    indegree_ = boost::any_cast< ParameterPTR >( indegree );
    // TODO: Checks of parameter range
  }
  else
  {
    // Assume indegree is a scalar
    const long value = conn_spec.get< long >( names::indegree );
    indegree_ = ParameterPTR( new ConstantParameter( value ) );

    // verify that indegree is not larger than source population if multapses are disabled
    if ( not allow_multapses_ )
    {
      if ( value > n_sources )
      {
        throw BadProperty( "Indegree cannot be larger than population size." );
      }
      else if ( value == n_sources and not allow_autapses_ )
      {
        LOG( M_WARNING,
          "FixedInDegreeBuilder::connect",
          "Multapses and autapses prohibited. When the sources and the targets "
          "have a non-empty intersection, the connect algorithm will enter an infinite loop." );
        return;
      }

      if ( value > 0.9 * n_sources )
      {
        LOG( M_WARNING,
          "FixedInDegreeBuilder::connect",
          "Multapses are prohibited and you request more than 90% connectivity. Expect long connecting times!" );
      }
    } // if (not allow_multapses_ )

    if ( value < 0 )
    {
      throw BadProperty( "Indegree cannot be less than zero." );
    }
  }
}

void
nest::FixedInDegreeBuilder::connect_()
{

#pragma omp parallel
  {
    // get thread id
    const size_t tid = kernel().vp_manager.get_thread_id();

    try
    {
      RngPtr rng = get_vp_specific_rng( tid );

      if ( loop_over_targets_() )
      {
        NodeCollection::const_iterator target_it = targets_->begin();
        for ( ; target_it < targets_->end(); ++target_it )
        {
          const size_t tnode_id = ( *target_it ).node_id;
          Node* const target = kernel().node_manager.get_node_or_proxy( tnode_id, tid );

          const long indegree_value = std::round( indegree_->value( rng, target ) );
          if ( target->is_proxy() )
          {
            // skip array parameters handled in other virtual processes
            skip_conn_parameter_( tid, indegree_value );
            continue;
          }

          inner_connect_( tid, rng, target, tnode_id, true, indegree_value );
        }
      }
      else
      {
        const SparseNodeArray& local_nodes = kernel().node_manager.get_local_nodes( tid );
        SparseNodeArray::const_iterator n;
        for ( n = local_nodes.begin(); n != local_nodes.end(); ++n )
        {
          const size_t tnode_id = n->get_node_id();

          // Is the local node in the targets list?
          if ( targets_->get_nc_index( tnode_id ) < 0 )
          {
            continue;
          }
          auto source = n->get_node();
          const long indegree_value = std::round( indegree_->value( rng, source ) );

          inner_connect_( tid, rng, source, tnode_id, false, indegree_value );
        }
      }
    }
    catch ( ... )
    {
      // Capture the current exception object and create an std::exception_ptr
      exceptions_raised_.at( tid ) = std::current_exception();
    }
  }
}

void
nest::FixedInDegreeBuilder::inner_connect_( const int tid,
  RngPtr rng,
  Node* target,
  size_t tnode_id,
  bool skip,
  long indegree_value )
{
  const size_t target_thread = target->get_thread();

  // check whether the target is on our thread
  if ( static_cast< size_t >( tid ) != target_thread )
  {
    // skip array parameters handled in other virtual processes
    if ( skip )
    {
      skip_conn_parameter_( tid, indegree_value );
    }
    return;
  }

  std::set< long > ch_ids;
  long n_rnd = sources_->size();

  for ( long j = 0; j < indegree_value; ++j )
  {
    unsigned long s_id;
    size_t snode_id;
    bool skip_autapse = false;
    bool skip_multapse = false;

    do
    {
      s_id = rng->ulrand( n_rnd );
      snode_id = ( *sources_ )[ s_id ];
      skip_autapse = not allow_autapses_ and snode_id == tnode_id;
      skip_multapse = not allow_multapses_ and ch_ids.find( s_id ) != ch_ids.end();
    } while ( skip_autapse or skip_multapse );

    if ( not allow_multapses_ )
    {
      ch_ids.insert( s_id );
    }

    single_connect_( snode_id, *target, target_thread, rng );
  }
}

nest::FixedOutDegreeBuilder::FixedOutDegreeBuilder( NodeCollectionPTR sources,
  NodeCollectionPTR targets,
<<<<<<< HEAD
  const dictionary& conn_spec,
  const std::vector< dictionary >& syn_specs )
  : ConnBuilder( sources, targets, conn_spec, syn_specs )
=======
  ThirdOutBuilder* third_out,
  const DictionaryDatum& conn_spec,
  const std::vector< DictionaryDatum >& syn_specs )
  : BipartiteConnBuilder( sources, targets, third_out, conn_spec, syn_specs )
>>>>>>> c201d671
{
  // check for potential errors
  long n_targets = static_cast< long >( targets_->size() );
  if ( n_targets == 0 )
  {
    throw BadProperty( "Target array must not be empty." );
  }
  auto outdegree = conn_spec.at( names::outdegree );
  if ( is_type< std::shared_ptr< nest::Parameter > >( outdegree ) )
  {
    outdegree_ = boost::any_cast< ParameterPTR >( outdegree );
    // TODO: Checks of parameter range
  }
  else
  {
    // Assume outdegree is a scalar
    const long value = conn_spec.get< long >( names::outdegree );
    outdegree_ = ParameterPTR( new ConstantParameter( value ) );

    // verify that outdegree is not larger than target population if multapses
    // are disabled
    if ( not allow_multapses_ )
    {
      if ( value > n_targets )
      {
        throw BadProperty( "Outdegree cannot be larger than population size." );
      }
      else if ( value == n_targets and not allow_autapses_ )
      {
        LOG( M_WARNING,
          "FixedOutDegreeBuilder::connect",
          "Multapses and autapses prohibited. When the sources and the targets "
          "have a non-empty intersection, the connect algorithm will enter an infinite loop." );
        return;
      }

      if ( value > 0.9 * n_targets )
      {
        LOG( M_WARNING,
          "FixedOutDegreeBuilder::connect",
          "Multapses are prohibited and you request more than 90% connectivity. Expect long connecting times!" );
      }
    }

    if ( value < 0 )
    {
      throw BadProperty( "Outdegree cannot be less than zero." );
    }
  }
}

void
nest::FixedOutDegreeBuilder::connect_()
{
  // get global rng that is tested for synchronization for all threads
  RngPtr grng = get_rank_synced_rng();

  NodeCollection::const_iterator source_it = sources_->begin();
  for ( ; source_it < sources_->end(); ++source_it )
  {
    const size_t snode_id = ( *source_it ).node_id;

    std::set< long > ch_ids;
    std::vector< size_t > tgt_ids_;
    const long n_rnd = targets_->size();

    Node* source_node = kernel().node_manager.get_node_or_proxy( snode_id );
    const long outdegree_value = std::round( outdegree_->value( grng, source_node ) );
    for ( long j = 0; j < outdegree_value; ++j )
    {
      unsigned long t_id;
      size_t tnode_id;
      bool skip_autapse = false;
      bool skip_multapse = false;

      do
      {
        t_id = grng->ulrand( n_rnd );
        tnode_id = ( *targets_ )[ t_id ];
        skip_autapse = not allow_autapses_ and tnode_id == snode_id;
        skip_multapse = not allow_multapses_ and ch_ids.find( t_id ) != ch_ids.end();
      } while ( skip_autapse or skip_multapse );

      if ( not allow_multapses_ )
      {
        ch_ids.insert( t_id );
      }

      tgt_ids_.push_back( tnode_id );
    }

#pragma omp parallel
    {
      // get thread id
      const size_t tid = kernel().vp_manager.get_thread_id();

      try
      {
        RngPtr rng = get_vp_specific_rng( tid );

        std::vector< size_t >::const_iterator tnode_id_it = tgt_ids_.begin();
        for ( ; tnode_id_it != tgt_ids_.end(); ++tnode_id_it )
        {
          Node* const target = kernel().node_manager.get_node_or_proxy( *tnode_id_it, tid );
          if ( target->is_proxy() )
          {
            // skip array parameters handled in other virtual processes
            skip_conn_parameter_( tid );
            continue;
          }

          single_connect_( snode_id, *target, tid, rng );
        }
      }
      catch ( ... )
      {
        // Capture the current exception object and create an std::exception_ptr
        exceptions_raised_.at( tid ) = std::current_exception();
      }
    }
  }
}

nest::FixedTotalNumberBuilder::FixedTotalNumberBuilder( NodeCollectionPTR sources,
  NodeCollectionPTR targets,
<<<<<<< HEAD
  const dictionary& conn_spec,
  const std::vector< dictionary >& syn_specs )
  : ConnBuilder( sources, targets, conn_spec, syn_specs )
  , N_( boost::any_cast< long >( conn_spec.at( names::N ) ) )
=======
  ThirdOutBuilder* third_out,
  const DictionaryDatum& conn_spec,
  const std::vector< DictionaryDatum >& syn_specs )
  : BipartiteConnBuilder( sources, targets, third_out, conn_spec, syn_specs )
  , N_( ( *conn_spec )[ names::N ] )
>>>>>>> c201d671
{

  // check for potential errors

  // verify that total number of connections is not larger than
  // N_sources*N_targets
  if ( not allow_multapses_ )
  {
    if ( ( N_ > static_cast< long >( sources_->size() * targets_->size() ) ) )
    {
      throw BadProperty( "Total number of connections cannot exceed product of source and target population sizes." );
    }
  }

  if ( N_ < 0 )
  {
    throw BadProperty( "Total number of connections cannot be negative." );
  }

  // for now multapses cannot be forbidden
  // TODO: Implement option for multapses_ = False, where already existing
  // connections are stored in
  // a bitmap
  if ( not allow_multapses_ )
  {
    throw NotImplemented( "Connect doesn't support the suppression of multapses in the FixedTotalNumber connector." );
  }
}

void
nest::FixedTotalNumberBuilder::connect_()
{
  const int M = kernel().vp_manager.get_num_virtual_processes();
  const long size_sources = sources_->size();
  const long size_targets = targets_->size();

  // drawing connection ids

  // Compute the distribution of targets over processes using the modulo
  // function
  std::vector< size_t > number_of_targets_on_vp( M, 0 );
  std::vector< size_t > local_targets;
  local_targets.reserve( size_targets / kernel().mpi_manager.get_num_processes() );
  for ( size_t t = 0; t < targets_->size(); t++ )
  {
    int vp = kernel().vp_manager.node_id_to_vp( ( *targets_ )[ t ] );
    ++number_of_targets_on_vp[ vp ];
    if ( kernel().vp_manager.is_local_vp( vp ) )
    {
      local_targets.push_back( ( *targets_ )[ t ] );
    }
  }

  // We use the multinomial distribution to determine the number of
  // connections that will be made on one virtual process, i.e. we
  // partition the set of edges into n_vps subsets. The number of
  // edges on one virtual process is binomially distributed with
  // the boundary condition that the sum of all edges over virtual
  // processes is the total number of edges.
  // To obtain the num_conns_on_vp we adapt the gsl
  // implementation of the multinomial distribution.

  // K from gsl is equivalent to M = n_vps
  // N is already taken from stack
  // p[] is targets_on_vp
  std::vector< long > num_conns_on_vp( M, 0 ); // corresponds to n[]

  // calculate exact multinomial distribution
  // get global rng that is tested for synchronization for all threads
  RngPtr grng = get_rank_synced_rng();

  // begin code adapted from gsl 1.8 //
  double sum_dist = 0.0; // corresponds to sum_p
  // norm is equivalent to size_targets
  unsigned int sum_partitions = 0; // corresponds to sum_n

  binomial_distribution bino_dist;
  for ( int k = 0; k < M; k++ )
  {
    // If we have distributed all connections on the previous processes we exit the loop. It is important to
    // have this check here, as N - sum_partition is set as n value for GSL, and this must be larger than 0.
    if ( N_ == sum_partitions )
    {
      break;
    }
    if ( number_of_targets_on_vp[ k ] > 0 )
    {
      double num_local_targets = static_cast< double >( number_of_targets_on_vp[ k ] );
      double p_local = num_local_targets / ( size_targets - sum_dist );

      binomial_distribution::param_type param( N_ - sum_partitions, p_local );
      num_conns_on_vp[ k ] = bino_dist( grng, param );
    }

    sum_dist += static_cast< double >( number_of_targets_on_vp[ k ] );
    sum_partitions += static_cast< unsigned int >( num_conns_on_vp[ k ] );
  }

  // end code adapted from gsl 1.8

#pragma omp parallel
  {
    // get thread id
    const size_t tid = kernel().vp_manager.get_thread_id();

    try
    {
      const size_t vp_id = kernel().vp_manager.thread_to_vp( tid );

      if ( kernel().vp_manager.is_local_vp( vp_id ) )
      {
        RngPtr rng = get_vp_specific_rng( tid );

        // gather local target node IDs
        std::vector< size_t > thread_local_targets;
        thread_local_targets.reserve( number_of_targets_on_vp[ vp_id ] );

        std::vector< size_t >::const_iterator tnode_id_it = local_targets.begin();
        for ( ; tnode_id_it != local_targets.end(); ++tnode_id_it )
        {
          if ( kernel().vp_manager.node_id_to_vp( *tnode_id_it ) == vp_id )
          {
            thread_local_targets.push_back( *tnode_id_it );
          }
        }

        assert( thread_local_targets.size() == number_of_targets_on_vp[ vp_id ] );

        while ( num_conns_on_vp[ vp_id ] > 0 )
        {

          // draw random numbers for source node from all source neurons
          const long s_index = rng->ulrand( size_sources );
          // draw random numbers for target node from
          // targets_on_vp on this virtual process
          const long t_index = rng->ulrand( thread_local_targets.size() );
          // map random number of source node to node ID corresponding to
          // the source_adr vector
          const long snode_id = ( *sources_ )[ s_index ];
          // map random number of target node to node ID using the
          // targets_on_vp vector
          const long tnode_id = thread_local_targets[ t_index ];

          Node* const target = kernel().node_manager.get_node_or_proxy( tnode_id, tid );
          const size_t target_thread = target->get_thread();

          if ( allow_autapses_ or snode_id != tnode_id )
          {
            single_connect_( snode_id, *target, target_thread, rng );
            num_conns_on_vp[ vp_id ]--;
          }
        }
      }
    }
    catch ( ... )
    {
      // Capture the current exception object and create an std::exception_ptr
      exceptions_raised_.at( tid ) = std::current_exception();
    }
  }
}


nest::BernoulliBuilder::BernoulliBuilder( NodeCollectionPTR sources,
  NodeCollectionPTR targets,
<<<<<<< HEAD
  const dictionary& conn_spec,
  const std::vector< dictionary >& syn_specs )
  : ConnBuilder( sources, targets, conn_spec, syn_specs )
=======
  ThirdOutBuilder* third_out,
  const DictionaryDatum& conn_spec,
  const std::vector< DictionaryDatum >& syn_specs )
  : BipartiteConnBuilder( sources, targets, third_out, conn_spec, syn_specs )
>>>>>>> c201d671
{
  auto p = conn_spec.at( names::p );
  if ( is_type< std::shared_ptr< nest::Parameter > >( p ) )
  {
    p_ = boost::any_cast< ParameterPTR >( p );
    // TODO: Checks of parameter range
  }
  else
  {
    // Assume p is a scalar
    const double value = conn_spec.get< double >( names::p );
    if ( value < 0 or 1 < value )
    {
      throw BadProperty( "Connection probability 0 <= p <= 1 required." );
    }
    p_ = ParameterPTR( new ConstantParameter( value ) );
  }
}


void
nest::BernoulliBuilder::connect_()
{
#pragma omp parallel
  {
    // get thread id
    const size_t tid = kernel().vp_manager.get_thread_id();

    try
    {
      RngPtr rng = get_vp_specific_rng( tid );

      if ( loop_over_targets_() )
      {
        NodeCollection::const_iterator target_it = targets_->begin();
        for ( ; target_it < targets_->end(); ++target_it )
        {
          const size_t tnode_id = ( *target_it ).node_id;
          Node* const target = kernel().node_manager.get_node_or_proxy( tnode_id, tid );
          if ( target->is_proxy() )
          {
            // skip array parameters handled in other virtual processes
            skip_conn_parameter_( tid );
            continue;
          }

          inner_connect_( tid, rng, target, tnode_id );
        }
      }

      else
      {
        const SparseNodeArray& local_nodes = kernel().node_manager.get_local_nodes( tid );
        SparseNodeArray::const_iterator n;
        for ( n = local_nodes.begin(); n != local_nodes.end(); ++n )
        {
          const size_t tnode_id = n->get_node_id();

          // Is the local node in the targets list?
          if ( targets_->get_nc_index( tnode_id ) < 0 )
          {
            continue;
          }

          inner_connect_( tid, rng, n->get_node(), tnode_id );
        }
      }
    }
    catch ( ... )
    {
      // Capture the current exception object and create an std::exception_ptr
      exceptions_raised_.at( tid ) = std::current_exception();
    }
  } // of omp parallel
}

void
nest::BernoulliBuilder::inner_connect_( const int tid, RngPtr rng, Node* target, size_t tnode_id )
{
  const size_t target_thread = target->get_thread();

  // check whether the target is on our thread
  if ( static_cast< size_t >( tid ) != target_thread )
  {
    return;
  }

  // It is not possible to create multapses with this type of BernoulliBuilder,
  // hence leave out corresponding checks.

  NodeCollection::const_iterator source_it = sources_->begin();
  for ( ; source_it < sources_->end(); ++source_it )
  {
    const size_t snode_id = ( *source_it ).node_id;

    if ( not allow_autapses_ and snode_id == tnode_id )
    {
      continue;
    }
    if ( rng->drand() >= p_->value( rng, target ) )
    {
      continue;
    }

    single_connect_( snode_id, *target, target_thread, rng );
  }
}


nest::PoissonBuilder::PoissonBuilder( NodeCollectionPTR sources,
  NodeCollectionPTR targets,
  ThirdOutBuilder* third_out,
  const DictionaryDatum& conn_spec,
  const std::vector< DictionaryDatum >& syn_specs )
  : BipartiteConnBuilder( sources, targets, third_out, conn_spec, syn_specs )
{
  ParameterDatum* pd = dynamic_cast< ParameterDatum* >( ( *conn_spec )[ names::pairwise_avg_num_conns ].datum() );
  if ( pd )
  {
    pairwise_avg_num_conns_ = *pd;
  }
  else
  {
    // Assume pairwise_avg_num_conns is a scalar
    const double value = ( *conn_spec )[ names::pairwise_avg_num_conns ];
    if ( value < 0 )
    {
      throw BadProperty( "Connection parameter 0 ≤ pairwise_avg_num_conns required." );
    }
    if ( not allow_multapses_ )
    {
      throw BadProperty( "Multapses must be allowed for this connection rule." );
    }
    pairwise_avg_num_conns_ = std::shared_ptr< Parameter >( new ConstantParameter( value ) );
  }
}

void
nest::PoissonBuilder::connect_()
{
#pragma omp parallel
  {
    // get thread id
    const size_t tid = kernel().vp_manager.get_thread_id();

    try
    {
      RngPtr rng = get_vp_specific_rng( tid );

      if ( loop_over_targets_() )
      {
        NodeCollection::const_iterator target_it = targets_->begin();
        for ( ; target_it < targets_->end(); ++target_it )
        {
          const size_t tnode_id = ( *target_it ).node_id;
          Node* const target = kernel().node_manager.get_node_or_proxy( tnode_id, tid );
          if ( target->is_proxy() )
          {
            // skip parameters handled in other virtual processes
            skip_conn_parameter_( tid );
            continue;
          }

          inner_connect_( tid, rng, target, tnode_id );
        }
      }
      else
      {
        const SparseNodeArray& local_nodes = kernel().node_manager.get_local_nodes( tid );
        SparseNodeArray::const_iterator n;
        for ( n = local_nodes.begin(); n != local_nodes.end(); ++n )
        {
          const size_t tnode_id = n->get_node_id();

          // Is the local node in the targets list?
          if ( targets_->get_nc_index( tnode_id ) < 0 )
          {
            continue;
          }
          inner_connect_( tid, rng, n->get_node(), tnode_id );
        }
      }
    }
    catch ( std::exception& err )
    {
      // We must create a new exception here, err's lifetime ends at
      // the end of the catch block.
      exceptions_raised_.at( tid ) = std::shared_ptr< WrappedThreadException >( new WrappedThreadException( err ) );
    }
  } // of omp parallel
}

void
nest::PoissonBuilder::inner_connect_( const int tid, RngPtr rng, Node* target, size_t tnode_id )
{
  const size_t target_thread = target->get_thread();

  // check whether the target is on our thread
  if ( static_cast< size_t >( tid ) != target_thread )
  {
    return;
  }

  poisson_distribution poi_dist;

  // It is not possible to disable multapses with the PoissonBuilder, already checked
  NodeCollection::const_iterator source_it = sources_->begin();
  for ( ; source_it < sources_->end(); ++source_it )
  {
    const size_t snode_id = ( *source_it ).node_id;

    if ( not allow_autapses_ and snode_id == tnode_id )
    {
      continue;
    }

    // Sample to number of connections that are to be established
    poisson_distribution::param_type param( pairwise_avg_num_conns_->value( rng, target ) );
    const size_t num_conns = poi_dist( rng, param );

    for ( size_t n = 0; n < num_conns; ++n )
    {
      single_connect_( snode_id, *target, target_thread, rng );
    }
  }
}

nest::SymmetricBernoulliBuilder::SymmetricBernoulliBuilder( NodeCollectionPTR sources,
  NodeCollectionPTR targets,
<<<<<<< HEAD
  const dictionary& conn_spec,
  const std::vector< dictionary >& syn_specs )
  : ConnBuilder( sources, targets, conn_spec, syn_specs )
  , p_( boost::any_cast< double >( conn_spec.at( names::p ) ) )
=======
  ThirdOutBuilder* third_out,
  const DictionaryDatum& conn_spec,
  const std::vector< DictionaryDatum >& syn_specs )
  : BipartiteConnBuilder( sources, targets, third_out, conn_spec, syn_specs )
  , p_( ( *conn_spec )[ names::p ] )
>>>>>>> c201d671
{
  // This connector takes care of symmetric connections on its own
  creates_symmetric_connections_ = true;

  if ( p_ < 0 or 1 <= p_ )
  {
    throw BadProperty( "Connection probability 0 <= p < 1 required." );
  }

  if ( not allow_multapses_ )
  {
    throw BadProperty( "Multapses must be enabled." );
  }

  if ( allow_autapses_ )
  {
    throw BadProperty( "Autapses must be disabled." );
  }

  if ( not make_symmetric_ )
  {
    throw BadProperty( "Symmetric connections must be enabled." );
  }
}


void
nest::SymmetricBernoulliBuilder::connect_()
{
#pragma omp parallel
  {
    const size_t tid = kernel().vp_manager.get_thread_id();

    // Use RNG generating same number sequence on all threads
    RngPtr synced_rng = get_vp_synced_rng( tid );

    try
    {
      binomial_distribution bino_dist;
      binomial_distribution::param_type param( sources_->size(), p_ );

      unsigned long indegree;
      size_t snode_id;
      std::set< size_t > previous_snode_ids;
      Node* target;
      size_t target_thread;
      Node* source;
      size_t source_thread;

      for ( NodeCollection::const_iterator tnode_id = targets_->begin(); tnode_id != targets_->end(); ++tnode_id )
      {
        // sample indegree according to truncated Binomial distribution
        indegree = sources_->size();
        while ( indegree >= sources_->size() )
        {
          indegree = bino_dist( synced_rng, param );
        }
        assert( indegree < sources_->size() );

        target = kernel().node_manager.get_node_or_proxy( ( *tnode_id ).node_id, tid );
        target_thread = tid;

        // check whether the target is on this thread
        if ( target->is_proxy() )
        {
          target_thread = invalid_thread;
        }

        previous_snode_ids.clear();

        // choose indegree number of sources randomly from all sources
        size_t i = 0;
        while ( i < indegree )
        {
          snode_id = ( *sources_ )[ synced_rng->ulrand( sources_->size() ) ];

          // Avoid autapses and multapses. Due to symmetric connectivity,
          // multapses might exist if the target neuron with node ID snode_id draws the
          // source with node ID tnode_id while choosing sources itself.
          if ( snode_id == ( *tnode_id ).node_id or previous_snode_ids.find( snode_id ) != previous_snode_ids.end() )
          {
            continue;
          }
          previous_snode_ids.insert( snode_id );

          source = kernel().node_manager.get_node_or_proxy( snode_id, tid );
          source_thread = tid;

          if ( source->is_proxy() )
          {
            source_thread = invalid_thread;
          }

          // if target is local: connect
          if ( target_thread == tid )
          {
            assert( target );
            single_connect_( snode_id, *target, target_thread, synced_rng );
          }

          // if source is local: connect
          if ( source_thread == tid )
          {
            assert( source );
            single_connect_( ( *tnode_id ).node_id, *source, source_thread, synced_rng );
          }

          ++i;
        }
      }
    }
    catch ( ... )
    {
      // Capture the current exception object and create an std::exception_ptr
      exceptions_raised_.at( tid ) = std::current_exception();
    }
  }
}


nest::SPBuilder::SPBuilder( NodeCollectionPTR sources,
  NodeCollectionPTR targets,
<<<<<<< HEAD
  const dictionary& conn_spec,
  const std::vector< dictionary >& syn_specs )
  : ConnBuilder( sources, targets, conn_spec, syn_specs )
=======
  ThirdOutBuilder* third_out,
  const DictionaryDatum& conn_spec,
  const std::vector< DictionaryDatum >& syn_specs )
  : BipartiteConnBuilder( sources, targets, third_out, conn_spec, syn_specs )
>>>>>>> c201d671
{
  // Check that both pre and postsynaptic element are provided
  if ( not use_structural_plasticity_ )
  {
    throw BadProperty( "pre_synaptic_element and/or post_synaptic_elements is missing." );
  }
}

void
nest::SPBuilder::update_delay( long& d ) const
{
  if ( get_default_delay() )
  {
    dictionary syn_defaults = kernel().model_manager.get_connector_defaults( get_synapse_model() );
    const double delay = syn_defaults.get< double >( "delay" );
    d = Time( Time::ms( delay ) ).get_steps();
  }
}

void
nest::SPBuilder::sp_connect( const std::vector< size_t >& sources, const std::vector< size_t >& targets )
{
  connect_( sources, targets );

  // check if any exceptions have been raised
  for ( auto eptr : exceptions_raised_ )
  {
    if ( eptr )
    {
      std::rethrow_exception( eptr );
    }
  }
}

void
nest::SPBuilder::connect_()
{
  throw NotImplemented( "Connection without structural plasticity is not possible for this connection builder." );
}

/**
 * In charge of dynamically creating the new synapses
 */
void
nest::SPBuilder::connect_( NodeCollectionPTR, NodeCollectionPTR )
{
  throw NotImplemented( "Connection without structural plasticity is not possible for this connection builder." );
}

void
nest::SPBuilder::connect_( const std::vector< size_t >& sources, const std::vector< size_t >& targets )
{
  // Code copied and adapted from OneToOneBuilder::connect_()
  // make sure that target and source population have the same size
  if ( sources.size() != targets.size() )
  {
    throw DimensionMismatch( "Source and target population must be of the same size." );
  }

#pragma omp parallel
  {
    // get thread id
    const size_t tid = kernel().vp_manager.get_thread_id();

    try
    {
      RngPtr rng = get_vp_specific_rng( tid );

      std::vector< size_t >::const_iterator tnode_id_it = targets.begin();
      std::vector< size_t >::const_iterator snode_id_it = sources.begin();
      for ( ; tnode_id_it != targets.end(); ++tnode_id_it, ++snode_id_it )
      {
        assert( snode_id_it != sources.end() );

        if ( *snode_id_it == *tnode_id_it and not allow_autapses_ )
        {
          continue;
        }

        if ( not change_connected_synaptic_elements( *snode_id_it, *tnode_id_it, tid, 1 ) )
        {
          skip_conn_parameter_( tid );
          continue;
        }
        Node* const target = kernel().node_manager.get_node_or_proxy( *tnode_id_it, tid );

        single_connect_( *snode_id_it, *target, tid, rng );
      }
    }
    catch ( ... )
    {
      // Capture the current exception object and create an std::exception_ptr
      exceptions_raised_.at( tid ) = std::current_exception();
    }
  }
}<|MERGE_RESOLUTION|>--- conflicted
+++ resolved
@@ -35,26 +35,15 @@
 #include "node.h"
 #include "vp_manager_impl.h"
 
-<<<<<<< HEAD
-nest::ConnBuilder::ConnBuilder( NodeCollectionPTR sources,
+// Includes from C++:
+#include <algorithm>
+
+
+nest::ConnBuilder::ConnBuilder( const std::string& primary_rule,
+  NodeCollectionPTR sources,
   NodeCollectionPTR targets,
   const dictionary& conn_spec,
   const std::vector< dictionary >& syn_specs )
-=======
-// Includes from sli:
-#include "dict.h"
-#include "fdstream.h"
-#include "name.h"
-
-// Includes from C++:
-#include <algorithm>
-
-
-nest::ConnBuilder::ConnBuilder( const std::string& primary_rule,
-  NodeCollectionPTR sources,
-  NodeCollectionPTR targets,
-  const DictionaryDatum& conn_spec,
-  const std::vector< DictionaryDatum >& syn_specs )
   : third_in_builder_( nullptr )
   , third_out_builder_( nullptr )
   , primary_builder_( kernel().connection_manager.get_conn_builder( primary_rule,
@@ -71,26 +60,26 @@
   NodeCollectionPTR sources,
   NodeCollectionPTR targets,
   NodeCollectionPTR third,
-  const DictionaryDatum& conn_spec,
-  const DictionaryDatum& third_conn_spec,
-  const std::map< Name, std::vector< DictionaryDatum > >& syn_specs )
+  const dictionary& conn_spec,
+  const dictionary& third_conn_spec,
+  const std::map< Name, std::vector< dictionary > >& syn_specs )
   : third_in_builder_( new ThirdInBuilder( sources,
     third,
     third_conn_spec,
-    const_cast< std::map< Name, std::vector< DictionaryDatum > >& >( syn_specs )[ names::third_in ] ) )
+    const_cast< std::map< Name, std::vector< dictionary > >& >( syn_specs )[ names::third_in ] ) )
   , third_out_builder_( kernel().connection_manager.get_third_conn_builder( third_rule,
       third,
       targets,
       third_in_builder_,
       third_conn_spec,
       // const_cast here seems required, clang complains otherwise; try to clean up when Datums disappear
-      const_cast< std::map< Name, std::vector< DictionaryDatum > >& >( syn_specs )[ names::third_out ] ) )
+      const_cast< std::map< Name, std::vector< dictionary > >& >( syn_specs )[ names::third_out ] ) )
   , primary_builder_( kernel().connection_manager.get_conn_builder( primary_rule,
       sources,
       targets,
       third_out_builder_,
       conn_spec,
-      const_cast< std::map< Name, std::vector< DictionaryDatum > >& >( syn_specs )[ names::primary ] ) )
+      const_cast< std::map< Name, std::vector< dictionary > >& >( syn_specs )[ names::primary ] ) )
 {
 }
 
@@ -125,9 +114,8 @@
 nest::BipartiteConnBuilder::BipartiteConnBuilder( NodeCollectionPTR sources,
   NodeCollectionPTR targets,
   ThirdOutBuilder* third_out,
-  const DictionaryDatum& conn_spec,
-  const std::vector< DictionaryDatum >& syn_specs )
->>>>>>> c201d671
+  const dictionary& conn_spec,
+  const std::vector< dictionary >& syn_specs )
   : sources_( sources )
   , targets_( targets )
   , third_out_( third_out )
@@ -507,11 +495,7 @@
 }
 
 void
-<<<<<<< HEAD
-nest::ConnBuilder::set_synapse_model_( const dictionary& syn_params, const size_t synapse_indx )
-=======
-nest::BipartiteConnBuilder::set_synapse_model_( DictionaryDatum syn_params, size_t synapse_indx )
->>>>>>> c201d671
+nest::BipartiteConnBuilder::set_synapse_model_( const dictionary& syn_params, size_t synapse_indx )
 {
   const std::string syn_name = syn_params.known( names::synapse_model )
     ? syn_params.get< std::string >( names::synapse_model )
@@ -527,11 +511,7 @@
 }
 
 void
-<<<<<<< HEAD
-nest::ConnBuilder::set_default_weight_or_delay_( const dictionary& syn_params, const size_t synapse_indx )
-=======
-nest::BipartiteConnBuilder::set_default_weight_or_delay_( DictionaryDatum syn_params, size_t synapse_indx )
->>>>>>> c201d671
+nest::BipartiteConnBuilder::set_default_weight_or_delay_( const dictionary& syn_params, size_t synapse_indx )
 {
   dictionary syn_defaults = kernel().model_manager.get_connector_defaults( synapse_model_id_[ synapse_indx ] );
 
@@ -566,15 +546,9 @@
 }
 
 void
-<<<<<<< HEAD
-nest::ConnBuilder::set_synapse_params( const dictionary& syn_defaults,
+nest::BipartiteConnBuilder::set_synapse_params( const dictionary& syn_defaults,
   const dictionary& syn_params,
-  const size_t synapse_indx )
-=======
-nest::BipartiteConnBuilder::set_synapse_params( DictionaryDatum syn_defaults,
-  DictionaryDatum syn_params,
   size_t synapse_indx )
->>>>>>> c201d671
 {
   for ( auto& syn_kv_pair : syn_defaults )
   {
@@ -613,11 +587,7 @@
 }
 
 void
-<<<<<<< HEAD
-nest::ConnBuilder::set_structural_plasticity_parameters( const std::vector< dictionary >& syn_specs )
-=======
-nest::BipartiteConnBuilder::set_structural_plasticity_parameters( std::vector< DictionaryDatum > syn_specs )
->>>>>>> c201d671
+nest::BipartiteConnBuilder::set_structural_plasticity_parameters( const std::vector< dictionary >& syn_specs )
 {
   bool have_structural_plasticity_parameters = false;
   for ( auto& syn_spec : syn_specs )
@@ -675,8 +645,8 @@
 
 nest::ThirdInBuilder::ThirdInBuilder( NodeCollectionPTR sources,
   NodeCollectionPTR third,
-  const DictionaryDatum& third_conn_spec,
-  const std::vector< DictionaryDatum >& syn_specs )
+  const dictionary& third_conn_spec,
+  const std::vector< dictionary >& syn_specs )
   : BipartiteConnBuilder( sources, third, nullptr, third_conn_spec, syn_specs )
   , source_third_gids_( kernel().vp_manager.get_num_threads(), nullptr )
   , source_third_counts_( kernel().vp_manager.get_num_threads(), nullptr )
@@ -805,8 +775,8 @@
 nest::ThirdOutBuilder::ThirdOutBuilder( const NodeCollectionPTR third,
   const NodeCollectionPTR targets,
   ThirdInBuilder* third_in,
-  const DictionaryDatum& third_conn_spec,
-  const std::vector< DictionaryDatum >& syn_specs )
+  const dictionary& third_conn_spec,
+  const std::vector< dictionary >& syn_specs )
   : BipartiteConnBuilder( third, targets, nullptr, third_conn_spec, syn_specs )
   , third_in_( third_in )
 {
@@ -815,8 +785,8 @@
 nest::ThirdBernoulliWithPoolBuilder::ThirdBernoulliWithPoolBuilder( const NodeCollectionPTR third,
   const NodeCollectionPTR targets,
   ThirdInBuilder* third_in,
-  const DictionaryDatum& conn_spec,
-  const std::vector< DictionaryDatum >& syn_specs )
+  const dictionary& conn_spec,
+  const std::vector< dictionary >& syn_specs )
   : ThirdOutBuilder( third, targets, third_in, conn_spec, syn_specs )
   , p_( 1.0 )
   , random_pool_( true )
@@ -970,16 +940,10 @@
 
 nest::OneToOneBuilder::OneToOneBuilder( const NodeCollectionPTR sources,
   const NodeCollectionPTR targets,
-<<<<<<< HEAD
+  ThirdOutBuilder* third_out,
   const dictionary& conn_spec,
   const std::vector< dictionary >& syn_specs )
-  : ConnBuilder( sources, targets, conn_spec, syn_specs )
-=======
-  ThirdOutBuilder* third_out,
-  const DictionaryDatum& conn_spec,
-  const std::vector< DictionaryDatum >& syn_specs )
   : BipartiteConnBuilder( sources, targets, third_out, conn_spec, syn_specs )
->>>>>>> c201d671
 {
   // make sure that target and source population have the same size
   if ( sources_->size() != targets_->size() )
@@ -1421,16 +1385,10 @@
 
 nest::FixedInDegreeBuilder::FixedInDegreeBuilder( NodeCollectionPTR sources,
   NodeCollectionPTR targets,
-<<<<<<< HEAD
+  ThirdOutBuilder* third_out,
   const dictionary& conn_spec,
   const std::vector< dictionary >& syn_specs )
-  : ConnBuilder( sources, targets, conn_spec, syn_specs )
-=======
-  ThirdOutBuilder* third_out,
-  const DictionaryDatum& conn_spec,
-  const std::vector< DictionaryDatum >& syn_specs )
   : BipartiteConnBuilder( sources, targets, third_out, conn_spec, syn_specs )
->>>>>>> c201d671
 {
   // check for potential errors
   long n_sources = static_cast< long >( sources_->size() );
@@ -1591,16 +1549,10 @@
 
 nest::FixedOutDegreeBuilder::FixedOutDegreeBuilder( NodeCollectionPTR sources,
   NodeCollectionPTR targets,
-<<<<<<< HEAD
+  ThirdOutBuilder* third_out,
   const dictionary& conn_spec,
   const std::vector< dictionary >& syn_specs )
-  : ConnBuilder( sources, targets, conn_spec, syn_specs )
-=======
-  ThirdOutBuilder* third_out,
-  const DictionaryDatum& conn_spec,
-  const std::vector< DictionaryDatum >& syn_specs )
   : BipartiteConnBuilder( sources, targets, third_out, conn_spec, syn_specs )
->>>>>>> c201d671
 {
   // check for potential errors
   long n_targets = static_cast< long >( targets_->size() );
@@ -1726,18 +1678,11 @@
 
 nest::FixedTotalNumberBuilder::FixedTotalNumberBuilder( NodeCollectionPTR sources,
   NodeCollectionPTR targets,
-<<<<<<< HEAD
+  ThirdOutBuilder* third_out,
   const dictionary& conn_spec,
   const std::vector< dictionary >& syn_specs )
-  : ConnBuilder( sources, targets, conn_spec, syn_specs )
+  : BipartiteConnBuilder( sources, targets, third_out, conn_spec, syn_specs )
   , N_( boost::any_cast< long >( conn_spec.at( names::N ) ) )
-=======
-  ThirdOutBuilder* third_out,
-  const DictionaryDatum& conn_spec,
-  const std::vector< DictionaryDatum >& syn_specs )
-  : BipartiteConnBuilder( sources, targets, third_out, conn_spec, syn_specs )
-  , N_( ( *conn_spec )[ names::N ] )
->>>>>>> c201d671
 {
 
   // check for potential errors
@@ -1903,16 +1848,10 @@
 
 nest::BernoulliBuilder::BernoulliBuilder( NodeCollectionPTR sources,
   NodeCollectionPTR targets,
-<<<<<<< HEAD
+  ThirdOutBuilder* third_out,
   const dictionary& conn_spec,
   const std::vector< dictionary >& syn_specs )
-  : ConnBuilder( sources, targets, conn_spec, syn_specs )
-=======
-  ThirdOutBuilder* third_out,
-  const DictionaryDatum& conn_spec,
-  const std::vector< DictionaryDatum >& syn_specs )
   : BipartiteConnBuilder( sources, targets, third_out, conn_spec, syn_specs )
->>>>>>> c201d671
 {
   auto p = conn_spec.at( names::p );
   if ( is_type< std::shared_ptr< nest::Parameter > >( p ) )
@@ -2025,8 +1964,8 @@
 nest::PoissonBuilder::PoissonBuilder( NodeCollectionPTR sources,
   NodeCollectionPTR targets,
   ThirdOutBuilder* third_out,
-  const DictionaryDatum& conn_spec,
-  const std::vector< DictionaryDatum >& syn_specs )
+  const dictionary& conn_spec,
+  const std::vector< dictionary >& syn_specs )
   : BipartiteConnBuilder( sources, targets, third_out, conn_spec, syn_specs )
 {
   ParameterDatum* pd = dynamic_cast< ParameterDatum* >( ( *conn_spec )[ names::pairwise_avg_num_conns ].datum() );
@@ -2142,18 +2081,11 @@
 
 nest::SymmetricBernoulliBuilder::SymmetricBernoulliBuilder( NodeCollectionPTR sources,
   NodeCollectionPTR targets,
-<<<<<<< HEAD
+  ThirdOutBuilder* third_out,
   const dictionary& conn_spec,
   const std::vector< dictionary >& syn_specs )
-  : ConnBuilder( sources, targets, conn_spec, syn_specs )
-  , p_( boost::any_cast< double >( conn_spec.at( names::p ) ) )
-=======
-  ThirdOutBuilder* third_out,
-  const DictionaryDatum& conn_spec,
-  const std::vector< DictionaryDatum >& syn_specs )
   : BipartiteConnBuilder( sources, targets, third_out, conn_spec, syn_specs )
   , p_( ( *conn_spec )[ names::p ] )
->>>>>>> c201d671
 {
   // This connector takes care of symmetric connections on its own
   creates_symmetric_connections_ = true;
@@ -2276,16 +2208,10 @@
 
 nest::SPBuilder::SPBuilder( NodeCollectionPTR sources,
   NodeCollectionPTR targets,
-<<<<<<< HEAD
+  ThirdOutBuilder* third_out,
   const dictionary& conn_spec,
   const std::vector< dictionary >& syn_specs )
-  : ConnBuilder( sources, targets, conn_spec, syn_specs )
-=======
-  ThirdOutBuilder* third_out,
-  const DictionaryDatum& conn_spec,
-  const std::vector< DictionaryDatum >& syn_specs )
   : BipartiteConnBuilder( sources, targets, third_out, conn_spec, syn_specs )
->>>>>>> c201d671
 {
   // Check that both pre and postsynaptic element are provided
   if ( not use_structural_plasticity_ )
