--- conflicted
+++ resolved
@@ -105,17 +105,11 @@
 const std::string
 RegexpModule::commandstring( void ) const
 {
-<<<<<<< HEAD
-  return std::string( R"(
-    (regexp) run
-    )" );
-=======
   // clang-format off
   return std::string( R"(
     (regexp) run
     )" );
   // clang-format on
->>>>>>> 01013c0b
 }
 
 
