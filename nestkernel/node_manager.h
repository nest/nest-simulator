--- conflicted
+++ resolved
@@ -81,17 +81,10 @@
    * @param m valid Model ID.
    * @param n Number of Nodes to be created. Defaults to 1 if not
    * specified.
-<<<<<<< HEAD
-   * @returns GIDCollection representing models created
-   * @throws nest::UnknownModelID
-   */
-  GIDCollection add_node( index m, long n = 1 );
-=======
    * @returns GIDCollection as lock pointer
    * @throws nest::UnknownModelID
    */
   GIDCollectionPTR add_node( index m, long n = 1 );
->>>>>>> e63d0ba4
 
 
   /**
