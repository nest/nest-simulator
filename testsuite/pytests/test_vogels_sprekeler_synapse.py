# -*- coding: utf-8 -*-
#
# test_vogels_sprekeler_synapse.py
#
# This file is part of NEST.
#
# Copyright (C) 2004 The NEST Initiative
#
# NEST is free software: you can redistribute it and/or modify
# it under the terms of the GNU General Public License as published by
# the Free Software Foundation, either version 2 of the License, or
# (at your option) any later version.
#
# NEST is distributed in the hope that it will be useful,
# but WITHOUT ANY WARRANTY; without even the implied warranty of
# MERCHANTABILITY or FITNESS FOR A PARTICULAR PURPOSE.  See the
# GNU General Public License for more details.
#
# You should have received a copy of the GNU General Public License
# along with NEST.  If not, see <http://www.gnu.org/licenses/>.

# This script tests the vogels_sprekeler_synapse in NEST.

import nest
import unittest
from math import exp


class VogelsSprekelerConnectionTestCase(unittest.TestCase):
    """Check vogels_sprekeler_synapse model properties."""

    def setUp(self):
        """Set up the test."""
        nest.set_verbosity(nest.verbosity.M_WARNING)
        nest.ResetKernel()

        # settings
        self.dendritic_delay = 1.0
        self.decay_duration = 5.0
        self.synapse_model = "vogels_sprekeler_synapse"
        self.syn_spec = {
            "synapse_model": self.synapse_model,
            "delay": self.dendritic_delay,
            "weight": 5.0,
            "eta": 0.001,
            "alpha": 0.1,
            "tau": 20.,
            "Kplus": 0.0,
            "Wmax": 15.,
        }

        # setup basic circuit
        self.pre_neuron = nest.Create("parrot_neuron")
        self.post_neuron = nest.Create("parrot_neuron")
        nest.Connect(self.pre_neuron, self.post_neuron,
                     syn_spec=self.syn_spec)

    def generateSpikes(self, neuron, times):
        """Trigger spike to given neuron at specified times."""
        delay = self.dendritic_delay
        gen = nest.Create("spike_generator", 1,
                          {"spike_times": [t-delay for t in times]})
        nest.Connect(gen, neuron, syn_spec={"delay": delay})

    def status(self, which):
        """Get synapse parameter status."""
        stats = nest.GetConnections(self.pre_neuron,
                                    synapse_model=self.synapse_model)
        return stats.get(which)

    def decay(self, time, Kvalue):
        """Decay variables."""
        Kvalue *= exp(- time / self.syn_spec["tau"])
        return Kvalue

    def facilitate(self, w, Kplus):
        """Facilitate weight."""
        new_w = w + (self.syn_spec['eta'] * Kplus)
        return new_w if (new_w / self.status('Wmax') < 1.0) else \
            self.syn_spec['Wmax']

    def depress(self, w):
        """Depress weight."""
        new_w = w - (self.syn_spec['alpha'] * self.syn_spec['eta'])
        return new_w if (new_w / self.status('Wmax') > 0.0) else 0

    def assertAlmostEqualDetailed(self, expected, given, message):
        """Improve assetAlmostEqual with detailed message."""
        messageWithValues = ("%s (expected: `%s` was: `%s`" % (message,
                                                               str(expected),
                                                               str(given)))
        self.assertAlmostEqual(given, expected, msg=messageWithValues)

    def test_badPropertiesSetupsThrowExceptions(self):
        """Check that exceptions are thrown when setting bad parameters."""
        def setupProperty(property):
            bad_syn_spec = self.syn_spec.copy()
            bad_syn_spec.update(property)
            nest.Connect(self.pre_neuron, self.post_neuron, syn_spec=bad_syn_spec)

        def badPropertyWith(content, parameters):
            msg = content
<<<<<<< HEAD
            self.assertRaisesRegex(nest.kernel.NESTError, msg, setupProperty, parameters)
=======
            self.assertRaisesRegex(nest.NESTError, msg, setupProperty, parameters)
>>>>>>> 07a8ba9c

        badPropertyWith("Kplus", {"Kplus": -1.0})

    def test_varsZeroAtStart(self):
        """Check that pre- and postsynaptic variables are zero at start."""
        self.assertAlmostEqualDetailed(0.0, self.status("Kplus"),
                                       "Kplus should be zero")

    def test_preVarsIncreaseWithPreSpike(self):
        """
        Check that pre-synaptic variable, Kplus increase after each
        pre-synaptic spike.
        """
        self.generateSpikes(self.pre_neuron, [2.0])

        Kplus = self.status("Kplus")

        nest.Simulate(20.0)
        self.assertAlmostEqualDetailed(Kplus + 1.0, self.status("Kplus"),
                                       "Kplus should have increased by 1")

    def test_preVarsDecayAfterPreSpike(self):
        """
        Check that pre-synaptic variables Kplus decay after each
        pre-synaptic spike.
        """
        self.generateSpikes(self.pre_neuron, [2.0])
        self.generateSpikes(self.pre_neuron,
                            [2.0 + self.decay_duration])  # trigger computation

        Kplus = self.decay(self.decay_duration, 1.0)
        Kplus += 1.0

        nest.Simulate(20.0)
        self.assertAlmostEqualDetailed(Kplus, self.status("Kplus"),
                                       "Kplus should have decay")

    def test_preVarsDecayAfterPostSpike(self):
        """
        Check that pre-synaptic variables Kplus decay after each postsynaptic
        spike.
        """
        self.generateSpikes(self.pre_neuron, [2.0])
        self.generateSpikes(self.post_neuron, [3.0, 4.0])
        self.generateSpikes(self.pre_neuron,
                            [2.0 + self.decay_duration])  # trigger computation

        Kplus = self.decay(self.decay_duration, 1.0)
        Kplus += 1.0

        nest.Simulate(20.0)
        self.assertAlmostEqualDetailed(Kplus, self.status("Kplus"),
                                       "Kplus should have decay")

    def test_weightChangeWhenPrePostSpikes(self):
        """Check that weight changes whenever a pre-post spike pair happen."""
        self.generateSpikes(self.pre_neuron, [2.0])
        self.generateSpikes(self.post_neuron, [4.0])
        self.generateSpikes(self.pre_neuron, [6.0])  # trigger computation

        print("")
        weight = self.status("weight")
        Kplus = self.status("Kplus")
        Kminus = 0.

        Kplus = self.decay(2.0, Kplus)
        # first pre-synaptic spike
        weight = self.facilitate(weight, Kminus)
        weight = self.depress(weight)
        Kplus += 1.0

        # Resultant postspike at 3.0ms (because we're using parrot neurons, the
        # prespike causes a postspike too
        Kminus += 1.0

        # Planned postspike at 4.0ms
        Kminus = self.decay(1.0, Kminus)
        Kminus += 1.0

        # next pre-synaptic spike
        # first postspike in history
        dt = 2.0
        Kplus_temp1 = self.decay(2.0, Kplus)
        weight = self.facilitate(weight, Kplus_temp1)
        # second postspike in history
        dt = 3.0
        Kplus_temp2 = self.decay(3.0, Kplus)
        weight = self.facilitate(weight, Kplus_temp2)

        Kminus = self.decay(1.0, Kminus)
        weight = self.facilitate(weight, Kminus)
        weight = self.depress(weight)

        Kplus = self.decay(4.0, Kplus)

        # The simulation using Nest
        nest.Simulate(20.0)
        self.assertAlmostEqualDetailed(weight, self.status("weight"),
                                       "weight should have increased")

    def test_maxWeightStaturatesWeight(self):
        """Check that setting maximum weight property keep weight limited."""
        limited_weight = self.status("weight") + 1e-10
        conn = nest.GetConnections(target=self.post_neuron,
                                   source=self.pre_neuron)
        # disable depression to make it get to max weight
        # increase eta to cause enough facilitation
        conn.set(Wmax=limited_weight)
        conn.set(eta=5.)
        conn.set(alpha=0.)

        self.generateSpikes(self.pre_neuron, [2.0])
        self.generateSpikes(self.post_neuron, [3.0])
        self.generateSpikes(self.pre_neuron, [4.0])  # trigger computation

        self.assertAlmostEqualDetailed(limited_weight,
                                       self.status("weight"),
                                       "weight should have been limited")


def suite():
    return unittest.makeSuite(VogelsSprekelerConnectionTestCase, "test")


def run():
    runner = unittest.TextTestRunner(verbosity=2)
    runner.run(suite())


if __name__ == "__main__":
    run()<|MERGE_RESOLUTION|>--- conflicted
+++ resolved
@@ -100,11 +100,7 @@
 
         def badPropertyWith(content, parameters):
             msg = content
-<<<<<<< HEAD
-            self.assertRaisesRegex(nest.kernel.NESTError, msg, setupProperty, parameters)
-=======
             self.assertRaisesRegex(nest.NESTError, msg, setupProperty, parameters)
->>>>>>> 07a8ba9c
 
         badPropertyWith("Kplus", {"Kplus": -1.0})
 
