/*
 *  volume_transmitter.cpp
 *
 *  This file is part of NEST.
 *
 *  Copyright (C) 2004 The NEST Initiative
 *
 *  NEST is free software: you can redistribute it and/or modify
 *  it under the terms of the GNU General Public License as published by
 *  the Free Software Foundation, either version 2 of the License, or
 *  (at your option) any later version.
 *
 *  NEST is distributed in the hope that it will be useful,
 *  but WITHOUT ANY WARRANTY; without even the implied warranty of
 *  MERCHANTABILITY or FITNESS FOR A PARTICULAR PURPOSE.  See the
 *  GNU General Public License for more details.
 *
 *  You should have received a copy of the GNU General Public License
 *  along with NEST.  If not, see <http://www.gnu.org/licenses/>.
 *
 */

#include "volume_transmitter.h"


// Includes from nestkernel:
#include "connector_base.h"
#include "exceptions.h"
#include "kernel_manager.h"
#include "model_manager_impl.h"
#include "nest_impl.h"
#include "spikecounter.h"

// Includes from libnestutil:
#include "dict_util.h"

// Includes from sli:
#include "dictutils.h"

<<<<<<< HEAD
namespace nest
{
=======
void
nest::register_volume_transmitter( const std::string& name )
{
  register_node_model< volume_transmitter >( name );
}

>>>>>>> d70928ec

/* ----------------------------------------------------------------
 * Default constructor defining default parameters
 * ---------------------------------------------------------------- */

volume_transmitter::Parameters_::Parameters_()
  : deliver_interval_( 1 ) // in steps of mindelay
{
}

/* ----------------------------------------------------------------
 * Parameter and state extractions and manipulation functions
 * ---------------------------------------------------------------- */

void
volume_transmitter::Parameters_::get( DictionaryDatum& d ) const
{
  def< long >( d, names::deliver_interval, deliver_interval_ );
}

void volume_transmitter::Parameters_::set( const DictionaryDatum& d, Node* node )
{
  updateValueParam< long >( d, names::deliver_interval, deliver_interval_, node );
}

/* ----------------------------------------------------------------
 * Default and copy constructor for volume transmitter
 * ---------------------------------------------------------------- */

volume_transmitter::volume_transmitter()
  : Node()
  , P_()
  , local_device_id_( 0 )
{
}

volume_transmitter::volume_transmitter( const volume_transmitter& n )
  : Node( n )
  , P_( n.P_ )
  , local_device_id_( n.local_device_id_ )
{
}

void
volume_transmitter::init_buffers_()
{
  B_.neuromodulatory_spikes_.clear();
  B_.spikecounter_.clear();
  B_.spikecounter_.push_back( spikecounter( 0.0, 0.0 ) ); // insert pseudo last dopa spike at t = 0.0
}

void
volume_transmitter::pre_run_hook()
{
  // +1 as pseudo dopa spike at t_trig is inserted after trigger_update_weight
  B_.spikecounter_.reserve( kernel().connection_manager.get_min_delay() * P_.deliver_interval_ + 1 );
}

void
volume_transmitter::update( const Time&, const long from, const long to )
{
  // spikes that arrive in this time slice are stored in spikecounter_
  double t_spike;
  double multiplicity;
  for ( long lag = from; lag < to; ++lag )
  {
    multiplicity = B_.neuromodulatory_spikes_.get_value( lag );
    if ( multiplicity > 0 )
    {
      t_spike = Time( Time::step( kernel().simulation_manager.get_slice_origin().get_steps() + lag + 1 ) ).get_ms();
      B_.spikecounter_.push_back( spikecounter( t_spike, multiplicity ) );
    }
  }

  // all spikes stored in spikecounter_ are delivered to the target synapses
  if ( ( kernel().simulation_manager.get_slice_origin().get_steps() + to )
      % ( P_.deliver_interval_ * kernel().connection_manager.get_min_delay() )
    == 0 )
  {
    double t_trig = Time( Time::step( kernel().simulation_manager.get_slice_origin().get_steps() + to ) ).get_ms();

    if ( not B_.spikecounter_.empty() )
    {
      kernel().connection_manager.trigger_update_weight( get_node_id(), B_.spikecounter_, t_trig );
    }

    // clear spikecounter
    B_.spikecounter_.clear();

    // as with trigger_update_weight dopamine trace has been updated to t_trig,
    // insert pseudo last dopa spike at t_trig
    B_.spikecounter_.push_back( spikecounter( t_trig, 0.0 ) );
  }
}

void
volume_transmitter::handle( SpikeEvent& e )
{
  B_.neuromodulatory_spikes_.add_value( e.get_rel_delivery_steps( kernel().simulation_manager.get_slice_origin() ),
    static_cast< double >( e.get_multiplicity() ) );
}

}<|MERGE_RESOLUTION|>--- conflicted
+++ resolved
@@ -37,17 +37,14 @@
 // Includes from sli:
 #include "dictutils.h"
 
-<<<<<<< HEAD
 namespace nest
 {
-=======
+
 void
-nest::register_volume_transmitter( const std::string& name )
+register_volume_transmitter( const std::string& name )
 {
   register_node_model< volume_transmitter >( name );
 }
-
->>>>>>> d70928ec
 
 /* ----------------------------------------------------------------
  * Default constructor defining default parameters
