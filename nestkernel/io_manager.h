--- conflicted
+++ resolved
@@ -110,7 +110,6 @@
 
   template < class StimulationBackendT >
   void register_stimulation_backend( const Name );
-<<<<<<< HEAD
 
   bool is_valid_recording_backend( const Name ) const;
   bool is_valid_stimulation_backend( const Name ) const;
@@ -141,38 +140,6 @@
   void enroll_recorder( const Name, const RecordingDevice&, const DictionaryDatum& );
   void enroll_stimulator( const Name, StimulationDevice&, const DictionaryDatum& );
 
-=======
-
-  bool is_valid_recording_backend( const Name ) const;
-  bool is_valid_stimulation_backend( const Name ) const;
-
-  /**
-   * Send device data to a given recording backend.
-   *
-   * This function is called from a RecordingDevice `device` when it
-   * wants to write data to a given recording backend, identified by
-   * its `backend_name`. The function takes an Event `event` from
-   * which some fundamental data is taken and additionally vectors of
-   * `double_values` and `long_values` that have to be written. The
-   * data vectors may be empty, if no additional data has to be
-   * written.
-   *
-   * \param backend_name the name of the RecordingBackend to write to
-   * \param device a reference to the RecordingDevice that wants to write
-   * \param event the Event to be written
-   * \param double_values a vector of doubles to be written
-   * \param long_values a vector of longs to be written
-   */
-  void write( const Name backend_name,
-    const RecordingDevice& device,
-    const Event& event,
-    const std::vector< double >& double_values,
-    const std::vector< long >& long_values );
-
-  void enroll_recorder( const Name, const RecordingDevice&, const DictionaryDatum& );
-  void enroll_stimulator( const Name, StimulationDevice&, const DictionaryDatum& );
-
->>>>>>> 1a5838eb
   void set_recording_value_names( const Name backend_name,
     const RecordingDevice& device,
     const std::vector< Name >& double_value_names,
