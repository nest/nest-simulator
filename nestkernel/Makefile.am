# Automake file for the NEST simulation kernel library
#
# Marc-Oliver Gewaltig, July 2000
# Jochen Martin Eppler, February 2004
#
# Restructured June 2006, Hans Ekkehard Plesser:
#
# - directory renamed
# - main now in nest
# - neststartup has moved out of libnest, and is now part
#   of the nest_SOURCES.  Thus, libnest includes only code
#   truly pertaining to the kernel.  This is necessary to
#   allow other modules to link statically against libnest,
#   and the nest executable to be linked statically against
#   those module libs (example: libmodelmodule.a)
#
# libnestkernel is built as a convenience library and all
# headers are included in the SOURCES.

defs= @SLI_THREAD_DEFS@ $defs
MAKEFLAGS= @MAKE_FLAGS@

AM_CPPFLAGS=  -I$(top_srcdir)/libnestutil\
		-I$(top_srcdir)/librandom\
		-I$(top_srcdir)/sli\
		@INCLTDL@ @GSL_CFLAGS@ @MUSIC_INCLUDE@ @MPI_INCLUDE@

noinst_LTLIBRARIES= libnest.la

libnest_la_CXXFLAGS= @AM_CXXFLAGS@

libnest_la_SOURCES=\
		universal_data_logger_impl.h universal_data_logger.h\
		recordables_map.h\
		archiving_node.h archiving_node.cpp\
		common_synapse_properties.h common_synapse_properties.cpp\
		sibling_container.h sibling_container.cpp\
		subnet.h subnet.cpp\
		connection.h\
		connection_label.h\
		common_properties_hom_w.h\
		syn_id_delay.h\
		connector_base.h connector_base.cpp\
		connector_model.h connector_model_impl.h connector_model.cpp\
		connection_id.h connection_id.cpp\
		device.h device.cpp\
		dynamicloader.h dynamicloader.cpp\
		event.h event.cpp\
		event_priority.h\
		exceptions.h exceptions.cpp\
		genericmodel.h\
		gid_collection.h gid_collection.cpp\
		histentry.h histentry.cpp\
		model.h model.cpp\
		model_manager.h model_manager.cpp\
		nest_types.h\
		nest_datums.h nest_datums.cpp\
		nest_names.cpp nest_names.h\
		nestmodule.h nestmodule.cpp\
		nest_time.h nest_time.cpp \
		nest_timeconverter.h nest_timeconverter.cpp \
		modelrange.h modelrange.cpp\
<<<<<<< HEAD
		modelrange_manager.h modelrange_manager.cpp\
=======
		modelrangemanager.h modelrangemanager.cpp\
		sp_manager.h sp_manager.cpp\
>>>>>>> 327644a9
		multirange.h multirange.cpp\
		node.h node.cpp\
		nodelist.h nodelist.cpp\
		proxynode.h proxynode.cpp\
		recording_device.h recording_device.cpp\
		pseudo_recording_device.h\
		ring_buffer.h ring_buffer.cpp\
		spikecounter.h spikecounter.cpp\
		stimulating_device.h\
		target_identifier.h\
		sparse_node_array.h sparse_node_array.cpp\
		conn_parameter.h conn_parameter.cpp\
		conn_builder.h conn_builder.cpp\
		conn_builder_factory.h\
		music_event_handler.h music_event_handler.cpp\
		synaptic_element.h synaptic_element.cpp\
		growth_curve.h growth_curve.cpp\
		growth_curve_factory.h\
		music_manager.cpp music_manager.h\
		nest.h nest.cpp\
		kernel_manager.h kernel_manager.cpp\
		vp_manager.h vp_manager_impl.h vp_manager.cpp \
		io_manager.h io_manager.cpp \
		mpi_manager.h mpi_manager_impl.h mpi_manager.cpp \
		simulation_manager.h simulation_manager.cpp \
		connection_builder_manager.h connection_builder_manager.cpp \
		delay_checker.h delay_checker.cpp \
		rng_manager.h rng_manager.cpp \
		event_delivery_manager.h event_delivery_manager_impl.h\
		event_delivery_manager.cpp\
		node_manager.h node_manager.cpp

libnest_la_LIBADD= @LIBLTDL@ @LIBADD_DL@

EXTRA_DIST= README.md<|MERGE_RESOLUTION|>--- conflicted
+++ resolved
@@ -60,12 +60,8 @@
 		nest_time.h nest_time.cpp \
 		nest_timeconverter.h nest_timeconverter.cpp \
 		modelrange.h modelrange.cpp\
-<<<<<<< HEAD
 		modelrange_manager.h modelrange_manager.cpp\
-=======
-		modelrangemanager.h modelrangemanager.cpp\
 		sp_manager.h sp_manager.cpp\
->>>>>>> 327644a9
 		multirange.h multirange.cpp\
 		node.h node.cpp\
 		nodelist.h nodelist.cpp\
