# -*- coding: utf-8 -*-
#
# conf.py
#
# This file is part of NEST.
#
# Copyright (C) 2004 The NEST Initiative
#
# NEST is free software: you can redistribute it and/or modify
# it under the terms of the GNU General Public License as published by
# the Free Software Foundation, either version 2 of the License, or
# (at your option) any later version.
#
# NEST is distributed in the hope that it will be useful,
# but WITHOUT ANY WARRANTY; without even the implied warranty of
# MERCHANTABILITY or FITNESS FOR A PARTICULAR PURPOSE.  See the
# GNU General Public License for more details.
#
# You should have received a copy of the GNU General Public License
# along with NEST.  If not, see <http://www.gnu.org/licenses/>.


import json
import os
import subprocess
import sys
from pathlib import Path
from shutil import copyfile
from urllib.request import urlretrieve

# Add the extension modules to the path
extension_module_dir = os.path.abspath("./_ext")
sys.path.append(extension_module_dir)

repo_root_dir = os.path.abspath("../..")
pynest_dir = os.path.join(repo_root_dir, "pynest")
# Add the NEST Python module to the path (just the py files, the binaries are mocked)
sys.path.append(pynest_dir)

# -- General configuration ------------------------------------------------
read_the_docs_build = os.environ.get("READTHEDOCS", None) == "True"

if read_the_docs_build:
    subprocess.call("cd ../doxygen; doxygen", shell=True)

source_suffix = ".rst"
master_doc = "index"
extensions = [
    "sphinx_gallery.gen_gallery",
    "list_examples",
    "sphinx.ext.autodoc",
    "sphinx.ext.napoleon",
    "sphinx.ext.autosummary",
    "sphinx.ext.doctest",
    "sphinx.ext.intersphinx",
    "sphinxcontrib.mermaid",
    "sphinx.ext.mathjax",
    "sphinx_carousel.carousel",
    "breathe",
    "sphinxcontrib.plantuml",
    "add_button_notebook",
    "IPython.sphinxext.ipython_console_highlighting",
    "model_tag_setup",
    "nbsphinx",
    "extract_api_functions",
    "sphinx_design",
    "VersionSyncRole",
    "HoverXTooltip",
    "sphinx_copybutton",
    "notfound.extension",
]

autodoc_mock_imports = ["nest.pynestkernel", "nest.ll_api"]
mathjax_path = "https://cdn.jsdelivr.net/npm/mathjax@3/es5/tex-mml-chtml.js"

# Setup the breathe extension
breathe_projects = {"NEST Simulator": "./_doxygen/xml"}
breathe_default_project = "NEST Simulator"

# Setup the exhale extension
# exhale_args = {
##    # These arguments are required
#    "containmentFolder":     "./api",
#    "rootFileName":          "library_root.rst",
#    "doxygenStripFromPath":  "..",
##    # Heavily encouraged optional argument (see docs)
#    "rootFileTitle":         "Library API",
##    # Suggested optional arguments
#    "createTreeView":        True,
##    # TIP: if using the sphinx-bootstrap-theme, you need
#    "treeViewIsBootstrap": False,
#    "exhaleExecutesDoxygen": True,
##    #"exhaleUseDoxyfile": True,
#    "exhaleDoxygenStdin":
#        """
#        INPUT = /home/mitchell/Work/repo/nest-simulator/nest \
#    		/home/mitchell/Work/repo/nest-simulator/nestkernel
#
#        # So that only Doxygen does not trim paths, which affects the File hierarchy
#        FULL_PATH_NAMES        = YES
#        # Nested folders will be ignored without this.  You may not need it.
##        RECURSIVE              = YES
#        # Set to YES if you are debugging or want to compare.
#        GENERATE_HTML          = NO
#        # Unless you want it...
#        GENERATE_LATEX         = NO
#        # Both breathe and exhale need the xml.
#        GENERATE_XML           = YES
##        # Set to NO if you do not want the Doxygen program listing included.
#        XML_PROGRAMLISTING     = NO
##        # Allow for rst directives and advanced functions e.g. grid tables
##        #ALIASES                = 'rst=\verbatim embed:rst:leading-asterisk'
##        #ALIASES               += 'endrst=\endverbatim'
##        # Enable preprocessing and related preprocessor necessities
#        ENABLE_PREPROCESSING   = YES
#        MACRO_EXPANSION        = YES
#        EXPAND_ONLY_PREDEF     = NO
#        SKIP_FUNCTION_MACROS   = YES
##        # extra defs for to help with building the _right_ version of the docs
#        FILE_PATTERNS         = *.cpp \
#                                *.h
#        """
#           }

# Add any paths that contain templates here, relative to this directory.
templates_path = ["templates"]

# To run plantuml locally see the user documentation workflow
plantuml = "java -jar /tmp/plantuml.jar"
plantuml_output_format = "svg_img"
sphinx_gallery_conf = {
    # path to your examples scripts
    "examples_dirs": "../../pynest/examples",
    # path where to save gallery generated examples
    "gallery_dirs": "auto_examples",
    "plot_gallery": "False",
    "download_all_examples": False,
    "copyfile_regex": r".*\.rst|.*\.png|.*\.svg|Snakefile|.*\.txt",
}

# General information about the project.
project = "NEST Simulator user documentation"
copyright = "2004, nest-simulator"
author = "nest-simulator"

copybutton_prompt_text = ">>> "
# The output lines will not be copied if set to True
copybutton_only_copy_prompt_lines = True

mermaid_output_format = "raw"
<<<<<<< HEAD
# mermaid_version = "10.3.0"
=======
mermaid_version = "10.3.0"
>>>>>>> 64bf40e8

# disable require js - mermaid doesn't work if require.js is loaded before it
nbsphinx_requirejs_path = ""

# The version info for the project you're documenting, acts as replacement for
# |version| and |release|, also used in various other places throughout the
# built documents.
#

# The language for content autogenerated by Sphinx. Refer to documentation
# for a list of supported languages.
#
# This is also used if you do content translation via gettext catalogs.
# Usually you set "language" from the command line for these cases.
language = "en"

# List of patterns, relative to source directory, that match files and
# directories to ignore when looking for source files.
# This patterns also effect to html_static_path and html_extra_path
exclude_patterns = [
    "**.ipynb_checkpoints",
    ".DS_Store",
    "README.md",
    "Thumbs.db",
    "auto_examples/**.ipynb",
    "auto_examples/index.rst",
    "nest_by_example",
]

# The name of the Pygments (syntax highlighting) style to use.
pygments_style = "manni"

# add numbered figure link
numfig = True

numfig_secnum_depth = 2
numfig_format = {"figure": "Figure %s", "table": "Table %s", "code-block": "Code Block %s"}

# -- Options for HTML output ----------------------------------------------

# The theme to use for HTML and HTML Help pages.  See the documentation for
# a list of builtin themes.
#
html_theme = "sphinx_material"
html_title = "NEST Simulator Documentation"
html_logo = "static/img/nest_logo.png"

# Theme options are theme-specific and customize the look and feel of a theme
# further.  For a list of options available for each theme, see the
# documentation.
#
html_theme_options = {
    # Set the name of the project to appear in the navigation.
    # Set you GA account ID to enable tracking
    # 'google_analytics_account': 'UA-XXXXX',
    # Specify a base_url used to generate sitemap.xml. If not
    # specified, then no sitemap will be built.
    "base_url": "https://nest-simulator.readthedocs.io/en/latest/",
    "html_minify": False,
    "html_prettify": False,
    "css_minify": True,
    # Set the color and the accent color
    "color_primary": "orange",
    "color_accent": "white",
    "theme_color": "ff6633",
    "master_doc": False,
    # Set the repo location to get a badge with stats
    "repo_url": "https://github.com/nest/nest-simulator/",
    "repo_name": "NEST Simulator",
    "nav_links": [{"href": "index", "internal": True, "title": "NEST docs home"}],
    # Visible levels of the global TOC; -1 means unlimited
    "globaltoc_depth": 1,
    # If False, expand all TOC entries
    "globaltoc_collapse": True,
    # If True, show hidden TOC entries
    "globaltoc_includehidden": True,
    "version_dropdown": False,
}

html_static_path = ["static"]

html_css_files = [
    "css/custom.css",
    "css/filter_models.css",
    "css/pygments.css",
]

html_js_files = [
    "js/filter_models.js",
    "js/custom.js",
]
html_sidebars = {"**": ["logo-text.html", "globaltoc.html", "localtoc.html", "searchbox.html"]}

html_favicon = "static/img/nest_favicon.ico"

# -- Options for HTMLHelp output ------------------------------------------

# Output file base name for HTML help builder.
htmlhelp_basename = "NESTsimulatordoc"

html_show_sphinx = False
html_show_copyright = False

# This way works for ReadTheDocs
# With this local 'make html' is broken!
# def cpp_customizer(app, docname, source):
#    if docname == "exhale-toc":
#        cpp_class = json.load(open("cpp_output.json"))
#        html_context = {"cpp_class_list": cpp_class}
#        cpp_source = source[0]
#        rendered = app.builder.templates.render_string(cpp_source, html_context)
#        source[0] = rendered


def tags_devdocs(app, docname, source):
    developer_pages = ["dev_iomanager", "exhale-toc"]

    if any(docname == developer_page for developer_page in developer_pages):
        cpp_class = json.load(open("cpp_output.json"))
        html_context = {"cpp_class_list": cpp_class}
        special_source = source[0]
        rendered = app.builder.templates.render_string(special_source, html_context)
        source[0] = rendered


def setup(app):
    #    app.connect("source-read", cpp_customizer)
    app.connect("source-read", tags_devdocs)

    # for events see
    # https://www.sphinx-doc.org/en/master/extdev/appapi.html#sphinx-core-events


github_doc_root = ""

intersphinx_mapping = {
    "python": ("https://docs.python.org/3", None),
    "nestml": ("https://nestml.readthedocs.io/en/latest/", None),
    "pynn": ("https://neuralensemble.org/docs/PyNN/", None),
    "elephant": ("https://elephant.readthedocs.io/en/latest/", None),
    "desktop": ("https://nest-desktop.readthedocs.io/en/latest/", None),
    "gpu": ("https://nest-gpu.readthedocs.io/en/latest/", None),
    "neat": ("https://nest-neat.readthedocs.io/en/latest/", None),
    "neuromorph": ("https://electronicvisions.github.io/hbp-sp9-guidebook/", None),
    "arbor": ("https://docs.arbor-sim.org/en/latest/", None),
    # "tvb": ("https://docs.thevirtualbrain.org/", None),
    "extmod": ("https://nest-extension-module.readthedocs.io/en/latest/", None),
}

suppress_warnings = ["config.cache"]

nitpick_ignore = [
    ("py:class", "None"),
    ("py:class", "optional"),
    ("py:class", "s"),
    ("cpp:identifier", "CommonSynapseProperties"),
    ("cpp:identifier", "Connection<targetidentifierT>"),
    ("cpp:identifier", "ArchivingNode"),
    ("cpp:identifier", "DeviceNode"),
    ("cpp:identifier", "Node"),
    ("cpp:identifier", "ClopathArchivingNode"),
    ("cpp:identifier", "MessageHandler"),
    ("cpp:identifer", "CommonPropertiesHomW"),
]

# Grouping the document tree into LaTeX files. List of tuples
# (source start file, target name, title,
#  author, documentclass [howto, manual, or own class]).
latex_documents = [
    (master_doc, "NESTsimulator.tex", "NEST Simulator Documentation", "NEST Developer Community", "manual"),
]


# -- Options for manual page output ---------------------------------------

# One entry per manual page. List of tuples
# (source start file, name, description, authors, manual section).
man_pages = [(master_doc, "nestsimulator", "NEST Simulator Documentation", [author], 1)]


# -- Options for Texinfo output -------------------------------------------

# Grouping the document tree into Texinfo files. List of tuples
# (source start file, target name, title, author,
#  dir menu entry, description, category)
texinfo_documents = [
    (
        master_doc,
        "NESTsimulator",
        "NEST Simulator Documentation",
        author,
        "NESTsimulator",
        "One line description of project.",
        "Miscellaneous",
    ),
]


def patch_documentation(patch_url):
    """Apply a hot-fix patch to the documentation before building it.

    This function is useful in situations where the online documentation should
    be modified, but the reason for a new documentation build does not justify
    a new release of NEST. Example situations are the discovery of broken links
    spelling errors, or styling issues. Moreover, this mechanism can be used to
    customize to the look and feel of the NEST documentation in individual
    installations.

    In order to make use of this function, the environment variable ``patch_url``
    has to be set to the URL where documentation patch files are located. The
    environment variable must either be set locally or via the admin panel of
    Read the Docs.

    Patch files under the ``patch_url`` are expected to have names in the format
    ``{git_hash}_doc.patch``, where ``{git_hash}`` is the full hash of the version the
    patch applies to.

    The basic algorithm implemented by this function is the following:
      1. obtain the Git hash of the version currently checked out
      2. log the hash by printing it to the console
      3. retrieve the patch

    """
    print("Preparing patch...")
    try:
        git_dir = f"{repo_root_dir}/.git"
        git_hash = subprocess.check_output(
            f"GIT_DIR='{git_dir}' git rev-parse HEAD", shell=True, encoding="utf8"
        ).strip()
        print(f"  current git hash: {git_hash}")
        patch_file = f"{git_hash}_doc.patch"
        patch_url = f"{patch_url}/{patch_file}"
        print(f"  retrieving {patch_url}")
        urlretrieve(patch_url, patch_file)
        print(f"  applying {patch_file}")
        result = subprocess.check_output(f"git apply '{patch_file}'", stderr=subprocess.STDOUT, shell=True)
        print(f"Patch result: {result}")
    except Exception as exc:
        print(f"Error while applying patch: {exc}")


patch_url = os.getenv("patch_url")
if patch_url is not None:
    patch_documentation(patch_url)<|MERGE_RESOLUTION|>--- conflicted
+++ resolved
@@ -148,12 +148,7 @@
 copybutton_only_copy_prompt_lines = True
 
 mermaid_output_format = "raw"
-<<<<<<< HEAD
 # mermaid_version = "10.3.0"
-=======
-mermaid_version = "10.3.0"
->>>>>>> 64bf40e8
-
 # disable require js - mermaid doesn't work if require.js is loaded before it
 nbsphinx_requirejs_path = ""
 
