# -*- coding: utf-8 -*-
#
# test_current_recording_generators.py
#
# This file is part of NEST.
#
# Copyright (C) 2004 The NEST Initiative
#
# NEST is free software: you can redistribute it and/or modify
# it under the terms of the GNU General Public License as published by
# the Free Software Foundation, either version 2 of the License, or
# (at your option) any later version.
#
# NEST is distributed in the hope that it will be useful,
# but WITHOUT ANY WARRANTY; without even the implied warranty of
# MERCHANTABILITY or FITNESS FOR A PARTICULAR PURPOSE.  See the
# GNU General Public License for more details.
#
# You should have received a copy of the GNU General Public License
# along with NEST.  If not, see <http://www.gnu.org/licenses/>.

"""
Test if currents from generators are being recorded properly
"""

import numpy
import unittest
import nest


class CurrentRecordingGeneratorTestCase(unittest.TestCase):
    """
    Test if currents from generators are recorded properly. Specifically:
    1) Length of current vector should be equal to length of membrane
       potential vector
    2) Value of current should be equal to zero when device is inactive
    3) Check if value of current recorded as expected during active period
    """

    def setUp(self):
        nest.set_verbosity('M_WARNING')
        nest.ResetKernel()

        # setting up the neuron and the generators
        self.neuron = nest.Create('iaf_psc_alpha', params={'V_reset': -65.0})

        self.t_origin = 5.0
        self.t_start = 2.5
        self.t_stop = 40.0
        self.t_next = 25.0
        self.i_amp = 500.0
        self.i_off = 50.0

        self.ac = nest.Create('ac_generator', 1,
                              params={'amplitude': self.i_amp,
                                      'offset': self.i_off,
                                      'frequency': 50.0, 'phase': 45.0,
                                      'origin': self.t_origin,
                                      'start': self.t_start,
                                      'stop': self.t_stop})
        nest.Connect(self.ac, self.neuron)

        self.dc = nest.Create('dc_generator', 1,
                              params={'amplitude': self.i_amp,
                                      'origin': self.t_origin,
                                      'start': self.t_start,
                                      'stop': self.t_stop})
        nest.Connect(self.dc, self.neuron)

        times = [self.t_start, self.t_next]
        currents = [self.i_amp / 4, self.i_amp / 2]
        params = {'amplitude_times': times, 'amplitude_values': currents,
                  'origin': self.t_origin, 'start': self.t_start,
                  'stop': self.t_stop}
        self.step = nest.Create("step_current_generator", 1, params)
        nest.Connect(self.step, self.neuron)

        self.noise = nest.Create('noise_generator', 1,
                                 params={'mean': self.i_amp, 'std': 0.0,
                                         'dt': 0.1, 'std_mod': 0.0,
                                         'phase': 45.0, 'frequency': 50.0,
                                         'origin': self.t_origin,
                                         'start': self.t_start,
                                         'stop': self.t_stop})
        nest.Connect(self.noise, self.neuron)

    def test_GetRecordables(self):
        """Check get recordables"""

        val = nest.GetDefaults('step_current_generator')['recordables'][0]
        self.assertEqual(val, 'I', 'Incorrect recordables ({}) /'
                         'for step current generator'.format(val))

        val = nest.GetDefaults('ac_generator')['recordables'][0]
        self.assertEqual(val, 'I', 'Incorrect recordables ({}) /'
                         'for ac generator'.format(val))

        val = nest.GetDefaults('dc_generator')['recordables'][0]
        self.assertEqual(val, 'I', 'Incorrect recordables ({}) /'
                         'for dc generator'.format(val))

        val = nest.GetDefaults('noise_generator')['recordables'][0]
        self.assertEqual(val, 'I', 'Incorrect recordables ({}) /'
                         'for noise generator'.format(val))

    def test_RecordedCurrentVectors(self):
        """Check the length and contents of recorded current vectors"""

        # setting up multimeters
        m_Vm = nest.Create('multimeter',
                           params={'record_from': ['V_m'], 'interval': 0.1})
        nest.Connect(m_Vm, self.neuron)

        m_ac = nest.Create('multimeter',
                           params={'record_from': ['I'], 'interval': 0.1})
        nest.Connect(m_ac, self.ac)

        m_dc = nest.Create('multimeter',
                           params={'record_from': ['I'], 'interval': 0.1})
        nest.Connect(m_dc, self.dc)

        m_step = nest.Create('multimeter',
                             params={'record_from': ['I'], 'interval': 0.1})
        nest.Connect(m_step, self.step)

        m_noise = nest.Create('multimeter',
                              params={'record_from': ['I'], 'interval': 0.1})
        nest.Connect(m_noise, self.noise)

        # run simulation
        nest.Simulate(50)

        # retrieve vectors
<<<<<<< HEAD
        events_Vm = nest.GetStatus(m_Vm)[0]['events']
        t_Vm = numpy.array(events_Vm['times'])
        v_Vm = numpy.array(events_Vm['V_m'])

        events_ac = nest.GetStatus(m_ac)[0]['events']
        t_ac = numpy.array(events_ac['times'])
        i_ac = numpy.array(events_ac['I'])

        events_dc = nest.GetStatus(m_dc)[0]['events']
        t_dc = numpy.array(events_dc['times'])
        i_dc = numpy.array(events_dc['I'])

        events_step = nest.GetStatus(m_step)[0]['events']
        t_step = numpy.array(events_step['times'])
        i_step = numpy.array(events_step['I'])

        events_noise = nest.GetStatus(m_noise)[0]['events']
        t_noise = numpy.array(events_noise['times'])
        i_noise = numpy.array(events_noise['I'])
=======
        events_Vm = m_Vm.events
        t_Vm = events_Vm['times']
        v_Vm = events_Vm['V_m']

        events_ac = m_ac.events
        t_ac = events_ac['times']
        i_ac = events_ac['I']

        events_dc = m_dc.events
        t_dc = events_dc['times']
        i_dc = events_dc['I']

        events_step = m_step.events
        t_step = events_step['times']
        i_step = events_step['I']

        events_noise = m_noise.events
        t_noise = events_noise['times']
        i_noise = events_noise['I']
>>>>>>> 260f4b00

        # test the length of current vectors
        assert len(i_ac) == len(v_Vm), \
            "Incorrect current vector length for AC generator"
        assert len(i_dc) == len(v_Vm), \
            "Incorrect current vector length for DC generator"
        assert len(i_step) == len(v_Vm), \
            "Incorrect current vector length for step current generator"
        assert len(i_noise) == len(v_Vm), \
            "Incorrect current vector length for noise generator"

        # test to ensure current = 0 when device is inactive
        # and also to check current recorded when device is active
        t_start_ind = numpy.where(t_ac == self.t_start + self.t_origin)[0][0]
        t_stop_ind = numpy.where(t_ac == self.t_stop + self.t_origin)[0][0]
        assert (numpy.all(i_ac[:t_start_ind]) == 0 and
                numpy.all(i_ac[t_stop_ind:]) == 0), \
            "Current not zero when AC generator inactive"
        self.assertAlmostEqual(numpy.amax(i_ac[t_start_ind:t_stop_ind]),
                               self.i_amp + self.i_off,
                               msg=("Current not correct "
                                    "when AC generator active"))
        self.assertAlmostEqual(numpy.amin(i_ac[t_start_ind:t_stop_ind]),
                               -self.i_amp + self.i_off,
                               msg=("Current not correct "
                                    "when AC generator active"))

        t_start_ind = numpy.where(t_dc == self.t_start + self.t_origin)[0][0]
        t_stop_ind = numpy.where(t_dc == self.t_stop + self.t_origin)[0][0]
        assert (numpy.all(i_dc[:t_start_ind]) == 0 and
                numpy.all(i_dc[t_stop_ind:]) == 0), \
            "Current not zero when DC generator inactive"
        assert (numpy.allclose(i_dc[t_start_ind:t_stop_ind], self.i_amp)), \
            "Current not correct when DC generator active"

        t_start_ind = numpy.where(t_step == self.t_start + self.t_origin)[0][0]
        t_stop_ind = numpy.where(t_step == self.t_stop + self.t_origin)[0][0]
        t_next_ind = numpy.where(t_step == self.t_next)[0][0]
        assert (numpy.all(i_step[:t_start_ind]) == 0 and
                numpy.all(i_step[t_stop_ind:]) == 0), \
            "Current not zero when step current generator inactive"
        assert (numpy.allclose(i_step[t_start_ind:t_next_ind],
                               self.i_amp / 4) and
                numpy.allclose(i_step[t_next_ind:t_stop_ind],
                               self.i_amp / 2)), \
            "Current not correct when step current generator active"

        t_start_ind = numpy.where(
            t_noise == self.t_start + self.t_origin)[0][0]
        t_stop_ind = numpy.where(t_noise == self.t_stop + self.t_origin)[0][0]
        assert (numpy.all(i_noise[:t_start_ind]) == 0 and
                numpy.all(i_noise[t_stop_ind:]) == 0), \
            "Current not zero when noise generator inactive"
        assert (numpy.allclose(i_noise[t_start_ind:t_stop_ind],
                               self.i_amp)), \
            "Current not correct when noise generator active"


def suite():
    return unittest.makeSuite(CurrentRecordingGeneratorTestCase, "test")


def run():
    runner = unittest.TextTestRunner(verbosity=2)
    runner.run(suite())


if __name__ == "__main__":
    run()<|MERGE_RESOLUTION|>--- conflicted
+++ resolved
@@ -131,47 +131,25 @@
         nest.Simulate(50)
 
         # retrieve vectors
-<<<<<<< HEAD
-        events_Vm = nest.GetStatus(m_Vm)[0]['events']
+        events_Vm = m_Vm.events
         t_Vm = numpy.array(events_Vm['times'])
         v_Vm = numpy.array(events_Vm['V_m'])
 
-        events_ac = nest.GetStatus(m_ac)[0]['events']
+        events_ac = m_ac.events
         t_ac = numpy.array(events_ac['times'])
         i_ac = numpy.array(events_ac['I'])
 
-        events_dc = nest.GetStatus(m_dc)[0]['events']
+        events_dc = m_dc.events
         t_dc = numpy.array(events_dc['times'])
         i_dc = numpy.array(events_dc['I'])
 
-        events_step = nest.GetStatus(m_step)[0]['events']
+        events_step = m_step.events
         t_step = numpy.array(events_step['times'])
         i_step = numpy.array(events_step['I'])
 
-        events_noise = nest.GetStatus(m_noise)[0]['events']
+        events_noise = m_noise.events
         t_noise = numpy.array(events_noise['times'])
         i_noise = numpy.array(events_noise['I'])
-=======
-        events_Vm = m_Vm.events
-        t_Vm = events_Vm['times']
-        v_Vm = events_Vm['V_m']
-
-        events_ac = m_ac.events
-        t_ac = events_ac['times']
-        i_ac = events_ac['I']
-
-        events_dc = m_dc.events
-        t_dc = events_dc['times']
-        i_dc = events_dc['I']
-
-        events_step = m_step.events
-        t_step = events_step['times']
-        i_step = events_step['I']
-
-        events_noise = m_noise.events
-        t_noise = events_noise['times']
-        i_noise = events_noise['I']
->>>>>>> 260f4b00
 
         # test the length of current vectors
         assert len(i_ac) == len(v_Vm), \
