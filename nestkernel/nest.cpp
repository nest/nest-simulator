/*
 *  nest.cpp
 *
 *  This file is part of NEST.
 *
 *  Copyright (C) 2004 The NEST Initiative
 *
 *  NEST is free software: you can redistribute it and/or modify
 *  it under the terms of the GNU General Public License as published by
 *  the Free Software Foundation, either version 2 of the License, or
 *  (at your option) any later version.
 *
 *  NEST is distributed in the hope that it will be useful,
 *  but WITHOUT ANY WARRANTY; without even the implied warranty of
 *  MERCHANTABILITY or FITNESS FOR A PARTICULAR PURPOSE.  See the
 *  GNU General Public License for more details.
 *
 *  You should have received a copy of the GNU General Public License
 *  along with NEST.  If not, see <http://www.gnu.org/licenses/>.
 *
 */

#include "nest.h"

// C++ includes:
#include <cassert>

// Includes from nestkernel:
#include "exceptions.h"
#include "kernel_manager.h"
#include "mpi_manager_impl.h"
#include "parameter.h"

#include "sp_manager.h"
#include "sp_manager_impl.h"

#include "connector_model_impl.h"

#include "ac_generator.h"
#include "aeif_cond_alpha.h"
#include "aeif_cond_alpha_multisynapse.h"
#include "aeif_cond_beta_multisynapse.h"
#include "aeif_psc_delta_clopath.h"
#include "cm_default.h"
#include "dc_generator.h"
#include "erfc_neuron.h"
#include "glif_cond.h"
#include "glif_psc.h"
#include "hh_psc_alpha_gap.h"
#include "ht_neuron.h"
#include "iaf_cond_alpha.h"
#include "iaf_cond_alpha_mc.h"
#include "lin_rate.h"
#include "multimeter.h"
#include "noise_generator.h"
#include "poisson_generator.h"
#include "poisson_generator_ps.h"
#include "pp_psc_delta.h"
#include "spike_generator.h"
#include "spike_recorder.h"
#include "tanh_rate.h"

#include "aeif_cond_exp.h"
#include "hh_psc_alpha_clopath.h"
#include "iaf_cond_exp.h"
#include "parrot_neuron_ps.h"
#include "step_current_generator.h"
#include "step_rate_generator.h"
#include "siegert_neuron.h"
#include "sigmoid_rate_gg_1998.h"

#include "aeif_psc_alpha.h"
#include "aeif_psc_delta.h"
#include "aeif_psc_exp.h"
#include "threshold_lin_rate.h"

#include "iaf_psc_alpha.h"
#include "iaf_psc_delta.h"
#include "iaf_psc_exp.h"
#include "iaf_psc_exp_multisynapse.h"

#include "pp_cond_exp_mc_urbanczik.h"
#include "spin_detector.h"

#include "parrot_neuron.h"

#include "bernoulli_synapse.h"
#include "clopath_synapse.h"
#include "common_synapse_properties.h"
#include "cont_delay_synapse.h"
#include "cont_delay_synapse_impl.h"
#include "diffusion_connection.h"
#include "rate_connection_delayed.h"
#include "gap_junction.h"
#include "ht_synapse.h"
#include "jonke_synapse.h"
#include "quantal_stp_synapse.h"
#include "quantal_stp_synapse_impl.h"
#include "rate_connection_delayed.h"
#include "rate_connection_instantaneous.h"
#include "static_synapse.h"
#include "static_synapse_hom_w.h"
#include "stdp_dopamine_synapse.h"
#include "stdp_nn_pre_centered_synapse.h"
#include "stdp_nn_restr_synapse.h"
#include "stdp_nn_symm_synapse.h"
#include "stdp_pl_synapse_hom.h"
#include "stdp_synapse.h"
#include "stdp_synapse_facetshw_hom.h"
#include "stdp_synapse_facetshw_hom_impl.h"
#include "stdp_synapse_hom.h"
#include "stdp_triplet_synapse.h"
#include "tsodyks2_synapse.h"
#include "tsodyks_synapse.h"
#include "tsodyks_synapse_hom.h"
#include "urbanczik_synapse.h"
#include "vogels_sprekeler_synapse.h"

#include "volume_transmitter.h"
#include "weight_recorder.h"

#include "grid_mask.h"
#include "spatial.h"

#include "connection_manager_impl.h"

#include "genericmodel_impl.h"
#include "model_manager.h"
#include "model_manager_impl.h"

#include "config.h"
#include "dictionary.h"

namespace nest
{


AbstractMask* create_doughnut( const dictionary& d );

void
init_nest( int* argc, char** argv[] )
{
  KernelManager::create_kernel_manager();
  kernel().mpi_manager.init_mpi( argc, argv );
  kernel().initialize();


  kernel().model_manager.register_node_model< ac_generator >( "ac_generator" );
  kernel().model_manager.register_node_model< dc_generator >( "dc_generator" );
  kernel().model_manager.register_node_model< spike_generator >( "spike_generator" );
  kernel().model_manager.register_node_model< spike_recorder >( "spike_recorder" );
  kernel().model_manager.register_node_model< poisson_generator >( "poisson_generator" );
  kernel().model_manager.register_node_model< poisson_generator_ps >( "poisson_generator_ps" );
  kernel().model_manager.register_node_model< voltmeter >( "voltmeter" );
  kernel().model_manager.register_node_model< multimeter >( "multimeter" );
  kernel().model_manager.register_node_model< noise_generator >( "noise_generator" );
  kernel().model_manager.register_node_model< aeif_cond_alpha >( "aeif_cond_alpha" );
  kernel().model_manager.register_node_model< aeif_cond_alpha_multisynapse >( "aeif_cond_alpha_multisynapse" );
  kernel().model_manager.register_node_model< aeif_cond_beta_multisynapse >( "aeif_cond_beta_multisynapse" );
  kernel().model_manager.register_node_model< aeif_psc_delta_clopath >( "aeif_psc_delta_clopath" );
  kernel().model_manager.register_node_model< cm_default >( "cm_default" );
  kernel().model_manager.register_node_model< erfc_neuron >( "erfc_neuron" );
  kernel().model_manager.register_node_model< glif_cond >( "glif_cond" );
  kernel().model_manager.register_node_model< glif_psc >( "glif_psc" );
  kernel().model_manager.register_node_model< hh_psc_alpha_gap >( "hh_psc_alpha_gap" );
  kernel().model_manager.register_node_model< ht_neuron >( "ht_neuron" );
  kernel().model_manager.register_node_model< iaf_cond_alpha_mc >( "iaf_cond_alpha_mc" );
  kernel().model_manager.register_node_model< pp_psc_delta >( "pp_psc_delta" );
  kernel().model_manager.register_node_model< lin_rate_ipn >( "lin_rate_ipn" );
  kernel().model_manager.register_node_model< iaf_cond_alpha >( "iaf_cond_alpha" );
  kernel().model_manager.register_node_model< rate_transformer_sigmoid_gg_1998 >( "rate_transformer_sigmoid_gg_1998" );

  kernel().model_manager.register_node_model< tanh_rate_ipn >( "tanh_rate_ipn" );
  kernel().model_manager.register_node_model< lin_rate_opn >( "lin_rate_opn" );
  kernel().model_manager.register_node_model< parrot_neuron_ps >( "parrot_neuron_ps" );
  kernel().model_manager.register_node_model< step_rate_generator >( "step_rate_generator" );
  kernel().model_manager.register_node_model< step_current_generator >( "step_current_generator" );
  kernel().model_manager.register_node_model< hh_psc_alpha_clopath >( "hh_psc_alpha_clopath" );
  kernel().model_manager.register_node_model< iaf_cond_exp >( "iaf_cond_exp" );
  kernel().model_manager.register_node_model< aeif_cond_exp >( "aeif_cond_exp" );
  kernel().model_manager.register_node_model< siegert_neuron >( "siegert_neuron" );

  kernel().model_manager.register_node_model< aeif_psc_alpha >( "aeif_psc_alpha" );
  kernel().model_manager.register_node_model< aeif_psc_delta >( "aeif_psc_delta" );
  kernel().model_manager.register_node_model< aeif_psc_exp >( "aeif_psc_exp" );
  kernel().model_manager.register_node_model< threshold_lin_rate_ipn >( "threshold_lin_rate_ipn" );

  kernel().model_manager.register_node_model< iaf_psc_alpha >( "iaf_psc_alpha" );
  kernel().model_manager.register_node_model< iaf_psc_delta >( "iaf_psc_delta" );
  kernel().model_manager.register_node_model< iaf_psc_exp >( "iaf_psc_exp" );
  kernel().model_manager.register_node_model< iaf_psc_exp_multisynapse >( "iaf_psc_exp_multisynapse" );
  kernel().model_manager.register_node_model< parrot_neuron >( "parrot_neuron" );

  kernel().model_manager.register_node_model< spin_detector >( "spin_detector" );
  kernel().model_manager.register_node_model< pp_cond_exp_mc_urbanczik >( "pp_cond_exp_mc_urbanczik" );

  kernel().model_manager.register_node_model< weight_recorder >( "weight_recorder" );
  kernel().model_manager.register_node_model< volume_transmitter >( "volume_transmitter" );

  kernel().model_manager.register_connection_model< bernoulli_synapse >( "bernoulli_synapse" );
  kernel().model_manager.register_connection_model< clopath_synapse >(
    "clopath_synapse", default_connection_model_flags | RegisterConnectionModelFlags::REQUIRES_CLOPATH_ARCHIVING );
  kernel().model_manager.register_connection_model< cont_delay_synapse >( "cont_delay_synapse" );
  kernel().model_manager.register_connection_model< ht_synapse >( "ht_synapse" );
  kernel().model_manager.register_connection_model< jonke_synapse >( "jonke_synapse" );
  kernel().model_manager.register_connection_model< quantal_stp_synapse >( "quantal_stp_synapse" );
  kernel().model_manager.register_connection_model< static_synapse >( "static_synapse" );
  kernel().model_manager.register_connection_model< static_synapse_hom_w >( "static_synapse_hom_w" );
  kernel().model_manager.register_connection_model< stdp_synapse >( "stdp_synapse" );
  kernel().model_manager.register_connection_model< stdp_synapse_hom >( "stdp_synapse_hom" );
  kernel().model_manager.register_connection_model< stdp_dopamine_synapse >( "stdp_dopamine_synapse" );
  kernel().model_manager.register_connection_model< stdp_facetshw_synapse_hom >( "stdp_facetshw_synapse_hom" );
  kernel().model_manager.register_connection_model< stdp_nn_restr_synapse >( "stdp_nn_restr_synapse" );
  kernel().model_manager.register_connection_model< stdp_nn_symm_synapse >( "stdp_nn_symm_synapse" );
  kernel().model_manager.register_connection_model< stdp_nn_pre_centered_synapse >( "stdp_nn_pre_centered_synapse" );
  kernel().model_manager.register_connection_model< stdp_pl_synapse_hom >( "stdp_pl_synapse_hom" );
  kernel().model_manager.register_connection_model< stdp_triplet_synapse >( "stdp_triplet_synapse" );
  kernel().model_manager.register_connection_model< tsodyks_synapse >( "tsodyks_synapse" );
  kernel().model_manager.register_connection_model< tsodyks_synapse_hom >( "tsodyks_synapse_hom" );
  kernel().model_manager.register_connection_model< tsodyks2_synapse >( "tsodyks2_synapse" );
  kernel().model_manager.register_connection_model< urbanczik_synapse >(
    "urbanczik_synapse", default_connection_model_flags | RegisterConnectionModelFlags::REQUIRES_URBANCZIK_ARCHIVING );
  kernel().model_manager.register_connection_model< vogels_sprekeler_synapse >( "vogels_sprekeler_synapse" );

  // register secondary connection models
  kernel().model_manager.register_secondary_connection_model< GapJunction >(
    "gap_junction", RegisterConnectionModelFlags::REQUIRES_SYMMETRIC | RegisterConnectionModelFlags::SUPPORTS_WFR );
  kernel().model_manager.register_secondary_connection_model< RateConnectionInstantaneous >(
    "rate_connection_instantaneous", RegisterConnectionModelFlags::SUPPORTS_WFR );
  kernel().model_manager.register_secondary_connection_model< RateConnectionDelayed >(
    "rate_connection_delayed", RegisterConnectionModelFlags::HAS_DELAY );
  kernel().model_manager.register_secondary_connection_model< DiffusionConnection >(
    "diffusion_connection", RegisterConnectionModelFlags::SUPPORTS_WFR );


  // Add connection rules
  kernel().connection_manager.register_conn_builder< OneToOneBuilder >( "one_to_one" );
  kernel().connection_manager.register_conn_builder< AllToAllBuilder >( "all_to_all" );
  kernel().connection_manager.register_conn_builder< FixedInDegreeBuilder >( "fixed_indegree" );
  kernel().connection_manager.register_conn_builder< FixedOutDegreeBuilder >( "fixed_outdegree" );
  kernel().connection_manager.register_conn_builder< BernoulliBuilder >( "pairwise_bernoulli" );
  kernel().connection_manager.register_conn_builder< SymmetricBernoulliBuilder >( "symmetric_pairwise_bernoulli" );
  kernel().connection_manager.register_conn_builder< FixedTotalNumberBuilder >( "fixed_total_number" );
#ifdef HAVE_LIBNEUROSIM
  kernel().connection_manager.register_conn_builder< ConnectionGeneratorBuilder >( "conngen" );
#endif

  register_parameter< ConstantParameter >( "constant" );
  register_parameter< UniformParameter >( "uniform" );
  register_parameter< UniformIntParameter >( "uniform_int" );
  register_parameter< NormalParameter >( "normal" );
  register_parameter< LognormalParameter >( "lognormal" );
  register_parameter< ExponentialParameter >( "exponential" );
  register_parameter< NodePosParameter >( "position" );
  register_parameter< SpatialDistanceParameter >( "distance" );
  register_parameter< GaussianParameter >( "gaussian" );
  register_parameter< Gaussian2DParameter >( "gaussian2d" );
  register_parameter< GammaParameter >( "gamma" );
  register_parameter< ExpDistParameter >( "exp_distribution" );

  register_mask< BallMask< 2 > >();
  register_mask< BallMask< 3 > >();
  register_mask< EllipseMask< 2 > >();
  register_mask< EllipseMask< 3 > >();
  register_mask< BoxMask< 2 > >();
  register_mask< BoxMask< 3 > >();
  register_mask( "doughnut", create_doughnut );
  register_mask< GridMask< 2 > >();

  kernel().sp_manager.register_growth_curve< GrowthCurveSigmoid >( "sigmoid" );
  kernel().sp_manager.register_growth_curve< GrowthCurveGaussian >( "gaussian" );
  kernel().sp_manager.register_growth_curve< GrowthCurveLinear >( "linear" );
}

void
fail_exit( int )
{
}

void
install_module( const std::string& )
{
}

void
reset_kernel()
{
  kernel().reset();
}

void
enable_dryrun_mode( const index n_procs )
{
  kernel().mpi_manager.set_num_processes( n_procs );
}

void
enable_structural_plasticity()
{
  kernel().sp_manager.enable_structural_plasticity();
}


void
disable_structural_plasticity()
{
  kernel().sp_manager.disable_structural_plasticity();
}

void
register_logger_client( const deliver_logging_event_ptr client_callback )
{
  kernel().logging_manager.register_logging_client( client_callback );
}

int
get_rank()
{
  return kernel().mpi_manager.get_rank();
}

int
get_num_mpi_processes()
{
  return kernel().mpi_manager.get_num_processes();
}

std::string
print_nodes_to_string()
{
  std::stringstream string_stream;
  kernel().node_manager.print( string_stream );
  return string_stream.str();
}

std::string
pprint_to_string( NodeCollectionPTR nc )
{
  if ( nc )
  {
    std::stringstream stream;
    nc->print_me( stream );
    return stream.str();
  }
  else
  {
    // PYNEST-ng: added this, not sure why this can happen now, but could not previously
    std::cout << "pprint_to_string: nc is not assigned" << std::endl;
    return "";
  }
}

size_t
nc_size( NodeCollectionPTR nc )
{
  assert( nc && "NodeCollectionPTR must be initialized." );
  return nc->size();
}

void
set_kernel_status( const dictionary& dict )
{
  dict.init_access_flags();
  kernel().set_status( dict );
  dict.all_entries_accessed( "SetKernelStatus", "params" );
}

dictionary
get_kernel_status()
{
  assert( kernel().is_initialized() );

  dictionary d;
  kernel().get_status( d );

  return d;
}

dictionary
get_nc_status( NodeCollectionPTR nc )
{
  dictionary result;
  size_t node_index = 0;
  for ( NodeCollection::const_iterator it = nc->begin(); it < nc->end(); ++it, ++node_index )
  {
    const auto node_status = get_node_status( ( *it ).node_id );
    for ( auto& kv_pair : node_status )
    {
      auto p = result.find( kv_pair.first );
      if ( p != result.end() )
      {
        // key exists
        auto& v = boost::any_cast< std::vector< boost::any >& >( p->second );
        v[ node_index ] = kv_pair.second;
      }
      else
      {
        // key does not exist yet
        auto new_entry = std::vector< boost::any >( nc->size(), nullptr );
        new_entry[ node_index ] = kv_pair.second;
        result[ kv_pair.first ] = new_entry;
      }
    }
  }
  return result;
}

void
set_nc_status( NodeCollectionPTR nc, std::vector< dictionary >& params )
{
  if ( params.size() == 1 )
  {
    params[ 0 ].init_access_flags();
    for ( auto it = nc->begin(); it < nc->end(); ++it )
    {
      kernel().node_manager.set_status( ( *it ).node_id, params[ 0 ] );
    }
    params[ 0 ].all_entries_accessed( "NodeCollection.set()", "params" );
  }
  else if ( nc->size() == params.size() )
  {
    for ( auto it = nc->begin(); it < nc->end(); ++it )
    {
      size_t i = ( *it ).lid;
      params[ i ].init_access_flags();
      kernel().node_manager.set_status( ( *it ).node_id, params[ i ] );
      params[ i ].all_entries_accessed( "NodeCollection.set()", "params" );
    }
  }
  else
  {
    std::string msg = String::compose(
      "List of dictionaries must be the same size as the NodeCollection (%1), %2 given.", nc->size(), params.size() );
    throw BadParameter( msg );
  }
}

void
set_connection_status( const std::deque< ConnectionID >& conns, const dictionary& dict )
{
  dict.init_access_flags();
  for ( auto& conn : conns )
  {
    kernel().connection_manager.set_synapse_status( conn.get_source_node_id(),
      conn.get_target_node_id(),
      conn.get_target_thread(),
      conn.get_synapse_model_id(),
      conn.get_port(),
      dict );
  }
  dict.all_entries_accessed( "connection.set()", "params" );
}

//// void
//// set_connection_status( const std::deque< ConnectionID >& conn, const dictionary& dict )
//// {
////   // TODO_PYNEST-NG: Get ConnectionDatum dict
////   // dictionary conn_dict = conn.get_dict();
////   dictionary conn_dict;
////   const index source_node_id = conn_dict.get< long >( nest::names::source );
////   const index target_node_id = conn_dict.get< long >( nest::names::target );
////   const thread tid = conn_dict.get< long >( nest::names::target_thread );
////   const synindex syn_id = conn_dict.get< long >( nest::names::synapse_modelid );
////   const port p = conn_dict.get< long >( nest::names::port );
////
////   // TODO_PYNEST-NG: Access flags
////   // dict->clear_access_flags();
////
////   kernel().connection_manager.set_synapse_status( source_node_id, target_node_id, tid, syn_id, p, dict );
////
////   // ALL_ENTRIES_ACCESSED2( *dict,
////   //   "SetStatus",
////   //   "Unread dictionary entries: ",
////   //   "Maybe you tried to set common synapse properties through an individual "
////   //   "synapse?" );
//// }


void
set_connection_status( const std::deque< ConnectionID >& conns, const std::vector< dictionary >& dicts )
{
  if ( conns.size() != dicts.size() )
  {
    throw BadParameter( "List of dictionaries must contain one dictionary per connection" );
  }

  for ( size_t i = 0; i < conns.size(); ++i )
  {
    const auto conn = conns[ i ];
    const auto dict = dicts[ i ];
    kernel().connection_manager.set_synapse_status( conn.get_source_node_id(),
      conn.get_target_node_id(),
      conn.get_target_thread(),
      conn.get_synapse_model_id(),
      conn.get_port(),
      dict );
  }
}

std::vector< dictionary >
get_connection_status( const std::deque< ConnectionID >& conns )
{
  std::vector< dictionary > result;
  result.reserve( conns.size() );

  for ( auto& conn : conns )
  {
    const auto d = kernel().connection_manager.get_synapse_status( conn.get_source_node_id(),
      conn.get_target_node_id(),
      conn.get_target_thread(),
      conn.get_synapse_model_id(),
      conn.get_port() );
    result.push_back( d );
  }
  return result;
}

void
set_node_status( const index node_id, const dictionary& dict )
{
  kernel().node_manager.set_status( node_id, dict );
}

dictionary
get_node_status( const index node_id )
{
  return kernel().node_manager.get_status( node_id );
}

dictionary
get_connection_status( const ConnectionID& conn )
{
  return kernel().connection_manager.get_synapse_status( conn.get_source_node_id(),
    conn.get_target_node_id(),
    conn.get_target_thread(),
    conn.get_synapse_model_id(),
    conn.get_port() );
}

NodeCollectionPTR
slice_nc( const NodeCollectionPTR nc, long start, long stop, long step )
{
  const size_t g_size = nc->size();

  // TODO-PYNEST-NG: Zero-based indexing?
  if ( step < 1 )
  {
    throw BadParameter( "Slicing step must be strictly positive." );
  }

  if ( start >= 0 )
  {
    start -= 1; // adjust from 1-based to 0-based indexing
  }
  else
  {
    start += g_size; // automatically correct for 0-based indexing
  }

  if ( stop >= 0 )
  {
    // no adjustment necessary: adjustment from 1- to 0- based indexing
    // and adjustment from last- to stop-based logic cancel
  }
  else
  {
    stop += g_size + 1; // adjust from 0- to 1- based indexin
  }

  return nc->slice( start, stop, step );
}

NodeCollectionPTR
create( const std::string model_name, const index n_nodes )
{
  if ( n_nodes == 0 )
  {
    throw RangeCheck();
  }

  const index model_id = kernel().model_manager.get_node_model_id( model_name );
  return kernel().node_manager.add_node( model_id, n_nodes );
}

NodeCollectionPTR
create_spatial( const dictionary& layer_dict )
{
  return create_layer( layer_dict );
}

// std::vector< std::vector< double > >
// get_position( NodeCollectionPTR layer_nc )
//{
//   return get_position( layer );  // PYNEST-NG: is this call creating a copy?
// }


NodeCollectionPTR
make_nodecollection( const std::vector< index > node_ids )
{
  return NodeCollection::create( node_ids );
}

NodeCollectionPTR
get_nodes( const dictionary& params, const bool local_only )
{
  return kernel().node_manager.get_nodes( params, local_only );
}

bool
equal( const NodeCollectionPTR lhs, const NodeCollectionPTR rhs )
{
  return lhs->operator==( rhs );
}

bool
contains( const NodeCollectionPTR nc, const size_t node_id )
{
  return nc->contains( node_id );
}

long
find( const NodeCollectionPTR nc, size_t node_id )
{
  return nc->find( node_id );
}

dictionary
get_metadata( const NodeCollectionPTR nc )
{
  dictionary status_dict;
  const auto meta = nc->get_metadata();
  // Fill the status dictionary only if the NodeCollection has valid metadata.
  if ( meta.get() )
  {
    meta->get_status( status_dict );
    slice_positions_if_sliced_nc( status_dict, nc );
    status_dict[ names::network_size ] = nc->size();
  }
  return status_dict;
}

void
connect( NodeCollectionPTR sources,
  NodeCollectionPTR targets,
  const dictionary& connectivity,
  const std::vector< dictionary >& synapse_params )
{
  kernel().connection_manager.connect( sources, targets, connectivity, synapse_params );
}

void
disconnect( NodeCollectionPTR sources,
  NodeCollectionPTR targets,
  const dictionary& connectivity,
  const dictionary& synapse_params )
{
  kernel().sp_manager.disconnect( sources, targets, connectivity, synapse_params );
}


void
connect_arrays( long* sources,
  long* targets,
  double* weights,
  double* delays,
  std::vector< std::string >& p_keys,
  double* p_values,
  size_t n,
  std::string syn_model )
{
  kernel().connection_manager.connect_arrays( sources, targets, weights, delays, p_keys, p_values, n, syn_model );
}

std::deque< ConnectionID >
get_connections( const dictionary& dict )
{
  dict.init_access_flags();

  const auto& connectome = kernel().connection_manager.get_connections( dict );

  dict.all_entries_accessed( "GetConnections", "params" );

  return connectome;
}

void
disconnect( const std::deque< ConnectionID >& conns )
{
  for ( auto& conn : conns )
  {
    const auto target_node = kernel().node_manager.get_node_or_proxy( conn.get_target_node_id() );
    kernel().sp_manager.disconnect(
      conn.get_source_node_id(), target_node, conn.get_target_thread(), conn.get_synapse_model_id() );
  }
}

void
simulate( const double& t )
{
  prepare();
  run( t );
  cleanup();
}

void
run( const double& time )
{
  const Time t_sim = Time::ms( time );

  if ( time < 0 )
  {
    throw BadParameter( "The simulation time cannot be negative." );
  }
  if ( not t_sim.is_finite() )
  {
    throw BadParameter( "The simulation time must be finite." );
  }
  if ( not t_sim.is_grid_time() )
  {
    throw BadParameter(
      "The simulation time must be a multiple "
      "of the simulation resolution." );
  }

  kernel().simulation_manager.run( t_sim );
}

void
prepare()
{
  kernel().prepare();
}

void
cleanup()
{
  kernel().cleanup();
}

void
copy_model( const std::string& oldmodname, const std::string& newmodname, const dictionary& dict )
{
  kernel().model_manager.copy_model( oldmodname, newmodname, dict );
}

void
set_model_defaults( const std::string& component, const dictionary& dict )
{
  if ( kernel().model_manager.set_model_defaults( component, dict ) )
  {
    return;
  }

  if ( kernel().io_manager.is_valid_recording_backend( component ) )
  {
    kernel().io_manager.set_recording_backend_status( component, dict );
    return;
  }

  throw UnknownComponent( component );
}

dictionary
get_model_defaults( const std::string& component )
{
  try
  {
    const index model_id = kernel().model_manager.get_node_model_id( component );
    return kernel().model_manager.get_node_model( model_id )->get_status();
  }
  catch ( UnknownModelName& )
  {
    // ignore errors; throw at the end of the function if that's reached
  }

  try
  {
    const index synapse_model_id = kernel().model_manager.get_synapse_model_id( component );
    const auto ret = kernel().model_manager.get_connector_defaults( synapse_model_id );
    return ret;
  }
  catch ( UnknownSynapseType& )
  {
    // ignore errors; throw at the end of the function if that's reached
  }

  if ( kernel().io_manager.is_valid_recording_backend( component ) )
  {
    return kernel().io_manager.get_recording_backend_status( component );
  }

  throw UnknownComponent( component );
  return dictionary(); // supress missing return value warning; never reached
}

ParameterPTR
create_parameter( const boost::any& value )
{
  if ( is_type< double >( value ) )
  {
    return create_parameter( boost::any_cast< double >( value ) );
  }
  else if ( is_type< int >( value ) )
  {
    return create_parameter( boost::any_cast< int >( value ) );
  }
  else if ( is_type< dictionary >( value ) )
  {
    return create_parameter( boost::any_cast< dictionary >( value ) );
  }
  else if ( is_type< ParameterPTR >( value ) )
  {
    return create_parameter( boost::any_cast< ParameterPTR >( value ) );
  }
  throw BadProperty( "Parameter must be parametertype, constant or dictionary." );
}

ParameterPTR
create_parameter( const ParameterPTR param )
{
  // TODO-PYNEST-NG: do we need this function?
  return param;
}

ParameterPTR
create_parameter( const double value )
{
  const auto param = new ConstantParameter( value );
  return ParameterPTR( param );
}

ParameterPTR
create_parameter( const int value )
{
  const auto param = new ConstantParameter( value );
  return ParameterPTR( param );
}

ParameterPTR
create_parameter( const dictionary& param_dict )
{
  // The dictionary should only have a single key, which is the name of
  // the parameter type to create.
  if ( param_dict.size() != 1 )
  {
    throw BadProperty( "Parameter definition dictionary must contain one single key only." );
  }

  const auto n = param_dict.begin()->first;
  const auto pdict = param_dict.get< dictionary >( n );
  pdict.init_access_flags();
  auto parameter = create_parameter( n, pdict );
  pdict.all_entries_accessed( "create_parameter", "param" );
  return parameter;
}

ParameterPTR
create_parameter( const std::string& name, const dictionary& d )
{
  // The parameter factory will create the parameter
  return ParameterPTR( parameter_factory_().create( name, d ) );
}

ParameterFactory&
parameter_factory_( void )
{
  static ParameterFactory factory;
  return factory;
}

MaskFactory&
mask_factory_( void )
{
  static MaskFactory factory;
  return factory;
}

double
get_value( const ParameterPTR param )
{
  RngPtr rng = get_rank_synced_rng();
  return param->value( rng, nullptr );
}

bool
is_spatial( const ParameterPTR param )
{
  return param->is_spatial();
}

std::vector< double >
apply( const ParameterPTR param, const NodeCollectionPTR nc )
{
  std::vector< double > result;
  result.reserve( nc->size() );
  RngPtr rng = get_rank_synced_rng();
  for ( auto it = nc->begin(); it < nc->end(); ++it )
  {
    auto node = kernel().node_manager.get_node_or_proxy( ( *it ).node_id );
    result.push_back( param->value( rng, node ) );
  }
  return result;
}

std::vector< double >
apply( const ParameterPTR param, const dictionary& positions )
{
  auto source_nc = positions.get< NodeCollectionPTR >( names::source );
  auto targets = positions.get< std::vector< std::vector< double > > >( names::targets );
  return param->apply( source_nc, targets );
}

NodeCollectionPTR
node_collection_array_index( NodeCollectionPTR nc, const long* array, unsigned long n )
{
  assert( nc->size() >= n );
  std::vector< index > node_ids;
  node_ids.reserve( n );

  for ( auto node_ptr = array; node_ptr != array + n; ++node_ptr )
  {
    node_ids.push_back( nc->operator[]( *node_ptr ) );
  }
  return NodeCollection::create( node_ids );
}

NodeCollectionPTR
node_collection_array_index( NodeCollectionPTR nc, const bool* array, unsigned long n )
{
  assert( nc->size() == n );
  std::vector< index > node_ids;
  node_ids.reserve( n );

  auto nc_it = nc->begin();
  for ( auto node_ptr = array; node_ptr != array + n; ++node_ptr, ++nc_it )
  {
    if ( *node_ptr )
    {
      node_ids.push_back( ( *nc_it ).node_id );
    }
  }
  return NodeCollection::create( node_ids );
}

void
slice_positions_if_sliced_nc( dictionary& dict, const NodeCollectionPTR nc )
{
  // If metadata contains node positions and the NodeCollection is sliced, get only positions of the sliced nodes.
  if ( dict.known( names::positions ) )
  {
<<<<<<< HEAD
    // PyNEST-NG: Check if TokenArray is the correct type here
    const auto positions = dict.get< std::vector< std::vector< double > > >( names::positions );
    if ( nc->size() != positions.size() )
    {
      std::vector< std::vector< double > > sliced_points;
=======
    //PyNEST-NG: Check if TokenArray is the correct type here
    const auto positions = dict.get< std::vector < std::vector < double > > >( names::positions );
    if ( nc->size() != positions.size() )
    {
      std::vector < std::vector < double > > sliced_points;
>>>>>>> 260f4b00
      // Iterate only local nodes
      NodeCollection::const_iterator nc_begin = nc->has_proxies() ? nc->MPI_local_begin() : nc->begin();
      NodeCollection::const_iterator nc_end = nc->end();
      for ( auto node = nc_begin; node < nc_end; ++node )
      {
        // Because the local ID also includes non-local nodes, it must be adapted to represent
        // the index for the local node position.
        const auto index =
          static_cast< size_t >( std::floor( ( *node ).lid / kernel().mpi_manager.get_num_processes() ) );
        sliced_points.push_back( positions[ index ] );
      }
      dict[ names::positions ] = sliced_points;
    }
  }
}

AbstractMask*
create_doughnut( const dictionary& d )
{
  // The doughnut (actually an annulus) is created using a DifferenceMask
  Position< 2 > center( 0, 0 );
  if ( d.known( names::anchor ) )
  {
    center = d.get< std::vector< double > >( names::anchor );
  }

  const double outer = d.get< double >( names::outer_radius );
  const double inner = d.get< double >( names::inner_radius );
  if ( inner >= outer )
  {
    throw BadProperty(
      "nest::create_doughnut: "
      "inner_radius < outer_radius required." );
  }

  BallMask< 2 > outer_circle( center, outer );
  BallMask< 2 > inner_circle( center, inner );

  return new DifferenceMask< 2 >( outer_circle, inner_circle );
}


} // namespace nest<|MERGE_RESOLUTION|>--- conflicted
+++ resolved
@@ -64,10 +64,10 @@
 #include "hh_psc_alpha_clopath.h"
 #include "iaf_cond_exp.h"
 #include "parrot_neuron_ps.h"
+#include "siegert_neuron.h"
+#include "sigmoid_rate_gg_1998.h"
 #include "step_current_generator.h"
 #include "step_rate_generator.h"
-#include "siegert_neuron.h"
-#include "sigmoid_rate_gg_1998.h"
 
 #include "aeif_psc_alpha.h"
 #include "aeif_psc_delta.h"
@@ -90,7 +90,6 @@
 #include "cont_delay_synapse.h"
 #include "cont_delay_synapse_impl.h"
 #include "diffusion_connection.h"
-#include "rate_connection_delayed.h"
 #include "gap_junction.h"
 #include "ht_synapse.h"
 #include "jonke_synapse.h"
@@ -805,6 +804,10 @@
   {
     return create_parameter( boost::any_cast< int >( value ) );
   }
+  else if ( is_type< long >( value ) )
+  {
+    return create_parameter( static_cast< int >( boost::any_cast< long >( value ) ) );
+  }
   else if ( is_type< dictionary >( value ) )
   {
     return create_parameter( boost::any_cast< dictionary >( value ) );
@@ -813,7 +816,8 @@
   {
     return create_parameter( boost::any_cast< ParameterPTR >( value ) );
   }
-  throw BadProperty( "Parameter must be parametertype, constant or dictionary." );
+  throw BadProperty(
+    std::string( "Parameter must be parametertype, constant or dictionary, got " ) + debug_type( value ) );
 }
 
 ParameterPTR
@@ -949,19 +953,11 @@
   // If metadata contains node positions and the NodeCollection is sliced, get only positions of the sliced nodes.
   if ( dict.known( names::positions ) )
   {
-<<<<<<< HEAD
     // PyNEST-NG: Check if TokenArray is the correct type here
     const auto positions = dict.get< std::vector< std::vector< double > > >( names::positions );
     if ( nc->size() != positions.size() )
     {
       std::vector< std::vector< double > > sliced_points;
-=======
-    //PyNEST-NG: Check if TokenArray is the correct type here
-    const auto positions = dict.get< std::vector < std::vector < double > > >( names::positions );
-    if ( nc->size() != positions.size() )
-    {
-      std::vector < std::vector < double > > sliced_points;
->>>>>>> 260f4b00
       // Iterate only local nodes
       NodeCollection::const_iterator nc_begin = nc->has_proxies() ? nc->MPI_local_begin() : nc->begin();
       NodeCollection::const_iterator nc_end = nc->end();
