--- conflicted
+++ resolved
@@ -101,16 +101,11 @@
 
             nest.Simulate(Simtime)
 
-<<<<<<< HEAD
-            n_events_sr.append(sr.n_events)
-            n_events_vm.append(vm.n_events)
-=======
-            n_events_sr.append(nest.GetStatus(sr, 'n_events'))
-            n_events_vm.append(nest.GetStatus(vm, 'n_events'))
->>>>>>> 6a06921d
+            n_events_sr.append(sr.n_events[0])
+            n_events_vm.append(vm.n_events[0])
 
         ref_vm = N * (Simtime - 1)
-        ref_sr = n_events_sr[0]
+        ref_sr = n_events_sr
 
         # could be done more elegantly with any(), ravel(),
         # but we dont want to be dependent on numpy et al
