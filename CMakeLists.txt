# CMakeLists.txt
#
# This file is part of NEST.
#
# Copyright (C) 2004 The NEST Initiative
#
# NEST is free software: you can redistribute it and/or modify
# it under the terms of the GNU General Public License as published by
# the Free Software Foundation, either version 2 of the License, or
# (at your option) any later version.
#
# NEST is distributed in the hope that it will be useful,
# but WITHOUT ANY WARRANTY; without even the implied warranty of
# MERCHANTABILITY or FITNESS FOR A PARTICULAR PURPOSE.  See the
# GNU General Public License for more details.
#
# You should have received a copy of the GNU General Public License
# along with NEST.  If not, see <http://www.gnu.org/licenses/>

cmake_minimum_required( VERSION 3.1 )

# add cmake modules: for all `include(...)` first look here
list( APPEND CMAKE_MODULE_PATH ${CMAKE_CURRENT_SOURCE_DIR}/cmake )

project( nest CXX C )
set( NEST_USER_EMAIL "users@nest-simulator.org" )

################################################################################
##################         All User Defined options           ##################
################################################################################

# set NEST defaults
set( tics_per_ms "1000.0" CACHE STRING "Specify elementary unit of time. [default 1000.0]" )
set( tics_per_step "100" CACHE STRING "Specify resolution. [default 100]" )
set( connector_cutoff "3" CACHE STRING "Specify when to truncate the recursive instantiation of the connector. [default 3]" )
option( with-ps-arrays "Use PS array construction semantics. [default=ON]" ON )

# add user modules
set( external-modules OFF CACHE STRING "External NEST modules to be linked in, separated by ';'. [default=OFF]" )

# connect NEST with external projects
set( with-libneurosim OFF CACHE STRING "Request the use of libneurosim. Optionally give the directory, where libneurosim is installed. [default=OFF]" )
set( with-music OFF CACHE STRING "Request the use of MUSIC. Optionally give the directory, where MUSIC is installed. [default=OFF]" )
set( with-sionlib OFF CACHE STRING "Request the use of SIONlib. Optionally give the directory where SIONlib is installed. [default=OFF]" )
set( with-boost OFF CACHE STRING "Request compilation with Boost, required for C++ testsuite. Optionally give directory with Boost installation. [default=OFF]" )

# set parallelization scheme
set( with-mpi OFF CACHE STRING "Request compilation with MPI. Optionally give directory with MPI installation. [default=OFF]" )
set( with-openmp ON CACHE BOOL "Enable OpenMP multithreading. Optional: set OMP flag. [default=ON]" )

# define default libraries
set( with-gsl ON CACHE STRING "Find a gsl library. To set a specific gsl installation, set install path. [default=ON]" )
set( with-readline ON CACHE STRING "Find a readline library. To set a specific readline, set install path. [default=ON]" )
set( with-ltdl ON CACHE STRING "Find a ltdl library. To set a specific ltdl, set install path. [default=ON]" )
set( with-python ON CACHE STRING "Build PyNEST. To set a specific Python, set install path. [default=ON]" )
option( cythonize-pynest "Use Cython to cythonize pynestkernel.pyx. If OFF, PyNEST has to be build from a pre-cythonized pynestkernel.pyx. [default=ON]" ON )

# Whether to build a 'mostly' static executable and static libraries.
option( static-libraries "Build static executable and libraries. [default=OFF]" OFF )
# additional compile flags
set( with-optimize ON CACHE STRING "Enable user defined optimizations. [default ON, when ON, defaults to '-O2']" )
set( with-warning ON CACHE STRING "Enable user defined warnings. [default ON, when ON, defaults to '-Wall']" )
set( with-debug OFF CACHE STRING "Enable user defined debug flags. [default OFF, when ON, defaults to '-g']" )
set( with-intel-compiler-flags OFF CACHE STRING "User defined flags for the Intel compiler. [defaults to '-fp-model strict']" )
set( with-libraries OFF CACHE STRING "Link additional libraries. Give full path. Separate multiple libraries by ';'. [default OFF]" )
set( with-includes OFF CACHE STRING "Add additional include paths. Give full path without '-I'. Separate multiple include paths by ';'. [default OFF]" )
set( with-defines OFF CACHE STRING "Additional defines, e.g. '-DXYZ=1'. Separate multiple defines by ';'. [default OFF]" )
set( with-version-suffix "" CACHE STRING "Set a user defined version suffix. [default '']" )

# cross-compiling
# should be set via toolchain files
set( enable-bluegene OFF CACHE STRING "Configure for BlueGene." )
option( k-computer "Enable K computer." OFF )

set( disable-timing OFF CACHE BOOL "Disable measurements via Stopwatches. [default OFF]" )
set( disable-counts ON CACHE BOOL "Disable measurements of call counts. [default ON]" )

set( target-bits-split "standard" CACHE STRING "Split of the 64-bit target neuron identifier type. 'standard' is recommended for most users. If running on more than 262144 MPI processes or more than 512 threads, change to 'hpc'. [default standard]" )

################################################################################
##################      Project Directory variables           ##################
################################################################################

# In general use the CMAKE_INSTALL_<dir> and CMAKE_INSTALL_FULL_<dir> vars from
# GNUInstallDirs, but the CMAKE_INSTALL_DATADIR is usually just CMAKE_INSTALL_DATAROOTDIR
# and we want it to be CMAKE_INSTALL_DATAROOTDIR/PROJECT_NAME
set( CMAKE_INSTALL_DATADIR "share/${PROJECT_NAME}" CACHE STRING "Relative directory, where NEST installs its data (share/nest)" )

include( GNUInstallDirs )

################################################################################
#################        Do not install into /usr/local        #################
################################################################################

get_filename_component(CMAKE_INSTALL_PREFIX ${CMAKE_INSTALL_PREFIX} REALPATH BASE_DIR "${CMAKE_BINARY_DIR}")
# If CMAKE_INSTALL_PREFIX is omitted CMake will set the installation prefix to its default '/usr/local'.
# This is not desired. A subdirectory is allowed, e.g. 'usr/local/nest'.
if ( "${CMAKE_INSTALL_PREFIX}" STREQUAL "/usr/local" )
  message( FATAL_ERROR "Do not install into '${CMAKE_INSTALL_PREFIX}'. Please set -DCMAKE_INSTALL_PREFIX:PATH=<install prefix>." )
endif ()

################################################################################
##################           Find utility programs            ##################
################################################################################

# needed for target doc and fulldoc
find_package( Doxygen )
find_program( SED NAMES sed gsed )

################################################################################
##################                Load includes               ##################
################################################################################

# This include checks the symbols, etc.
include( CheckIncludesSymbols )

# These includes publish function names.
include( ProcessOptions )
include( WriteStaticModules_h )
include( CheckExtraCompilerFeatures )
include( ConfigureSummary )
include( GetTriple )
include( DefaultCompilerFlags )

# get triples arch-vendor-os
get_host_triple( NEST_HOST_TRIPLE NEST_HOST_ARCH NEST_HOST_VENDOR NEST_HOST_OS )
get_target_triple( NEST_TARGET_TRIPLE NEST_TARGET_ARCH NEST_TARGET_VENDOR NEST_TARGET_OS )


# set default compiler flags
nest_set_default_compiler_flags()

# Process the command line arguments
nest_process_with_optimize()
nest_process_with_debug()
nest_process_with_intel_compiler_flags()
nest_process_with_warning()
nest_process_with_libraries()
nest_process_with_includes()
nest_process_with_defines()
nest_process_k_computer()
nest_process_enable_bluegene()
nest_process_static_libraries()
nest_process_external_modules()
nest_process_tics_per_ms()
nest_process_tics_per_step()
nest_process_with_ps_array()
nest_process_with_libltdl()
nest_process_with_readline()
nest_process_with_gsl()
nest_process_with_python()
nest_process_with_openmp()
nest_process_with_mpi()
nest_process_with_libneurosim()
nest_process_with_music()
nest_process_with_sionlib()
nest_process_with_mpi4py()
nest_process_with_boost()
nest_process_target_bits_split()
nest_process_version_suffix()

nest_get_color_flags()
set( CMAKE_C_FLAGS "${CMAKE_C_FLAGS} ${NEST_C_COLOR_FLAGS}" )
set( CMAKE_CXX_FLAGS "${CMAKE_CXX_FLAGS} ${NEST_CXX_COLOR_FLAGS}" )

# requires HAVE_LIBNEUROSIM
nest_default_modules()

nest_write_static_module_header( "${PROJECT_BINARY_DIR}/nest/static_modules.h" )

# check additionals
nest_check_exitcode_abort()
nest_check_exitcode_segfault()
nest_check_have_cmath_makros_ignored()
nest_check_have_alpha_cxx_std_bug()
nest_check_have_sigusr_ignored()
nest_check_have_static_template_declaration_fail()
nest_check_have_stl_vector_capacity_base_unity()
nest_check_have_stl_vector_capacity_doubling()
nest_check_have_xlc_ice_on_using()
nest_check_have_std_nan()
nest_check_have_std_isnan()

################################################################################
##################           Create version string            ##################
################################################################################

include( NestVersionInfo )
get_version_info()
message("-- NEST version: ${NEST_VERSION_STRING}")

################################################################################
##################         Enable Testing Targets             ##################
################################################################################
enable_testing()
file( MAKE_DIRECTORY ${PROJECT_BINARY_DIR}/reports/ )
set( TEST_OPTS "" )

if ( HAVE_PYTHON )
  set( TEST_OPTS "${TEST_OPTS};--with-python=${PYTHON}" )
  set( TEST_OPTS "${TEST_OPTS};--python-path=${CMAKE_INSTALL_PREFIX}/${PYEXECDIR}" )
endif ()

if ( HAVE_MUSIC )
  set( TEST_OPTS "${TEST_OPTS};--with-music=${MUSIC_EXECUTABLE}" )
endif ()

add_custom_target( installcheck
  COMMAND ${CMAKE_COMMAND} -E env
    ${CMAKE_INSTALL_FULL_DATADIR}/extras/do_tests.sh
	--prefix=${CMAKE_INSTALL_PREFIX}
	--report-dir="${PROJECT_BINARY_DIR}/reports"
	${TEST_OPTS}
  WORKING_DIRECTORY "${PROJECT_BINARY_DIR}"
  COMMENT "Executing NEST's testsuite..."
)


################################################################################
##################        Define Subdirectories here          ##################
################################################################################

if ( HAVE_LIBNEUROSIM )
  add_subdirectory( conngen )
endif ()
add_subdirectory( doc )
add_subdirectory( examples )
add_subdirectory( extras )
add_subdirectory( lib )
add_subdirectory( libnestutil )
add_subdirectory( librandom )
add_subdirectory( models )
add_subdirectory( sli )
add_subdirectory( nest )
add_subdirectory( nestkernel )
add_subdirectory( precise )
add_subdirectory( testsuite )
add_subdirectory( topology )
if ( HAVE_PYTHON )
  add_subdirectory( pynest )
endif ()

################################################################################
##################           Summary of flags                 ##################
################################################################################

# used in nest-config

# all compiler flags
if ( NOT CMAKE_BUILD_TYPE OR "${CMAKE_BUILD_TYPE}" STREQUAL "None" )
  set( ALL_CFLAGS "${CMAKE_C_FLAGS}" )
  set( ALL_CXXFLAGS "${CMAKE_CXX_FLAGS}" )
elseif ( ${CMAKE_BUILD_TYPE} STREQUAL "Debug" )
  set( ALL_CFLAGS "${CMAKE_C_FLAGS}   ${CMAKE_C_FLAGS_DEBUG}" )
  set( ALL_CXXFLAGS "${CMAKE_CXX_FLAGS} ${CMAKE_CXX_FLAGS_DEBUG}" )
elseif ( ${CMAKE_BUILD_TYPE} STREQUAL "Release" )
  set( ALL_CFLAGS "${CMAKE_C_FLAGS}   ${CMAKE_C_FLAGS_RELEASE}" )
  set( ALL_CXXFLAGS "${CMAKE_CXX_FLAGS} ${CMAKE_CXX_FLAGS_RELEASE}" )
elseif ( ${CMAKE_BUILD_TYPE} STREQUAL "RelWithDebInfo" )
  set( ALL_CFLAGS "${CMAKE_C_FLAGS}   ${CMAKE_C_FLAGS_RELWITHDEBINFO}" )
  set( ALL_CXXFLAGS "${CMAKE_CXX_FLAGS} ${CMAKE_CXX_FLAGS_RELWITHDEBINFO}" )
elseif ( ${CMAKE_BUILD_TYPE} STREQUAL "MinSizeRel" )
  set( ALL_CFLAGS "${CMAKE_C_FLAGS}   ${CMAKE_C_FLAGS_MINSIZEREL}" )
  set( ALL_CXXFLAGS "${CMAKE_CXX_FLAGS} ${CMAKE_CXX_FLAGS_MINSIZEREL}" )
else ()
  message( FATAL_ERROR "Unknown build type: '${CMAKE_BUILD_TYPE}'" )
endif ()
if ( with-defines )
  foreach ( def ${with-defines} )
    set( ALL_CFLAGS "${def} ${ALL_CFLAGS}" )
    set( ALL_CXXFLAGS "${def} ${ALL_CXXFLAGS}" )
  endforeach ()
endif ()
# add sionlib defines
foreach ( def ${SIONLIB_DEFINES} )
    set( ALL_CFLAGS "${ALL_CFLAGS} ${def}" )
    set( ALL_CXXFLAGS "${ALL_CXXFLAGS} ${def}" )
endforeach ()

# all libraries
set( ALL_LIBS
  "-lnestutil"
  "-lnest"
  "-lrandom"
  "-lsli"
  "-lnestkernel"
  "-ltopology"
  "${OpenMP_CXX_FLAGS}"
  "${LTDL_LIBRARIES}"
  "${READLINE_LIBRARIES}"
  "${GSL_LIBRARIES}"
  "${LIBNEUROSIM_LIBRARIES}"
  "${MUSIC_LIBRARIES}"
  "${MPI_CXX_LIBRARIES}"
  "${SIONLIB_LIBRARIES}" )

if ( with-libraries )
  set( ALL_LIBS "${ALL_LIBS};${with-libraries}" )
endif ()
string( REPLACE ";" " " ALL_LIBS "${ALL_LIBS}" )

# all includes
set( ALL_INCLUDES_tmp
  "${CMAKE_INSTALL_FULL_INCLUDEDIR}/nest"
  "${LTDL_INCLUDE_DIRS}"
  "${READLINE_INCLUDE_DIRS}"
  "${GSL_INCLUDE_DIRS}"
  "${LIBNEUROSIM_INCLUDE_DIRS}"
  "${MUSIC_INCLUDE_DIRS}"
  "${MPI_CXX_INCLUDE_PATH}" )
set( ALL_INCLUDES "" )
foreach ( INC ${ALL_INCLUDES_tmp} ${with-includes} )
  if ( INC AND NOT INC STREQUAL "" )
    set( ALL_INCLUDES "${ALL_INCLUDES} -I${INC}" )
  endif ()
endforeach ()
set( ALL_INCLUDES "${ALL_INCLUDES} ${SIONLIB_INCLUDE}" )

if ( HAVE_LIBNEUROSIM )
  set( ALL_LIBS "-lconngen ${ALL_LIBS}" )
  set( ALL_INCLUDES "-I${PROJECT_SOURCE_DIR}/conngen ${ALL_INCLUDES}" )
endif ()

################################################################################
##################           File generation here             ##################
################################################################################

configure_file(
    "${PROJECT_SOURCE_DIR}/libnestutil/config.h.in"
    "${PROJECT_BINARY_DIR}/libnestutil/config.h" @ONLY
)

configure_file(
    "${PROJECT_SOURCE_DIR}/pynest/setup.py.in"
    "${PROJECT_BINARY_DIR}/pynest/setup.py" @ONLY
)

configure_file(
<<<<<<< HEAD
    "${PROJECT_SOURCE_DIR}/topology/setup.py.in"
    "${PROJECT_BINARY_DIR}/topology/setup.py" @ONLY
=======
    "${PROJECT_SOURCE_DIR}/pynest/do_tests.py.in"
    "${PROJECT_BINARY_DIR}/pynest/do_tests.py" @ONLY
)

configure_file(
    "${PROJECT_SOURCE_DIR}/testsuite/do_tests.sh.in"
    "${PROJECT_BINARY_DIR}/testsuite/do_tests.sh" @ONLY
>>>>>>> 45d249b7
)

configure_file(
    "${PROJECT_SOURCE_DIR}/extras/nest-config.in"
    "${PROJECT_BINARY_DIR}/extras/nest-config" @ONLY
)

configure_file(
    "${PROJECT_SOURCE_DIR}/extras/nest_vars.sh.in"
    "${PROJECT_BINARY_DIR}/extras/nest_vars.sh" @ONLY
)

configure_file(
    "${PROJECT_SOURCE_DIR}/doc/normaldoc.conf.in"
    "${PROJECT_BINARY_DIR}/doc/normaldoc.conf" @ONLY
)

configure_file(
    "${PROJECT_SOURCE_DIR}/doc/fulldoc.conf.in"
    "${PROJECT_BINARY_DIR}/doc/fulldoc.conf" @ONLY
)


################################################################################
##################            Install Extra Files             ##################
################################################################################

install( FILES LICENSE README.md
    DESTINATION ${CMAKE_INSTALL_DOCDIR}
    )

add_custom_target( install-nodoc
  COMMAND make NEST_INSTALL_NODOC=true install
)

nest_print_config_summary()<|MERGE_RESOLUTION|>--- conflicted
+++ resolved
@@ -336,21 +336,6 @@
 )
 
 configure_file(
-<<<<<<< HEAD
-    "${PROJECT_SOURCE_DIR}/topology/setup.py.in"
-    "${PROJECT_BINARY_DIR}/topology/setup.py" @ONLY
-=======
-    "${PROJECT_SOURCE_DIR}/pynest/do_tests.py.in"
-    "${PROJECT_BINARY_DIR}/pynest/do_tests.py" @ONLY
-)
-
-configure_file(
-    "${PROJECT_SOURCE_DIR}/testsuite/do_tests.sh.in"
-    "${PROJECT_BINARY_DIR}/testsuite/do_tests.sh" @ONLY
->>>>>>> 45d249b7
-)
-
-configure_file(
     "${PROJECT_SOURCE_DIR}/extras/nest-config.in"
     "${PROJECT_BINARY_DIR}/extras/nest-config" @ONLY
 )
