--- conflicted
+++ resolved
@@ -37,10 +37,6 @@
 ]
 
 
-<<<<<<< HEAD
-=======
-@check_stack
->>>>>>> c201d671
 @deprecated("nest.node_models or nest.synapse_models")
 def Models(mtype="all", sel=None):
     r"""Return a tuple of neuron, device, or synapse model names.
@@ -92,10 +88,6 @@
     return tuple(models)
 
 
-<<<<<<< HEAD
-=======
-@check_stack
->>>>>>> c201d671
 @deprecated("nest.connection_rules")
 def ConnectionRules():
     """Return a tuple of all available connection rules, sorted by name.
