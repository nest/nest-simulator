--- conflicted
+++ resolved
@@ -35,20 +35,11 @@
 #include "kernel_manager.h"
 #include "nest_impl.h"
 
-<<<<<<< HEAD
-=======
-// Includes from sli:
-#include "dict.h"
-#include "dictutils.h"
-#include "doubledatum.h"
-
 void
 nest::register_pulsepacket_generator( const std::string& name )
 {
   register_node_model< pulsepacket_generator >( name );
 }
-
->>>>>>> c201d671
 
 /* ----------------------------------------------------------------
  * Default constructors defining default parameters and variables
