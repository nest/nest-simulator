--- conflicted
+++ resolved
@@ -151,20 +151,6 @@
 void
 EventDeliveryManager::resize_send_recv_buffers_spike_data_()
 {
-<<<<<<< HEAD
-  assert( kernel().connection_manager.get_min_delay() != 0 );
-
-  for ( thread tid = 0; tid < kernel().vp_manager.get_num_threads(); ++tid )
-  {
-    reset_spike_register_5g_( tid );
-    resize_spike_register_5g_( tid );
-  }
-
-  send_buffer_spike_data_.clear();
-  send_buffer_off_grid_spike_data_.clear();
-
-=======
->>>>>>> f3710752
   send_buffer_spike_data_.resize(
     kernel().mpi_manager.get_buffer_size_spike_data() );
   recv_buffer_spike_data_.resize(
@@ -183,7 +169,29 @@
     sizeof( OffGridSpikeData ) / sizeof( unsigned int )
     * send_recv_count_spike_data_per_rank_;
 
-<<<<<<< HEAD
+  assert(
+    send_buffer_spike_data_.size() <= send_recv_count_spike_data_per_rank_
+    * kernel().mpi_manager.get_num_processes() );
+  assert( send_buffer_off_grid_spike_data_.size()
+          <= send_recv_count_spike_data_per_rank_
+          * kernel().mpi_manager.get_num_processes() );
+}
+
+void
+EventDeliveryManager::configure_spike_buffers()
+{
+  assert( kernel().connection_manager.get_min_delay() != 0 );
+
+  for ( thread tid = 0; tid < kernel().vp_manager.get_num_threads(); ++tid )
+  {
+    reset_spike_register_5g_( tid );
+    resize_spike_register_5g_( tid );
+  }
+
+  resize_send_recv_buffers_spike_data_();
+
+  send_buffer_spike_data_.clear();
+  send_buffer_off_grid_spike_data_.clear();
 }
 
 void
@@ -195,51 +203,6 @@
   recv_buffer_secondary_events_.clear();
   recv_buffer_secondary_events_.resize(
     kernel().mpi_manager.get_buffer_size_secondary_events() );
-=======
-  assert(
-    send_buffer_spike_data_.size() <= send_recv_count_spike_data_per_rank_
-    * kernel().mpi_manager.get_num_processes() );
-  assert( send_buffer_off_grid_spike_data_.size()
-          <= send_recv_count_spike_data_per_rank_
-          * kernel().mpi_manager.get_num_processes() );
-}
-
-void
-EventDeliveryManager::configure_spike_buffers()
-{
-  assert( kernel().connection_manager.get_min_delay() != 0 );
-
-  for ( thread tid = 0; tid < kernel().vp_manager.get_num_threads(); ++tid )
-  {
-    reset_spike_register_5g_( tid );
-    resize_spike_register_5g_( tid );
-  }
-
-  resize_send_recv_buffers_spike_data_();
-
-  // this should also clear all contained elements
-  // so no loop required
-  secondary_events_buffer_.clear();
-  secondary_events_buffer_.resize( kernel().vp_manager.get_num_threads() );
-
-  // send_buffer must be >= 2 as the 'overflow' signal takes up 2 spaces
-  // plus the fiunal marker and the done flag for iterations
-  // + 1 for the final markers of each thread (invalid_synindex) of secondary
-  // events
-  // + 1 for the done flag (true) of each process
-  // int send_buffer_size = kernel().vp_manager.get_num_threads()
-  //         * kernel().connection_manager.get_min_delay()
-  //       + 2
-  //     > 4
-  //   ? kernel().vp_manager.get_num_threads()
-  //       * kernel().connection_manager.get_min_delay()
-  //     + 2
-  //   : 4;
-  // int recv_buffer_size =
-  //   send_buffer_size * kernel().mpi_manager.get_num_processes();
-  // kernel().mpi_manager.set_buffer_sizes( send_buffer_size, recv_buffer_size
-  // );
->>>>>>> f3710752
 }
 
 void
@@ -323,29 +286,6 @@
 }
 
 void
-EventDeliveryManager::gather_spike_data( const thread tid )
-{
-  if ( off_grid_spiking_ )
-  {
-    gather_spike_data_(
-      tid,
-      send_recv_count_off_grid_spike_data_in_int_per_rank_,
-      send_buffer_off_grid_spike_data_,
-      recv_buffer_off_grid_spike_data_ );
-  }
-  else
-  {
-    gather_spike_data_(
-      tid,
-      send_recv_count_spike_data_in_int_per_rank_,
-      send_buffer_spike_data_,
-      recv_buffer_spike_data_ );
-  }
-}
-
-template< typename SpikeDataT >
-void
-<<<<<<< HEAD
 EventDeliveryManager::gather_secondary_events( const bool done )
 {
   ++comm_steps_secondary_events;
@@ -376,12 +316,31 @@
 
 void
 EventDeliveryManager::gather_spike_data( const thread tid )
-=======
+{
+  if ( off_grid_spiking_ )
+  {
+    gather_spike_data_(
+      tid,
+      send_recv_count_off_grid_spike_data_in_int_per_rank_,
+      send_buffer_off_grid_spike_data_,
+      recv_buffer_off_grid_spike_data_ );
+  }
+  else
+  {
+    gather_spike_data_(
+      tid,
+      send_recv_count_spike_data_in_int_per_rank_,
+      send_buffer_spike_data_,
+      recv_buffer_spike_data_ );
+  }
+}
+
+template< typename SpikeDataT >
+void
 EventDeliveryManager::gather_spike_data_( const thread tid,
                                           const unsigned int& send_recv_count_in_int,
                                           std::vector< SpikeDataT >& send_buffer,
                                           std::vector< SpikeDataT >& recv_buffer )
->>>>>>> f3710752
 {
 #pragma omp single
   {
@@ -414,6 +373,13 @@
       {
         resize_send_recv_buffers_spike_data_();
         buffer_size_spike_data_has_changed_ = false;
+
+        assert(
+          send_buffer_spike_data_.size() <= send_recv_count_spike_data_per_rank_
+            * kernel().mpi_manager.get_num_processes() );
+        assert( send_buffer_off_grid_spike_data_.size()
+          <= send_recv_count_spike_data_per_rank_
+            * kernel().mpi_manager.get_num_processes() );
       }
     } // of omp single; implicit barrier
     sw_collocate.start();
