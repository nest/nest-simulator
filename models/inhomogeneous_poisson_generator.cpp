--- conflicted
+++ resolved
@@ -34,17 +34,6 @@
 #include "kernel_manager.h"
 #include "universal_data_logger_impl.h"
 
-// Includes from sli:
-#include "arraydatum.h"
-#include "booldatum.h"
-#include "dict.h"
-#include "dictutils.h"
-<<<<<<< HEAD
-#include "doubledatum.h"
-#include "integerdatum.h"
-=======
->>>>>>> 7bdb9963
-
 
 /* ----------------------------------------------------------------
  * Default constructors defining default parameter
@@ -66,16 +55,16 @@
 nest::inhomogeneous_poisson_generator::Parameters_::get( dictionary& d ) const
 {
   const size_t n_rates = rate_times_.size();
-  std::vector< double >* times_ms = new std::vector< double >();
-  times_ms->reserve( n_rates );
+  std::vector< double > times_ms;
+  times_ms.reserve( n_rates );
   for ( size_t n = 0; n < n_rates; ++n )
   {
-    times_ms->push_back( rate_times_[ n ].get_ms() );
-  }
-
-  d[ names::rate_times ] = DoubleVectorDatum( times_ms );
-  d[ names::rate_values ] = DoubleVectorDatum( new std::vector< double >( rate_values_ ) );
-  d[ names::allow_offgrid_times ] = BoolDatum( allow_offgrid_times_ );
+    times_ms.push_back( rate_times_[ n ].get_ms() );
+  }
+
+  d[ names::rate_times ] = times_ms;
+  d[ names::rate_values ] = rate_values_;
+  d[ names::allow_offgrid_times ] = allow_offgrid_times_;
 }
 
 void
@@ -321,8 +310,8 @@
       times_ms.push_back( rate_time_update[ n * 2 ] );
       rate_values.push_back( rate_time_update[ n * 2 + 1 ] );
     }
-    d[ names::rate_times ] = DoubleVectorDatum( times_ms );
-    d[ names::rate_values ] = DoubleVectorDatum( rate_values );
+    d[ names::rate_times ] = times_ms;
+    d[ names::rate_values ] = rate_values;
 
     ptmp.set( d, B_, this );
   }
