--- conflicted
+++ resolved
@@ -259,13 +259,10 @@
 extern const Name I_ahp;
 extern const Name I_e;
 extern const Name I_h;
-<<<<<<< HEAD
-extern const Name I_soma_max;
-=======
 extern const Name I_KNa;
 extern const Name I_NaP;
 extern const Name I_SIC;
->>>>>>> 93518213
+extern const Name I_soma_max;
 extern const Name I_sp;
 extern const Name I_stc;
 extern const Name I_syn;
