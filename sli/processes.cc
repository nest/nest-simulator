--- conflicted
+++ resolved
@@ -167,17 +167,11 @@
 const std::string
 Processes::commandstring( void ) const
 {
-<<<<<<< HEAD
-  return std::string( R"(
-    (processes.sli) run
-    )" );
-=======
   // clang-format off
   return std::string( R"(
     (processes.sli) run
     )" );
   // clang-format on
->>>>>>> 01013c0b
 }
 
 void
