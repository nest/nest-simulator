--- conflicted
+++ resolved
@@ -26,14 +26,8 @@
 """
 
 import matplotlib.pyplot as plt
-<<<<<<< HEAD
-import numpy as np
-
-import nest
-=======
 import nest
 import numpy as np
->>>>>>> e9760078
 
 neuron = nest.Create("aeif_cond_beta_multisynapse")
 nest.SetStatus(neuron, {"V_peak": 0.0, "a": 4.0, "b": 80.5})
