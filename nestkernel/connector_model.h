--- conflicted
+++ resolved
@@ -151,13 +151,9 @@
   typename ConnectionT::CommonPropertiesType cp_;
 
   ConnectionT default_connection_;
-<<<<<<< HEAD
-  delay default_delay_;
-  delay default_axonal_delay_;
-  rport receptor_type_;
-=======
+  long default_delay_;
+  long default_axonal_delay_;
   size_t receptor_type_;
->>>>>>> e9760078
 
 public:
   GenericConnectorModel( const std::string name )
@@ -223,16 +219,6 @@
 private:
   void used_default_delay();
 
-<<<<<<< HEAD
-=======
-  void add_connection_( Node& src,
-    Node& tgt,
-    std::vector< ConnectorBase* >& hetconn,
-    const synindex syn_id,
-    ConnectionT& c,
-    const size_t receptor_type );
-
->>>>>>> e9760078
 }; // GenericConnectorModel
 
 } // namespace nest
