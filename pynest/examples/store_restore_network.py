# -*- coding: utf-8 -*-
#
# store_restore_network.py
#
# This file is part of NEST.
#
# Copyright (C) 2004 The NEST Initiative
#
# NEST is free software: you can redistribute it and/or modify
# it under the terms of the GNU General Public License as published by
# the Free Software Foundation, either version 2 of the License, or
# (at your option) any later version.
#
# NEST is distributed in the hope that it will be useful,
# but WITHOUT ANY WARRANTY; without even the implied warranty of
# MERCHANTABILITY or FITNESS FOR A PARTICULAR PURPOSE.  See the
# GNU General Public License for more details.
#
# You should have received a copy of the GNU General Public License
# along with NEST.  If not, see <http://www.gnu.org/licenses/>.

"""
Store and restore a network simulation
--------------------------------------

This example shows how to store user-specified aspects of a network
to file and how to later restore the network for further simulation.
This may be used, e.g., to train weights in a network up to a certain
point, store those weights and later perform diverse experiments on
the same network using the stored weights.

.. admonition:: Only user-specified aspects are stored

   NEST does not support storing the complete state of a simulation
   in a way that would allow one to continue a simulation as if one had
   made a new ``Simulate()`` call on an existing network. Such complete
   checkpointing would be very difficult to implement.

   NEST's explicit approach to storing and restoring network state makes
   clear to all which aspects of a network are carried from one simulation
   to another and thus contributes to good scientific practice.

   Storing and restoring is currently not supported for MPI-parallel simulations.

"""

###############################################################################
# Import necessary modules.

import nest
import pickle

###############################################################################
# These modules are only needed for illustrative plotting.

import matplotlib.pyplot as plt
from matplotlib import gridspec
import numpy as np
import pandas as pd
import textwrap

###############################################################################
# Implement network as class.
#
# Implementing the network as a class makes network properties available to
# the initial network builder, the storer and the restorer, thus reducing the
# amount of data that needs to be stored.

###############################################################################
# This simple Brunel-style balanced random network has an excitatory
# and inhibitory population, both driven by external excitatory poisson
# input. Excitatory connections are plastic (STDP). Spike activity of
# the excitatory population is recorded.


class EINetwork:
    """
    A simple balanced random network with plastic excitatory synapses.

    The model is provided as a non-trivial example for storing and restoring.
    """

    def __init__(self):
        self.nI = 500
        self.nE = 4 * self.nI
        self.n = self.nE + self.nI

        self.JE = 1.0
        self.JI = -4 * self.JE
        self.indeg_e = 200
        self.indeg_i = 50

        self.neuron_model = "iaf_psc_delta"

        # Create synapse models so we can extract specific connection information
        self.e_syn = nest.CopyModel("stdp_synapse_hom", Wmax=2 * self.JE)
        self.i_syn = nest.CopyModel("static_synapse")

        self.nrn_params = {"V_m": nest.random.normal(-65., 5.)}
        self.poisson_rate = 800.

    def build(self):
        """
        Construct network from scratch, including instrumentation.
        """

        self.e_neurons = nest.Create(self.neuron_model, n=self.nE, params=self.nrn_params)
        self.i_neurons = nest.Create(self.neuron_model, n=self.nI, params=self.nrn_params)
        self.neurons = self.e_neurons + self.i_neurons

        self.pg = nest.Create("poisson_generator", {"rate": self.poisson_rate})
        self.sr = nest.Create("spike_recorder")

        ex_syn = self.e_syn.clone()
        ex_syn.specs = {"weight": self.JE}
        in_syn = self.i_syn.clone()
        in_syn.specs = {"weight": self.JI}

        nest.Connect(nest.FixedIndegree(self.e_neurons, self.neurons, indegree=self.indeg_e, syn_spec=ex_syn))
        nest.Connect(nest.FixedIndegree(self.i_neurons, self.neurons, indegree=self.indeg_i, syn_spec=in_syn))
        nest.Connect(nest.AllToAll(self.pg, self.neurons, syn_spec=nest.synapsemodels.static(weight=self.JE)))
        nest.Connect(nest.AllToAll(self.e_neurons, self.sr))
        nest.BuildNetwork()

    def store(self, dump_filename):
        """
        Store neuron membrane potential and synaptic weights to given file.
        """

        assert nest.NumProcesses() == 1, "Cannot dump MPI parallel"

###############################################################################
# Build dictionary with relevant network information:
#
#   - membrane potential for all neurons in each population
#   - source, target and weight of all connections
#
# Dictionary entries are Pandas Dataframes.
#
# Strictly speaking, we would not need to store the weight of the inhibitory
# synapses since they are fixed, but we do so out of symmetry and to make it
# easier to add plasticity for inhibitory connections later.

        network = {}
        network["n_vp"] = nest.total_num_virtual_procs
        network["e_nrns"] = self.neurons.get(["V_m"], output="pandas")
        network["i_nrns"] = self.neurons.get(["V_m"], output="pandas")

        network["e_syns"] = nest.GetConnections(synapse_model=self.e_syn.synapse_model).get(
            ("source", "target", "weight"), output="pandas")
        network["i_syns"] = nest.GetConnections(synapse_model=self.i_syn.synapse_model).get(
            ("source", "target", "weight"), output="pandas")

        with open(dump_filename, "wb") as f:
            pickle.dump(network, f, pickle.HIGHEST_PROTOCOL)

    def restore(self, dump_filename):
        """
        Restore network from data in file combined with base information in the class.
        """

        assert nest.NumProcesses() == 1, "Cannot load MPI parallel"

        with open(dump_filename, "rb") as f:
            network = pickle.load(f)

        assert network["n_vp"] == nest.total_num_virtual_procs, "N_VP must match"

###############################################################################
# Reconstruct neurons
# Since NEST does not understand Pandas Series, we must pass the values as
# NumPy arrays
        self.e_neurons = nest.Create(self.neuron_model, n=self.nE,
                                     params={"V_m": network["e_nrns"].V_m.values})
        self.i_neurons = nest.Create(self.neuron_model, n=self.nI,
                                     params={"V_m": network["i_nrns"].V_m.values})
        self.neurons = self.e_neurons + self.i_neurons

###############################################################################
# Reconstruct instrumentation
        self.pg = nest.Create("poisson_generator", {"rate": self.poisson_rate})
        self.sr = nest.Create("spike_recorder")

<<<<<<< HEAD
        ###############################################################################
        # Reconstruct connectivity
        ex_syn = self.e_syn.clone()
        ex_syn.specs = {"weight": network["e_syns"].weight.values}
        in_syn = self.i_syn.clone()
        in_syn.specs = {"weight": network["i_syns"].weight.values}
=======
###############################################################################
# Reconstruct connectivity
        nest.Connect(network["e_syns"].source.values, network["e_syns"].target.values,
                     "one_to_one",
                     {"synapse_model": "e_syn", "weight": network["e_syns"].weight.values})
>>>>>>> 1c14e5cf

        nest.Connect(nest.ArrayConnect(network["e_syns"].source.values,
                                       network["e_syns"].target.values, syn_spec=ex_syn))
        nest.Connect(nest.ArrayConnect(network["i_syns"].source.values,
                                       network["i_syns"].target.values, syn_spec=in_syn))

<<<<<<< HEAD
        ###############################################################################
        # Reconnect instruments
        nest.Connect(nest.AllToAll(self.pg, self.neurons, syn_spec=nest.synapsemodels.static(weight=self.JE)))
        nest.Connect(nest.AllToAll(self.e_neurons, self.sr))

        nest.BuildNetwork()
=======
###############################################################################
# Reconnect instruments
        nest.Connect(self.pg, self.neurons, "all_to_all", {"weight": self.JE})
        nest.Connect(self.e_neurons, self.sr)
>>>>>>> 1c14e5cf


class DemoPlot:
    """
    Create demonstration figure for effect of storing and restoring a network.

    The figure shows raster plots for five different runs, a PSTH for the
    initial 1 s simulation and PSTHs for all 1 s continuations, and weight
    histograms.
    """

    def __init__(self):
        self._colors = [c["color"] for c in plt.rcParams["axes.prop_cycle"]]
        self._next_line = 0

        plt.rcParams.update({'font.size': 10})
        self.fig = plt.figure(figsize=(10, 7), constrained_layout=False)

        gs = gridspec.GridSpec(4, 2, bottom=0.08, top=0.9, left=0.07, right=0.98, wspace=0.2, hspace=0.4)
        self.rasters = ([self.fig.add_subplot(gs[0, 0])] +
                        [self.fig.add_subplot(gs[n, 1]) for n in range(4)])
        self.weights = self.fig.add_subplot(gs[1, 0])
        self.comment = self.fig.add_subplot(gs[2:, 0])

        self.fig.suptitle("Storing and reloading a network simulation")
        self.comment.set_axis_off()
        self.comment.text(0, 1, textwrap.dedent("""
            Storing, loading and continuing a simulation of a balanced E-I network
            with STDP in excitatory synapses.

            Top left: Raster plot of initial simulation for 1000ms (blue). Network state
            (connections, membrane potential, synaptic weights) is stored at the end of
            the initial simulation.

            Top right: Immediate continuation of the initial simulation from t=1000ms
            to t=2000ms (orange) by calling Simulate(1000) again after storing the network.
            This continues based on the full network state, including spikes in transit.

            Second row, right: Simulating for 1000ms after loading the stored network
            into a clean kernel (green). Time runs from 0ms and only connectivity, V_m and
            synaptic weights are restored. Dynamics differ somewhat from continuation.

            Third row, right: Same as in second row with identical random seed (red),
            resulting in identical spike patterns.

            Fourth row, right: Simulating for 1000ms from same stored network state as
            above but with different random seed yields different spike patterns (purple).

            Above: Distribution of excitatory synaptic weights at end of each sample
            simulation. Green and red curves are identical and overlay to form brown curve."""),
                          transform=self.comment.transAxes, fontsize=8,
                          verticalalignment='top')

    def add_to_plot(self, net, n_max=100, t_min=0, t_max=1000, lbl=""):
        spks = pd.DataFrame.from_dict(net.sr.get("events"))
        spks = spks.loc[(spks.senders < n_max) & (t_min < spks.times) & (spks.times < t_max)]

        self.rasters[self._next_line].plot(spks.times, spks.senders, ".",
                                           color=self._colors[self._next_line])
        self.rasters[self._next_line].set_xlim(t_min, t_max)
        self.rasters[self._next_line].set_title(lbl)
        if 1 < self._next_line < 4:
            self.rasters[self._next_line].set_xticklabels([])
        elif self._next_line == 4:
            self.rasters[self._next_line].set_xlabel('Time [ms]')

<<<<<<< HEAD
        # To save time while plotting, we extract only a subset of connections.
        # For simplicity, we just use a prime-number stepping.
        w = nest.GetConnections(source=net.e_neurons[::41], synapse_model=net.e_syn.synapse_model).weight
=======
################################################################################################
# To save time while plotting, we extract only a subset of connections.
# For simplicity, we just use a prime-number stepping.
        w = nest.GetConnections(source=net.e_neurons[::41], synapse_model="e_syn").weight
>>>>>>> 1c14e5cf
        wbins = np.arange(0.7, 1.4, 0.01)
        self.weights.hist(w, bins=wbins,
                          histtype="step", density=True, label=lbl,
                          color=self._colors[self._next_line],
                          alpha=0.7, lw=3)

        if self._next_line == 0:
            self.rasters[0].set_ylabel("neuron id")
            self.weights.set_ylabel("p(w)")
            self.weights.set_xlabel("Weight w [mV]")

        plt.draw()
        plt.pause(1e-3)  # allow figure window to draw figure

        self._next_line += 1


if __name__ == "__main__":

    plt.ion()

    T_sim = 1000

    dplot = DemoPlot()

###############################################################################
# Ensure clean slate and make NEST less chatty
    nest.set_verbosity("M_WARNING")
    nest.ResetKernel()

###############################################################################
# Create network from scratch and simulate 1s.
    nest.local_num_threads = 4
    nest.print_time = True
    ein = EINetwork()
    print("*** Initial simulation ***")
    ein.build()
    nest.Simulate(T_sim)
    dplot.add_to_plot(ein, lbl="Initial simulation")

###############################################################################
# Store network state to file with state after 1s.
    print("\n*** Storing simulation ...", end="", flush=True)
    ein.store("ein_1000.pkl")
    print(" done ***\n")

###############################################################################
# Continue simulation by another 1s.
    print("\n*** Continuing simulation ***")
    nest.Simulate(T_sim)
    dplot.add_to_plot(ein, lbl="Continued simulation", t_min=T_sim, t_max=2 * T_sim)

###############################################################################
# Clear kernel, restore network from file and simulate for 1s.
    print("\n*** Reloading and resuming simulation ***")
    nest.ResetKernel()
    nest.local_num_threads = 4
    ein2 = EINetwork()
    ein2.restore("ein_1000.pkl")
    nest.Simulate(T_sim)
    dplot.add_to_plot(ein2, lbl="Reloaded simulation")

###############################################################################
# Repeat previous step. This shall result in *exactly* the same results as
# the previous run because we use the same random seed.
    print("\n*** Reloading and resuming simulation (same seed) ***")
    nest.ResetKernel()
    nest.local_num_threads = 4
    ein2 = EINetwork()
    ein2.restore("ein_1000.pkl")
    nest.Simulate(T_sim)
    dplot.add_to_plot(ein2, lbl="Reloaded simulation (same seed)")

###############################################################################
# Clear, restore and simulate again, but now with different random seed.
# Details in results shall differ from previous run.
    print("\n*** Reloading and resuming simulation (different seed) ***")
    nest.ResetKernel()
    nest.local_num_threads = 4
    nest.rng_seed = 987654321
    ein2 = EINetwork()
    ein2.restore("ein_1000.pkl")
    nest.Simulate(T_sim)
    dplot.add_to_plot(ein2, lbl="Reloaded simulation (different seed)")

    dplot.fig.savefig("store_restore_network.png")

    input("Press ENTER to close figure!")<|MERGE_RESOLUTION|>--- conflicted
+++ resolved
@@ -181,39 +181,24 @@
         self.pg = nest.Create("poisson_generator", {"rate": self.poisson_rate})
         self.sr = nest.Create("spike_recorder")
 
-<<<<<<< HEAD
-        ###############################################################################
-        # Reconstruct connectivity
+###############################################################################
+# Reconstruct connectivity
         ex_syn = self.e_syn.clone()
         ex_syn.specs = {"weight": network["e_syns"].weight.values}
         in_syn = self.i_syn.clone()
         in_syn.specs = {"weight": network["i_syns"].weight.values}
-=======
-###############################################################################
-# Reconstruct connectivity
-        nest.Connect(network["e_syns"].source.values, network["e_syns"].target.values,
-                     "one_to_one",
-                     {"synapse_model": "e_syn", "weight": network["e_syns"].weight.values})
->>>>>>> 1c14e5cf
 
         nest.Connect(nest.ArrayConnect(network["e_syns"].source.values,
                                        network["e_syns"].target.values, syn_spec=ex_syn))
         nest.Connect(nest.ArrayConnect(network["i_syns"].source.values,
                                        network["i_syns"].target.values, syn_spec=in_syn))
 
-<<<<<<< HEAD
-        ###############################################################################
-        # Reconnect instruments
+###############################################################################
+# Reconnect instruments
         nest.Connect(nest.AllToAll(self.pg, self.neurons, syn_spec=nest.synapsemodels.static(weight=self.JE)))
         nest.Connect(nest.AllToAll(self.e_neurons, self.sr))
 
         nest.BuildNetwork()
-=======
-###############################################################################
-# Reconnect instruments
-        nest.Connect(self.pg, self.neurons, "all_to_all", {"weight": self.JE})
-        nest.Connect(self.e_neurons, self.sr)
->>>>>>> 1c14e5cf
 
 
 class DemoPlot:
@@ -280,16 +265,10 @@
         elif self._next_line == 4:
             self.rasters[self._next_line].set_xlabel('Time [ms]')
 
-<<<<<<< HEAD
-        # To save time while plotting, we extract only a subset of connections.
-        # For simplicity, we just use a prime-number stepping.
-        w = nest.GetConnections(source=net.e_neurons[::41], synapse_model=net.e_syn.synapse_model).weight
-=======
 ################################################################################################
 # To save time while plotting, we extract only a subset of connections.
 # For simplicity, we just use a prime-number stepping.
-        w = nest.GetConnections(source=net.e_neurons[::41], synapse_model="e_syn").weight
->>>>>>> 1c14e5cf
+        w = nest.GetConnections(source=net.e_neurons[::41], synapse_model=net.e_syn.synapse_model).weight
         wbins = np.arange(0.7, 1.4, 0.01)
         self.weights.hist(w, bins=wbins,
                           histtype="step", density=True, label=lbl,
