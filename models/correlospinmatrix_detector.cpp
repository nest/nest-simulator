/*
 *  correlospinmatrix_detector.cpp
 *
 *  This file is part of NEST.
 *
 *  Copyright (C) 2004 The NEST Initiative
 *
 *  NEST is free software: you can redistribute it and/or modify
 *  it under the terms of the GNU General Public License as published by
 *  the Free Software Foundation, either version 2 of the License, or
 *  (at your option) any later version.
 *
 *  NEST is distributed in the hope that it will be useful,
 *  but WITHOUT ANY WARRANTY; without even the implied warranty of
 *  MERCHANTABILITY or FITNESS FOR A PARTICULAR PURPOSE.  See the
 *  GNU General Public License for more details.
 *
 *  You should have received a copy of the GNU General Public License
 *  along with NEST.  If not, see <http://www.gnu.org/licenses/>.
 *
 */

#include "correlospinmatrix_detector.h"

// C++ includes:
#include <cmath>
#include <functional>

// Includes from libnestutil:
#include "compose.hpp"
#include "dict_util.h"
#include "logging.h"

// Includes from nestkernel:
#include "kernel_manager.h"
#include "model_manager_impl.h"
#include "nest_impl.h"

// Includes from sli:
#include "arraydatum.h"
#include "dict.h"
#include "dictutils.h"

namespace nest
{

void
register_correlospinmatrix_detector( const std::string& name )
{
  register_node_model< correlospinmatrix_detector >( name );
}

/* ----------------------------------------------------------------
 * Default constructors defining default parameters and state
 * ---------------------------------------------------------------- */

correlospinmatrix_detector::Parameters_::Parameters_()
  : delta_tau_( get_default_delta_tau() )
  , tau_max_( 10 * delta_tau_ )
  , Tstart_( Time::ms( 0.0 ) )
  , Tstop_( Time::pos_inf() )
  , N_channels_( 1 )
{
}

correlospinmatrix_detector::Parameters_::Parameters_( const Parameters_& p )
  : delta_tau_( p.delta_tau_ )
  , tau_max_( p.tau_max_ )
  , Tstart_( p.Tstart_ )
  , Tstop_( p.Tstop_ )
  , N_channels_( p.N_channels_ )
{
  if ( delta_tau_.is_step() )
  {
    delta_tau_.calibrate();
  }
  else
  {
    delta_tau_ = get_default_delta_tau();
  }

  tau_max_.calibrate();
  Tstart_.calibrate();
  Tstop_.calibrate();
}


correlospinmatrix_detector::Parameters_&
correlospinmatrix_detector::Parameters_::operator=( const Parameters_& p )
{
  delta_tau_ = p.delta_tau_;
  tau_max_ = p.tau_max_;
  Tstart_ = p.Tstart_;
  Tstop_ = p.Tstop_;
  N_channels_ = p.N_channels_;

  delta_tau_.calibrate();
  tau_max_.calibrate();
  Tstart_.calibrate();
  Tstop_.calibrate();

  return *this;
}


correlospinmatrix_detector::State_::State_()
  : incoming_()
  , last_i_( 0 )
  , t_last_in_spike_( Time::neg_inf() )
  , count_covariance_( 1, std::vector< std::vector< long > >( 1, std::vector< long >() ) )
{
}


/* ----------------------------------------------------------------
 * Parameter extraction and manipulation functions
 * ---------------------------------------------------------------- */

void
correlospinmatrix_detector::Parameters_::get( DictionaryDatum& d ) const
{
  ( *d )[ names::delta_tau ] = delta_tau_.get_ms();
  ( *d )[ names::tau_max ] = tau_max_.get_ms();
  ( *d )[ names::Tstart ] = Tstart_.get_ms();
  ( *d )[ names::Tstop ] = Tstop_.get_ms();
  ( *d )[ names::N_channels ] = N_channels_;
}

void
correlospinmatrix_detector::State_::get( DictionaryDatum& d ) const
{
  ArrayDatum* CountC = new ArrayDatum;
  for ( size_t i = 0; i < count_covariance_.size(); ++i )
  {
    ArrayDatum* CountC_i = new ArrayDatum;
    for ( size_t j = 0; j < count_covariance_[ i ].size(); ++j )
    {
      CountC_i->push_back( new IntVectorDatum( new std::vector< long >( count_covariance_[ i ][ j ] ) ) );
    }
    CountC->push_back( *CountC_i );
  }
  ( *d )[ names::count_covariance ] = CountC;
}

bool
correlospinmatrix_detector::Parameters_::set( const DictionaryDatum& d,
  const correlospinmatrix_detector& n,
  Node* node )
{
  bool reset = false;
  double t;
  long N;

  if ( updateValueParam< long >( d, names::N_channels, N, node ) )
  {
    if ( N < 1 )
    {
      throw BadProperty( "/N_channels can only be larger than zero." );
    }
    else
    {
      N_channels_ = N;
      reset = true;
    }
  }

  if ( updateValueParam< double >( d, names::delta_tau, t, node ) )
  {
    delta_tau_ = Time::ms( t );
    reset = true;
    if ( t < 0 )
    {
      throw BadProperty( "/delta_tau must not be negative." );
    }
  }

  if ( updateValueParam< double >( d, names::tau_max, t, node ) )
  {
    tau_max_ = Time::ms( t );
    reset = true;
    if ( t < 0 )
    {
      throw BadProperty( "/tau_max must not be negative." );
    }
  }

  if ( updateValueParam< double >( d, names::Tstart, t, node ) )
  {
    Tstart_ = Time::ms( t );
    reset = true;
    if ( t < 0 )
    {
      throw BadProperty( "/Tstart must not be negative." );
    }
  }

  if ( updateValueParam< double >( d, names::Tstop, t, node ) )
  {
    Tstop_ = Time::ms( t );
    reset = true;
    if ( t < 0 )
    {
      throw BadProperty( "/Tstop must not be negative." );
    }
  }

  if ( not delta_tau_.is_step() )
  {
    throw StepMultipleRequired( n.get_name(), names::delta_tau, delta_tau_ );
  }

  if ( not tau_max_.is_multiple_of( delta_tau_ ) )
  {
    throw TimeMultipleRequired( n.get_name(), names::tau_max, tau_max_, names::delta_tau, delta_tau_ );
  }
  return reset;
}

void
correlospinmatrix_detector::State_::set( const DictionaryDatum&, const Parameters_&, bool, Node* )
{
}

void
correlospinmatrix_detector::State_::reset( const Parameters_& p )
{
  last_i_ = 0;
  tentative_down_ = false;
  t_last_in_spike_ = Time::neg_inf();

  incoming_.clear();

  assert( p.tau_max_.is_multiple_of( p.delta_tau_ ) );

  count_covariance_.clear();
  count_covariance_.resize( p.N_channels_ );

  curr_state_.clear();
  curr_state_.resize( p.N_channels_ );

  last_change_.clear();
  last_change_.resize( p.N_channels_ );

  for ( size_t i = 0; i < p.N_channels_; ++i )
  {
    count_covariance_[ i ].resize( p.N_channels_ );
    for ( size_t j = 0; j < p.N_channels_; ++j )
    {
      count_covariance_[ i ][ j ].resize( 1 + 2.0 * p.tau_max_.get_steps() / p.delta_tau_.get_steps(), 0 );
    }
  }
}

/* ----------------------------------------------------------------
 * Default and copy constructor for node
 * ---------------------------------------------------------------- */

correlospinmatrix_detector::correlospinmatrix_detector()
  : Node()
  , device_()
  , P_()
  , S_()
{
}

correlospinmatrix_detector::correlospinmatrix_detector( const correlospinmatrix_detector& n )
  : Node( n )
  , device_( n.device_ )
  , P_( n.P_ )
  , S_()
{
}


/* ----------------------------------------------------------------
 * Node initialization functions
 * ---------------------------------------------------------------- */

void
correlospinmatrix_detector::init_state_()
{
  device_.init_state();
}

void
correlospinmatrix_detector::init_buffers_()
{
  device_.init_buffers();
  S_.reset( P_ );
}

void
correlospinmatrix_detector::pre_run_hook()
{
  device_.pre_run_hook();
}


/* ----------------------------------------------------------------
 * Other functions
 * ---------------------------------------------------------------- */

void
correlospinmatrix_detector::update( Time const&, const long, const long )
{
}

void
correlospinmatrix_detector::handle( SpikeEvent& e )
{
  // The receiver port identifies the sending node in our
  // sender list.
  const size_t curr_i = e.get_rport();

  // If this assertion breaks, the sender does not honor the
  // receiver port during connection or sending.
  assert( curr_i <= P_.N_channels_ - 1 );

  // accept spikes only if detector was active when spike was emitted
  Time const stamp = e.get_stamp();

  if ( device_.is_active( stamp ) )
  {

    // The following logic implements the decoding
    // A single spike signals a transition to 0 state, two spikes in same time
    // step signal the transition to 1 state.
    //
    // Remember the node ID of the sender of the last spike being received
    // this assumes that several spikes being sent by the same neuron in the
    // same time step are received consecutively or are conveyed by setting the
    // multiplicity accordingly.

    long m = e.get_multiplicity();
    bool down_transition = false;

    if ( m == 1 )
    { // multiplicity == 1, either a single 1->0 event or the first or second of
      // a pair of 0->1
      // events
      if ( curr_i == S_.last_i_ and stamp == S_.t_last_in_spike_ )
      {
        // received twice the same node ID, so transition 0->1
        // revise the last event written to the buffer
        S_.curr_state_[ curr_i ] = true;
        S_.last_change_[ curr_i ] = stamp.get_steps();
        S_.tentative_down_ = false; // previous event was first event of two, so no down transition
      }
      else
      {
        // count this event negatively, assuming it comes as single event
        // transition 1->0
        // assume it will stay alone, so meaning a down transition

        if ( S_.tentative_down_ ) // really was a down transition, because we
                                  // now have another event
        {
          down_transition = true;
        }

        S_.tentative_down_ = true;
      }
    }
    else // multiplicity != 1
      if ( m == 2 )
      {
        S_.curr_state_[ curr_i ] = true;

        if ( S_.tentative_down_ ) // really was a down transition, because we now
                                  // have another double event
        {
          down_transition = true;
        }

        S_.curr_state_[ S_.last_i_ ] = false;
        S_.last_change_[ curr_i ] = stamp.get_steps();
        // previous event was first event of two, so no down transition
        S_.tentative_down_ = false;
      }

    if ( down_transition ) // only do something on the downtransitions
    {
      long i = S_.last_i_; // index of neuron making the down transition
      // last time point of change, must have been on
      long t_i_on = S_.last_change_[ i ];

      const long t_i_off = S_.t_last_in_spike_.get_steps();

      // throw out all binary pulses from event list that are too old to enter
      // the correlation window
      BinaryPulselistType& otherPulses = S_.incoming_;

      // calculate the minimum of those neurons that switched on and are not off
      // yet every impulse in the queue that is further in the past than
      // this minimum - tau_max cannot contribute to the count covariance
      long t_min_on = t_i_on;
<<<<<<< HEAD
      for ( size_t n = 0; n < P_.N_channels_; n++ )
=======
      for ( auto n = 0; n < P_.N_channels_; n++ )
>>>>>>> bb840fef
      {
        if ( S_.curr_state_[ n ] )
        {
          if ( S_.last_change_[ n ] < t_min_on )
          {
            t_min_on = S_.last_change_[ n ];
          }
        }
      }
      const double tau_edge = P_.tau_max_.get_steps() + P_.delta_tau_.get_steps();

      const long min_delay = kernel().connection_manager.get_min_delay();
      while ( not otherPulses.empty() and ( t_min_on - otherPulses.front().t_off_ ) >= tau_edge + min_delay )
      {
        otherPulses.pop_front();
      }


      // insert new event into history
      // must happen here so event is taken into account in autocorrelation
      const BinaryPulse_ bp_i( t_i_on, t_i_off, i );

      BinaryPulselistType::iterator insert_pos = std::find_if( S_.incoming_.begin(),
        S_.incoming_.end(),
        std::bind( std::greater< BinaryPulse_ >(), std::placeholders::_1, bp_i ) );

      // insert before the position we have found
      // if no element greater found, insert_pos == end(), so append at the end
      // of the deque
      S_.incoming_.insert( insert_pos, bp_i );


      // go through history of other binary pulses
      for ( BinaryPulselistType::const_iterator pulse_j = otherPulses.begin(); pulse_j != otherPulses.end(); ++pulse_j )
      {
        // id of other neuron
        long j = pulse_j->receptor_channel_;
        long t_j_on = pulse_j->t_on_;
        long t_j_off = pulse_j->t_off_;

        // minimum and maximum time difference in histogram
        long Delta_ij_min = std::max( t_j_on - t_i_off, -P_.tau_max_.get_steps() );
        long Delta_ij_max = std::min( t_j_off - t_i_on, P_.tau_max_.get_steps() );

        long t0 = P_.tau_max_.get_steps() / P_.delta_tau_.get_steps();
        long dt = P_.delta_tau_.get_steps();


        // zero time lag covariance

        long lag = std::min( t_i_off, t_j_off ) - std::max( t_i_on, t_j_on );
        if ( lag > 0 )
        {
          S_.count_covariance_[ i ][ j ][ t0 ] += lag;
          if ( i != j )
          {
            S_.count_covariance_[ j ][ i ][ t0 ] += lag;
          }
        }

        // non-zero time lag covariance
        for ( long Delta = Delta_ij_min / dt; Delta < 0; Delta++ )
        {
          long lag = std::min( t_i_off, t_j_off - Delta * dt ) - std::max( t_i_on, t_j_on - Delta * dt );
          if ( lag > 0 )
          {
            S_.count_covariance_[ i ][ j ][ t0 - Delta ] += lag;
            S_.count_covariance_[ j ][ i ][ t0 + Delta ] += lag;
          }
        }

        if ( i != j )
        {
          for ( long Delta = 1; Delta <= Delta_ij_max / dt; Delta++ )
          {
            long lag = std::min( t_i_off, t_j_off - Delta * dt ) - std::max( t_i_on, t_j_on - Delta * dt );
            if ( lag > 0 )
            {
              S_.count_covariance_[ i ][ j ][ t0 - Delta ] += lag;
              S_.count_covariance_[ j ][ i ][ t0 + Delta ] += lag;
            }
          }
        }
      } // loop over history

      S_.last_change_[ i ] = t_i_off;
    } // down transition happened

    S_.last_i_ = curr_i;
    S_.t_last_in_spike_ = stamp;

  } // device active
}

void
correlospinmatrix_detector::calibrate_time( const TimeConverter& tc )
{
  if ( P_.delta_tau_.is_step() )
  {
    P_.delta_tau_ = tc.from_old_tics( P_.delta_tau_.get_tics() );
  }
  else
  {
    const double old = P_.delta_tau_.get_ms();
    P_.delta_tau_ = P_.get_default_delta_tau();
    std::string msg = String::compose( "Default for delta_tau changed from %1 to %2 ms", old, P_.delta_tau_.get_ms() );
    LOG( M_INFO, get_name(), msg );
  }

  P_.tau_max_ = tc.from_old_tics( P_.tau_max_.get_tics() );
  P_.Tstart_ = tc.from_old_tics( P_.Tstart_.get_tics() );
  P_.Tstop_ = tc.from_old_tics( P_.Tstop_.get_tics() );

  S_.t_last_in_spike_ = tc.from_old_tics( S_.t_last_in_spike_.get_tics() );
}

}<|MERGE_RESOLUTION|>--- conflicted
+++ resolved
@@ -394,11 +394,7 @@
       // yet every impulse in the queue that is further in the past than
       // this minimum - tau_max cannot contribute to the count covariance
       long t_min_on = t_i_on;
-<<<<<<< HEAD
       for ( size_t n = 0; n < P_.N_channels_; n++ )
-=======
-      for ( auto n = 0; n < P_.N_channels_; n++ )
->>>>>>> bb840fef
       {
         if ( S_.curr_state_[ n ] )
         {
