--- conflicted
+++ resolved
@@ -34,14 +34,8 @@
   // some default initialization
   init_statevars( v_comp );
 }
-<<<<<<< HEAD
-nest::Na::Na( const dictionary& channel_params )
-  // initialization state state variables
-=======
-
-nest::Na::Na( double v_comp, const DictionaryDatum& channel_params )
+nest::Na::Na( double v_comp, const dictionary& channel_params )
   // state variables
->>>>>>> c201d671
   : m_Na_( 0.0 )
   , h_Na_( 0.0 )
   // parameters
@@ -202,14 +196,9 @@
 {
   init_statevars( v_comp );
 }
-<<<<<<< HEAD
-nest::K::K( const dictionary& channel_params )
-  // initialization state variables
-=======
-
-nest::K::K( double v_comp, const DictionaryDatum& channel_params )
+
+nest::K::K( double v_comp, const dictionary& channel_params )
   // state variables
->>>>>>> c201d671
   : n_K_( 0.0 )
   // parameters
   , gbar_K_( 0.0 ) // uS
@@ -328,12 +317,8 @@
   double tp = ( tau_r_ * tau_d_ ) / ( tau_d_ - tau_r_ ) * std::log( tau_d_ / tau_r_ );
   g_norm_ = 1. / ( -std::exp( -tp / tau_r_ ) + std::exp( -tp / tau_d_ ) );
 }
-<<<<<<< HEAD
+
 nest::AMPA::AMPA( const long syn_index, const dictionary& receptor_params )
-=======
-
-nest::AMPA::AMPA( const long syn_index, const DictionaryDatum& receptor_params )
->>>>>>> c201d671
   // initialization state variables
   : g_r_AMPA_( 0.0 )
   , g_d_AMPA_( 0.0 )
@@ -419,12 +404,8 @@
   double tp = ( tau_r_ * tau_d_ ) / ( tau_d_ - tau_r_ ) * std::log( tau_d_ / tau_r_ );
   g_norm_ = 1. / ( -std::exp( -tp / tau_r_ ) + std::exp( -tp / tau_d_ ) );
 }
-<<<<<<< HEAD
+
 nest::GABA::GABA( const long syn_index, const dictionary& receptor_params )
-=======
-
-nest::GABA::GABA( const long syn_index, const DictionaryDatum& receptor_params )
->>>>>>> c201d671
   // initialization state variables
   : g_r_GABA_( 0.0 )
   , g_d_GABA_( 0.0 )
@@ -510,12 +491,8 @@
   double tp = ( tau_r_ * tau_d_ ) / ( tau_d_ - tau_r_ ) * std::log( tau_d_ / tau_r_ );
   g_norm_ = 1. / ( -std::exp( -tp / tau_r_ ) + std::exp( -tp / tau_d_ ) );
 }
-<<<<<<< HEAD
+
 nest::NMDA::NMDA( const long syn_index, const dictionary& receptor_params )
-=======
-
-nest::NMDA::NMDA( const long syn_index, const DictionaryDatum& receptor_params )
->>>>>>> c201d671
   // initialization state variables
   : g_r_NMDA_( 0.0 )
   , g_d_NMDA_( 0.0 )
@@ -616,12 +593,8 @@
   tp = ( tau_r_NMDA_ * tau_d_NMDA_ ) / ( tau_d_NMDA_ - tau_r_NMDA_ ) * std::log( tau_d_NMDA_ / tau_r_NMDA_ );
   g_norm_NMDA_ = 1. / ( -std::exp( -tp / tau_r_NMDA_ ) + std::exp( -tp / tau_d_NMDA_ ) );
 }
-<<<<<<< HEAD
+
 nest::AMPA_NMDA::AMPA_NMDA( const long syn_index, const dictionary& receptor_params )
-=======
-
-nest::AMPA_NMDA::AMPA_NMDA( const long syn_index, const DictionaryDatum& receptor_params )
->>>>>>> c201d671
   // initialization state variables
   : g_r_AN_AMPA_( 0.0 )
   , g_d_AN_AMPA_( 0.0 )
