/*
 * Customize css to define NEST specific colors, style and format
 *
   primary styles, for custom index.html and layout.html pages (see templates/ folder)
   Author: www.prowebdesign.ro
   Simple Responsive Template v 1.2
   Add your own styles to customize the project.

   Sphinx theme: sphinx-material
   https://bashtage.github.io/sphinx-material/index.html
   Sphinx material theme properties use 'md' in variable names
   Extesion for grid / cards in reStructured Text see sphinx-design
   https://sphinx-design.readthedocs.io/
   Sphinx design properties use the sd in variable names
 */
/* Define colors*/
:root {
    --nest-orange: #ff6633;
    --nest-blue: #0E6A93;
    --nest-dkblue: #072f42;
    --nest-brown: #4b210c;
    --sd-color-primary: var(--nest-orange);
    --sd-color-secondary: #666;
    --sd-color-warning: #f22;
    --sd-color-success: var(--nest-brown);
    --sd-color-dark: var(--nest-dkblue);
    --sd-color-primary-highlight: #e05a2d;
    --sd-color-muted: #adadad;
    --sd-color-info: var(--nest-blue);
    --sd-color-card-border-hover: var(--nest-orange);
}
/* Define base font color and style */
body{
	background:#fff;
	color:#666;
	font-family: 'Droid Sans', Arial, Helvetica, sans-serif;
}

h1, h2, h3, h4, h5, h6{
	font-weight:600;
	font-family: 'Open Sans', Arial, Helvetica, sans-serif;
}

/* Box sizing. Awesome thing. Read about it here: http://www.w3schools.com/cssref/css3_pr_box-sizing.asp */
*{	box-sizing:border-box;
	-moz-box-sizing:border-box;}

/* links */
a {color: var(--nest-orange);}
a:visited,
a:active {color:var(--nest-orange);}
a:hover{color:var(--nest-orange); text-decoration:underline;}

/* set api function and class names style */

.sig-prename.descclassname {
 display:None;
}
.sig.sig-object.py {
   font-weight: bold;
	 background-color: #ffd1c1;
   font-family: "Roboto Mono","Courier New",Courier,monospace;
 }
section#kernel-attributes-nest-nestmodule em.property{
  display: none;
}
dt:target {
	margin-top: -0.55rem;
	padding-top: 0.45rem;
}
section#kernel-attributes-nest-nestmodule dl.field-list.simple dt.field-odd{
  position:absolute;
  padding-left: 0.1rem;
}

section#kernel-attributes-nest-nestmodule dl.field-list.simple dd.field-odd{
  padding-left: 4rem;
}

dt#nest\.NestModule {
 display: none;
}
section#kernel-attributes-nest-nestmodule dd {
  margin-left: 0em;
}
.sphx-glr-download-link-note {

 display: none;
}


.autosummary tr {
        border: none;
        border-bottom: 1px solid #ddd;
}
.imgbutton {

  background-color: white;
	outline-color: lightgray !important;
	outline-style: solid !important;
	outline-width: 1px !important;
	padding-right: 1px !important;
	padding-right: 1px !important;
	padding-top: 20px !important;
	padding-bottom: 20px !important;
  box-shadow: 3px 3px lightgray !important;
}
.imgbutton:hover {
  background-color: white;
  outline-color: var(--nest-orange) !important;
  outline-style: solid !important;
  outline-width: 1px !important;
  padding-top: 20px !important;
  padding-bottom: 20px !important;
  box-shadow: 3px 3px var(--nest-orange) !important;
}

<<<<<<< HEAD
.md-typeset table:not([class]) th {
   background-color: rgba(0, 0, 0, 0.0);
   color: #666;
}

.md-typeset table:not([class]) tr{
  border-bottom-color: #e3e3e3;
  border-bottom-width: 1px;
}

=======

.center {

  text-align: center;
  font-style: italic;
}
/* Provide a specific height to the svg object on index page
 * Reason: Safari does not interpret percentages or max-content
 * correctly
 * there is an additional @media setting for <768px screens*/
section#welcome-to-the-nest-simulator-documentation  object {
  height: 400px;
}
>>>>>>> 3830c95d
/*************************************************************
 * Rules for  mermaid diagrams
 *************************************************************/

section#user-level-documentation-workflow .mermaid .cluster rect {
	fill: #47555B21 !important;
	stroke: None !important;
	stroke-width: None !important;
}

rect.basic.label-container {
	fill: #e2e2e200; !important
	stroke: #ff6633;
	stroke-width: 1px;
}

figure.align-default {
	text-align: center;
}
.mermaid svg {
	/* outline: auto; */
	outline-color: #f0f0f069;
	outline-width: medium;
	outline-style: groove;
}

/**************************************************************************************
 * Rules for carousel
 * ***********************************************************************************/
.scbs-carousel-dark .scbs-carousel-caption {
   color: #666;
   background-color: #fff9;
   position: initial;
}
/**************************************************************************************
 Settings for overriding material design theme
 Setting nest colors to override sphinx material "orange" and other default colors

**************************************************************************************/
/* To ensure the headings in the theme have same weight as custom index page*/

.md-typeset h1,
.md-typeset h2,
.md-typeset h3,
.md-typeset h4,
.md-typeset h5,
.md-typeset h6 {
   font-weight: 600;
}
.md-typeset h1[id]:before,
.md-typeset h2[id]:before,
.md-typeset h3[id]:before,
.md-typeset h4[id]:before {
   margin-top: -3.4rem;
  padding-top: 3.4rem;
}

[data-md-color-primary=orange] .md-tabs {
  background-color: var(--nest-orange);
 }

/* To add matching styling for the header in index.html */
div[role="main"] .md-header {
  background-color: var(--nest-orange);
  scale: 140%;
  padding-top: 0.3rem;
  height: 2.6rem;
	transition: background-color .25s,color .25s,box-shadow .25s;
	box-shadow: 0 0 .2rem rgba(0,0,0,.1),0 .2rem .4rem rgba(0,0,0,.2);
}

div[role="main"] .md-source {
    display: none;
}

.md-typeset blockquote {
	border-left: none;
}

[data-md-color-primary="orange"] .md-header, [data-md-color-primary="orange"] .md-hero {
  background-color: var(--nest-orange);
}
[data-md-color-primary="orange"] .md-nav__link--active, [data-md-color-primary="orange"] .md-nav__link:active {
	color: var(--nest-orange);
}
[data-md-color-primary="orange"] .md-typeset a {
  color: var(--nest-orange);
	background-color: #ffffff8a;
	border-radius: 5px;
}
/* Add padding around buttons on index page */
#welcome-to-the-nest-simulator-documentation [data-md-color-primary="orange"] .sd-button {
   padding: 6px;
}


.md-typeset details {
   background-color: white;
}
.md-typeset summary::after {
  display: none;
}
.md-typeset details > summary::before {
  display: none;
}

#learn-and-explore-nest .sd-mb-4 {
  margin-bottom: 0px !important;
}
/* settings for icons */
.md-typeset .sd-card-title img, .md-typeset .sd-card-header img{
  border: none;
  opacity: 0.9;
  height: 60px;
  margin-right: 1.2em;
  margin-bottom: 0.5em;

}
.md-typeset .sd-summary-title img {
  border: none;
  opacity: 0.9;
  width: auto;
  height: 64px;
 margin-right: 2em;
 margin-bottom: 0.5em;
}

.md-typeset .admonition, .md-typeset .admonition.tip {
  border-left: .2rem solid var(--nest-blue);
  border-radius: 5px;
}

.md-typeset .admonition > .admonition-title::before, .md-typeset .admonition.important > .admonition-title::before, .md-typeset .admonition.tip > .admonition-title::before {
  color: #fff;
}
.md-typeset .admonition > .admonition-title, .md-typeset .admonition.tip > .admonition-title {
  background-color: var(--nest-blue);
  color: #fff;
}
.md-typeset .admonition {
   background-color: #fff;
   box-shadow: 0 .125rem .25rem var(--sd-color-shadow);
   margin-left: 17px;
   margin-right: 15px;
}
.md-typeset .admonition.seealso > .admonition-title, .md-typeset .admonition.important > .admonition-title {
   background-color: var(--nest-dkblue);
}
.md-typeset .admonition.seealso, .md-typeset .admonition.important {
  border-left: .2rem solid var(--nest-dkblue);
}
.md-typeset .admonition.warning {
   border-left-color: #be1717;
}
.md-typeset .admonition.warning > .admonition-title {
   background-color: #be1717;
}
.md-typeset .admonition.danger > .admonition-title {
   background-color: black;
}
/* add admonition warning / info (?) */
.md-nav__extra_link{
  color: var(--nest-orange);
}
div.admonition .md-typeset a > code {
	color: white;
}
.md-nav__link, .md-nav__link:focus, .md-nav__link:hover {
	color: var(--nest-orange);
}

ul.md-tabs__list li.md-tabs__item a.md-tabs__link {
 color: #fff;
 opacity:0.9;
}
a.md-tabs__link, a.md-source {
  color: #fff;
}
div.md-header-nav__source a.md-source div.md-source__repository, div.md-source__icon{
  color: #fff;
}

span.md-nav__link.caption {

  padding-top: 0.6rem;
  padding-bottom: 0.1rem;
}

/*remove logo from header */
.md-header-nav__button {
  display: none;
}
/* remove space between the md_tabs bar and the header section */
.md-container {
 padding-top: 0px;
}

/* dropdowns */
.md-typeset details > summary {
   background-color: #ff663310;
}

.md-typeset details {
  border-left: none;
}

nav.md-nav.md-nav--secondary label.md-nav__title{
    visibility: hidden;
}
nav.md-nav.md-nav--secondary label.md-nav__title:after{

  content: "Page Contents";
  visibility: visible;
  display: block;
  position: static;
}


/***********************************
 * Adjust settings for sphinx design
 * *********************************/
.sd-card-header .sd-card-text {
  color: white;
  text-align: center;
  font-weight: bold;
  display: flex;
  align-items: center;

}

#welcome-to-the-nest-simulator-documentation .sd-row-cols-lg-1 > *{
width: 85%;
}

#pynest-examples img.sd-card-img-top {
  width: auto;
  height: max-content;
}
.sd-card-body {
   padding: 0.6rem;
}
#welcome .sd-btn {
	font-size: 1em;
	padding: .75em .75em;
}
.sd-container-fluid {
  padding-left: 0;
  padding-right: 0;
}
.sd-container, .sd-container-fluid, .sd-container-lg, .sd-container-md, .sd-container-sm, .sd-container-xl {
	padding-left: 0;
	padding-right: 0;
}
.scbs-carousel-control-next-icon{
  background-image: url('../img/arrow_right.svg')
}
.scbs-carousel-control-prev-icon{
  background-image: url('../img/arrow_left.svg')
}

/* ************************************
 * Define styles for custom index.html
 * ***********************************/
/* structure */
.wrapper{
	width: 100%;
	margin: 0 auto;
	padding: 0 50px;
}
#logo img {
 max-width: 70%;
 height: auto;
 padding-top: 20px;

}

#pulse span{
	width: 31px;
	border-radius: 50%;
	background: #000;
	color: #fff;
  text-align: center;
  width: 31px;
  padding: 5px 0px;
 }
header.wrapper{
	padding: 0;
}

.wrapper-92{
	width: 92%;
	margin: 0 auto;
}

header{
  background-color: var(--nest-orange);
  padding:15px 0;
}

#banner{
    text-align:center;
    position: absolute;
}
#hero,
#page-header{
	background:#f3f3f3;
	border-top:1px solid #e2e2e2;
	border-bottom:1px solid #e2e2e2;
	padding:20px 0;
}
#page-header h1{
	margin:0;
}
.flexslider{
	display:none;
}

p{ margin:0 0 1.5em;}

#particles{
   width: 100%;
   margin: 0;

}

/*MAIN MENU not displayed with sphinx material*/
.menu-toggle{
	display:none;
	padding:10px;
	margin:20px 0 0;
	background:#666;
	color:#fff;
	cursor:pointer;
	text-transform:uppercase;
	font-size:20px;
}
.menu-toggle.toggled-on{
	background:var(--nest-orange);
}
.srt-menu{
	display:none;
}
.srt-menu.toggled-on{
	display:block;
	position:relative;
	z-index:10;
}

.srt-menu{
	clear:both;
	margin-bottom:60px;

}
.srt-menu li a {
	color:#666;
	background:#dadada;
	display:block;
	margin:1px 0;
	padding:10px;
	text-decoration:none;
	font-size: medium;
}
.srt-menu li a:hover{
	background:var(--nest-orange);
	color:#fff;
}
.srt-menu li li a {
	background:#e8e8e8;
	padding-left:40px;
}
.srt-menu li li li a {
	background:#efefef;
	padding-left:80px;
}

/*SPACE GRID ELEMENTS VERTICALLY, SINCE THEY ARE ONE UNDER ANOTHER SO FAR*/
.grid_1,
.grid_2,
.grid_3,
.grid_4,
.grid_5,
.grid_6,
.grid_7,
.grid_8,
.grid_9,
.grid_10,
.grid_11,
.grid_12 {
	margin-bottom:5px;
	/*positioning and padding*/
	position: relative;
    min-height: 1px;
    padding-left: 15px;
    padding-right: 15px;
}
.grid_3, .grid_6{

  margin-top: auto;
}

/*Some more colored elements*/
a.buttonlink{
	background:var(--nest-orange);
	border-radius:7px;
	color:#fff;
	display:block;
	float:left;
	margin:10px 15px 10px 0;
	padding:20px;
	text-decoration:none;
}
a.buttonlink:hover{
	background:#36B34F;
  color: #fff;
  text-decoration: underline;
}
.orangeelement{
	background:var(--nest-orange);
	color:#fff;
}
.blueelement{
	background:var(--nest-blue);
	color:#fff;
  padding-bottom: 30px;
}

.greenelement{
    background: var(--nest-brown);
    color:#fff;
}

/* Contain floats*/
.clearfix:before,
.clearfix:after,
.row:before,
.row:after {
  content: " ";
  display: table;
}
.clearfix:after,
.container:after,
.row:after{
  clear: both;
}

.green {
   color: #007f00;
}

.darkgreen {
   color: #15471F;
}

.button-container {
    width: 520px;
    overflow-y: auto;
}

.icon {
    margin: 0 auto;
    height: 95px;
    display: block;
}

hr {
    margin: 25px auto;
}

#topics {
    width: 80%;
    margin: 0 auto;
}

html {
  scroll-behavior: smooth;
}

#gototop {
    display: none;
}

#gototop img {
    position: fixed;
    width: 75px;
    height: 75px;
    bottom: 25px;
    right: 25px;
    z-index: 100;
    opacity: 0.6;
}

.narrow {
    text-align: justify;
    padding: 0 5%;
}

#intro .accordion pre {
    width: 65%;
    margin: 0 auto;
    background-color: #eee;
    border-left: 1px solid #ccc;
    border-right: 1px solid #ccc;
    border-bottom: 1px solid #ccc;
    padding: 0;
    color: #666;
    cursor: pointer;
}


#intro .accordion pre:first-of-type {
    background: #ccc;
    border-top: 1px solid #ccc;
    border-radius: 10px 10px 0 0;
}

#intro .accordion pre:first-of-type code {
    border-radius: 10px 10px 0 0;
}

#intro .accordion pre:last-of-type {
    background: #ccc;
    border-radius: 0 0 10px 10px;
}

#intro .accordion pre:last-of-type code {
    border-radius: 0 0 10px 10px;
}

#intro.vertical-padding div#main.blueelement.wrapper.clearfix ul li a {
  color: #fff;

}
#backmatter.greenelement.vertical-padding div.wrapper.clearfix p a {
	color: #fff;
	background-color: none;
	font-weight: bold;
}

#intro .accordion div {
    display: none;
    background-color: #f63;
    border-left: 1px solid #ccc;
    border-right: 1px solid #ccc;
    border-bottom: 1px solid #ccc;
    width: 65%;
    margin: 0 auto;
    padding: 1em;
    box-shadow: inset 0 15px 15px -15px #444;
}

.flexslider {
    border: 1px solid #ccc;
    border-radius: 10px;
}

.flexslider img {
    border-radius: 10px;
}

.flex-control-nav {
    bottom: -40px;
}

.flexslider li span {
    bottom: 0;
    left: 0;
    right: 0;
    color: white;
    padding: 15px;
    position:absolute;
    z-index:1;
    border-radius: 0 0 10px 10px;
    transition: all 0.5s ease;
}

.flexslider li span h3 {
    font-weight: bold;
    background-size: 26px;
}
/****************************************
*****************************************
MEDIAQUERIES
*****************************************
****************************************/

@media only screen and (min-width: 2048px) {

.md-typeset .sd-card-title img {
 width: auto;
 height: 60px;
  }
}
@media only screen and (min-width: 1024px) {

.particle-img
 {
  background-image: linear-gradient(to bottom, rgba(255, 102, 51, 0.63), rgba(255, 102, 51, 0.1), rgba(255, 102, 51, 0.73)), url('../img/background-particles-flattened.png');
  background-color: #ff6633;
  height: 180px;
 }

header{
  background-color: var(--nest-orange);
  padding:15px 0;
  height: 180px;
 }
.tsparticles-canvas-el {
    margin-top: -275px;
}

}

@media only screen and (max-width: 1023px) {
 .particle-img
 {
  background-image: linear-gradient(to bottom, rgba(255, 102, 51, 0.63), rgba(255, 102, 51, 0.1), rgba(255, 102, 51, 0.3)), url('../img/background-particles-flattened.png');
  background-color: #ff6633;
  height: 180px;

 }
header{
  background-color: var(--nest-orange);
  padding:0 0;
  height: 180px;
}
 #banner{
   padding-top: 50px;
 }
}




/*
LARGER MOBILE DEVICES
This is for mobile devices with a bit larger screens.
*/
@media only screen and (min-width: 481px) {
#banner{
	float:left;
	text-align:left;
	margin: px 0 0 50px;
}

.menu-toggle{/*make menu float right, instead of sitting under the logo*/
	margin-top:10px; /*this depends on the height of the logo*/
	float:right;
  display: None;

}

}

/*
TABLET & SMALLER LAPTOPS
The average viewing window and preferred media query for those is 768px.
But I think that some more breathing space is good:)
*/
@media only screen and (min-width: 920px) {


header{
	padding:0;
}
#banner{
	float:left;
	text-align:left;
	margin: 55px 0 0 50px;
}
#hero{
	padding:13px 0;
}

#content {
	float:left;
	width:65%;
}
#content.wide-content{
	float:none;
	width:100%;
}

.flexslider{
	display:block;
/*demo 1 slider theme*/
margin: 0;
}
.flex-control-nav {bottom: 5px;}


/*** MAIN MENU - ESSENTIAL STYLES ***/
.menu-toggle{display:none;}
#menu-main-navigation{display:block;}

.srt-menu, .srt-menu * {
	margin:			0;
	padding:		0;
	list-style:		none;
}
.srt-menu ul {
	position:		absolute;
	display:none;
	width:			12em; /* left offset of submenus need to match (see below) */
}
.srt-menu ul li {
	width:			100%;
}
.srt-menu li:hover {
	visibility:		inherit; /* fixes IE7 'sticky bug' */
}
.srt-menu li {
	float:			left;
	position:		relative;
	margin-left:1px;
	height:25px;
}
.srt-menu li li {
	margin-left:0px;
	height:auto;
}
.srt-menu a {
	display:		block;
	position:		relative;
}
.srt-menu li:hover ul,
.srt-menu li.sfHover ul {
	display:block;
	left:			0;
	top:			42px; /* match top ul list item height */
	z-index:		99;
	-webkit-box-shadow:  2px 3px 2px 0px rgba(00, 00, 00, .3);
    box-shadow:  2px 3px 2px 0px rgba(00, 00, 00, .3);
}
ul.srt-menu li:hover li ul,
ul.srt-menu li.sfHover li ul {
	top:			-999em;
}
ul.srt-menu li li:hover ul,
ul.srt-menu li li.sfHover ul {
	left:			12em; /* match ul width */
	top:			0;
}
ul.srt-menu li li:hover li ul,
ul.srt-menu li li.sfHover li ul {
	top:			-999em;
}
ul.srt-menu li li li:hover ul,
ul.srt-menu li li li.sfHover ul {
	left:			10em; /* match ul width */
	top:			0;
}

/*** DEMO2 SKIN ***/
#topnav, .srt-menu {
	float:right;
	margin: 85px 100px 0 0;
}
.srt-menu a {
	text-decoration:none;
}
.srt-menu li a{
    background:#fff;
    border-radius: 10px;
	margin:5px;
	padding:10px 20px;
}
.srt-menu a, .srt-menu a:visited  { /* visited pseudo selector so IE6 applies text colour*/
	color:			#666;
}
.srt-menu li li a {
		border-top:		1px solid rgba(255,255,255,.2);
		background:		#333; /*fallback for old IE*/
		background:rgba(0,0,0,.6);
		color:	#fff;
		padding-left:20px;
}
.srt-menu li li a:visited{color:#fff;}
.srt-menu li li li a,
.srt-menu li.current * li a{
	padding-left:20px;
	background:rgba(0,0,0,.6);
}

.srt-menu li:hover > a,
.srt-menu li.current a{
	color:#fff;
	background:#1281B3;
}
.srt-menu li li:hover > a{
	color:#fff;
	background:#1281B3;
}



/*GRID*/
/*
 & Columns : 12
 */
 .row{
	 margin-left: -15px;
     margin-right: -15px;
}

.grid_1 { width: 8.33333333%; }
.grid_2 { width: 16.66666667%; }
.grid_3 { width: 70%; }
.grid_4 { width: 33.33333333%; }
.grid_5 { width: 41.66666667%; }
.grid_6 { width: 50%; }
.grid_7 { width: 58.33333333%; }
.grid_8 { width: 66.66666667%; }
.grid_9 { width: 75%; }
.grid_10 { width: 83.33333333%; }
.grid_11 { width: 91.66666667%; }
.grid_12 { width: 100%; }

.grid_1,
.grid_2,
.grid_3,
.grid_4,
.grid_5,
.grid_6,
.grid_7,
.grid_8,
.grid_9,
.grid_10,
.grid_11,
.grid_12 {
	float: left;
	display: block;
}

.rightfloat{float:right;}
/* @notation inspired by tinyGrid, .row and percentage by Twitter Bootstrap
 */

#hero .grid_8 {
	margin:40px 0 -13px;
}

}

/*
DESKTOP
This is the average viewing window. So Desktops, Laptops, and
in general anyone not viewing on a mobile device. Here's where
you can add resource intensive styles.
*/
@media only screen and (min-width: 1024px) {
#hero h1{ font-size:1.4em;}
}

/*
LARGE VIEWING SIZE
This is for the larger monitors and possibly full screen viewers.
*/
@media only screen and (min-width: 1240px) {
#hero h1{ font-size:2em;}
}
@media only screen and (max-width: 768px) {
 section#welcome-to-the-nest-simulator-documentation  object {
  height: 200px;
 }
}
/*
RETINA (2x RESOLUTION DEVICES)
This applies to the retina iPhone (4s) and iPad (2,3) along with
other displays with a 2x resolution.
*/
@media only screen and (-webkit-min-device-pixel-ratio: 1.5),
       only screen and (min--moz-device-pixel-ratio: 1.5),
       only screen and (min-device-pixel-ratio: 1.5) {


}

/*
iPHONE 5 MEDIA QUERY
iPhone 5 or iPod Touch 5th generation styles (you can include your own file if you want)
*/
@media (device-height: 568px) and (-webkit-min-device-pixel-ratio: 2) {

}

@media only screen and (max-width: 76.1875em) {
 html [data-md-color-primary="orange"] .md-nav--primary .md-nav__title--site {
 	background-color: #fff;
 }
 [data-md-color-primary="orange"] .md-nav__source {
 	background-color: #000;
 }
 html .md-nav--primary .md-nav__title {
 	white-space: initial;
 }
/* Make hamburger menu on small devices visible */
 .md-icon.md-icon--menu.md-header-nav__button{
  	display: flex;
 }
}<|MERGE_RESOLUTION|>--- conflicted
+++ resolved
@@ -115,7 +115,6 @@
   box-shadow: 3px 3px var(--nest-orange) !important;
 }
 
-<<<<<<< HEAD
 .md-typeset table:not([class]) th {
    background-color: rgba(0, 0, 0, 0.0);
    color: #666;
@@ -126,7 +125,6 @@
   border-bottom-width: 1px;
 }
 
-=======
 
 .center {
 
@@ -140,7 +138,6 @@
 section#welcome-to-the-nest-simulator-documentation  object {
   height: 400px;
 }
->>>>>>> 3830c95d
 /*************************************************************
  * Rules for  mermaid diagrams
  *************************************************************/
