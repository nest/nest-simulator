--- conflicted
+++ resolved
@@ -308,23 +308,14 @@
 
         for t_i, t in enumerate(self.sim_steps):
             for n_i in range(len(self.pop)):
-<<<<<<< HEAD
-                self.ca_nest[n_i][t_i], synaptic_elements = self.pop[n_i].get(['Ca', 'synaptic_elements'])
-=======
                 pop_status = self.pop[n_i].get(['Ca', 'synaptic_elements'])
                 self.ca_nest[n_i][t_i], synaptic_elements = [pop_status[k] for k in ('Ca', 'synaptic_elements')]
->>>>>>> 07a8ba9c
                 self.se_nest[n_i][t_i] = synaptic_elements['se']['z']
             nest.Simulate(self.sim_step)
 
         tmp = self.spike_recorder.events
-<<<<<<< HEAD
-        spikes_all = tmp['times']
-        senders_all = tmp['senders']
-=======
         spikes_all = numpy.array(tmp['times'])
         senders_all = numpy.array(tmp['senders'])
->>>>>>> 07a8ba9c
         for n_i, n in enumerate(self.pop):
             spikes = spikes_all[senders_all == n.get('global_id')]
             [sei.reset() for sei in self.se_integrator]
@@ -348,18 +339,6 @@
         growth_rate = 0.0001
         eps = 0.10
         self.pop.set({
-<<<<<<< HEAD
-            'beta_Ca': beta_ca,
-            'tau_Ca': tau_ca,
-            'synaptic_elements': {
-                'se': {
-                    'growth_curve': 'linear',
-                    'growth_rate': growth_rate,
-                    'eps': eps,
-                    'z': 0.0
-                }
-            }
-=======
                 'beta_Ca': beta_ca,
                 'tau_Ca': tau_ca,
                 'synaptic_elements': {
@@ -370,7 +349,6 @@
                         'z': 0.0
                     }
                 }
->>>>>>> 07a8ba9c
         })
         self.se_integrator.append(LinearExactSEI(
             tau_ca=tau_ca, beta_ca=beta_ca, eps=eps, growth_rate=growth_rate))
@@ -400,17 +378,6 @@
         eta = 0.05
         eps = 0.10
         self.pop.set({
-<<<<<<< HEAD
-            'beta_Ca': beta_ca,
-            'tau_Ca': tau_ca,
-            'synaptic_elements': {
-                'se': {
-                    'growth_curve': 'gaussian',
-                    'growth_rate': growth_rate,
-                    'eta': eta, 'eps': eps, 'z': 0.0
-                }
-            }
-=======
                 'beta_Ca': beta_ca,
                 'tau_Ca': tau_ca,
                 'synaptic_elements': {
@@ -420,7 +387,6 @@
                         'eta': eta, 'eps': eps, 'z': 0.0
                     }
                 }
->>>>>>> 07a8ba9c
         })
         self.se_integrator.append(
             GaussianNumericSEI(tau_ca=tau_ca, beta_ca=beta_ca,
