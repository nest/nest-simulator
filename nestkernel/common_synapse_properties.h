--- conflicted
+++ resolved
@@ -81,25 +81,11 @@
   /**
    * Get weight_recorder
    */
-<<<<<<< HEAD
-  index get_wr_node_id() const;
-
-  /**
-   * get weight_recorder
-   */
-  NodeCollectionPTR get_weight_recorder() const;
-
-
-private:
-  NodeCollectionPTR weight_recorder_;
-  long wr_node_id_;
-=======
   weight_recorder* get_weight_recorder() const;
 
 
 private:
   weight_recorder* weight_recorder_;
->>>>>>> 4cf76ceb
 };
 
 inline long
@@ -108,23 +94,12 @@
   return -1;
 }
 
-<<<<<<< HEAD
-inline index
-CommonSynapseProperties::get_wr_node_id() const
-{
-  return wr_node_id_;
-}
-
-inline NodeCollectionPTR
-=======
 inline weight_recorder*
->>>>>>> 4cf76ceb
 CommonSynapseProperties::get_weight_recorder() const
 {
   return weight_recorder_;
 }
 
-
 } // of namespace nest
 
-#endif+#endif /* #ifndef COMMON_SYNAPSE_PROPERTIES_H */