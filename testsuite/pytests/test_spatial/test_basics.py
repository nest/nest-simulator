--- conflicted
+++ resolved
@@ -89,11 +89,7 @@
         # node IDs -> node IDs, all displacements must be zero here
         d = nest.Displacement(layer, layer)
         self.assertEqual(len(d), len(layer))
-<<<<<<< HEAD
-        self.assertTrue(all(dd == [0., 0.] for dd in d))
-=======
-        self.assertTrue(all(dd == (0.0, 0.0) for dd in d))
->>>>>>> 4cf76ceb
+        self.assertTrue(all(dd == [0.0, 0.0] for dd in d))
 
         # single node ID -> node IDs
         d = nest.Displacement(layer[:1], layer)
@@ -528,17 +524,10 @@
         """Correct positions from spatial attribute of sliced NodeCollection"""
         nest.ResetKernel()
         positions = nest.spatial.free(nest.random.uniform(min=-1, max=1), num_dimensions=2)
-<<<<<<< HEAD
-        nodes = nest.Create('iaf_psc_alpha', 10, positions=positions)
-        all_positions = sum([list(nodes[i].spatial['positions']) for i in range(len(nodes))], start=[])
-        self.assertEqual(all_positions, nodes.spatial['positions'])
-        self.assertEqual(nodes[::2].spatial['positions'], nodes.spatial['positions'][::2])
-=======
         nodes = nest.Create("iaf_psc_alpha", 10, positions=positions)
         all_positions = sum([list(nodes[i].spatial["positions"]) for i in range(len(nodes))], start=[])
-        self.assertEqual(tuple(all_positions), nodes.spatial["positions"])
-        self.assertEqual(tuple(nodes[::2].spatial["positions"]), nodes.spatial["positions"][::2])
->>>>>>> 4cf76ceb
+        self.assertEqual(all_positions, nodes.spatial["positions"])
+        self.assertEqual(nodes[::2].spatial["positions"], nodes.spatial["positions"][::2])
 
 
 def suite():
