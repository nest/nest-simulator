--- conflicted
+++ resolved
@@ -125,20 +125,14 @@
    */
   void clear_history();
 
-<<<<<<< HEAD
   void reset_correction_entries_stdp_ax_delay_();
 
-  // number of incoming connections from stdp connectors.
-  // needed to determine, if every incoming connection has
-  // read the spikehistory for a given point in time
-=======
   /**
    * Number of incoming connections from STDP connectors.
    *
    * This variable is needed to determine if every incoming connection has
    * read the spikehistory for a given point in time
    */
->>>>>>> e9760078
   size_t n_incoming_;
 
 private:
