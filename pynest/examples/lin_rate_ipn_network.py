# -*- coding: utf-8 -*-
#
# lin_rate_ipn_network.py
#
# This file is part of NEST.
#
# Copyright (C) 2004 The NEST Initiative
#
# NEST is free software: you can redistribute it and/or modify
# it under the terms of the GNU General Public License as published by
# the Free Software Foundation, either version 2 of the License, or
# (at your option) any later version.
#
# NEST is distributed in the hope that it will be useful,
# but WITHOUT ANY WARRANTY; without even the implied warranty of
# MERCHANTABILITY or FITNESS FOR A PARTICULAR PURPOSE.  See the
# GNU General Public License for more details.
#
# You should have received a copy of the GNU General Public License
# along with NEST.  If not, see <http://www.gnu.org/licenses/>.

"""
Network of linear rate neurons
------------------------------

This script simulates an excitatory and an inhibitory population
of ``lin_rate_ipn`` neurons with delayed excitatory and instantaneous
inhibitory connections. The rate of all neurons is recorded using
a multimeter. The resulting rate for one excitatory and one
inhibitory neuron is plotted.

"""

import nest
import numpy
import matplotlib.pyplot as plt

###############################################################################
# Assigning the simulation parameters to variables.

dt = 0.1  # the resolution in ms
T = 100.0  # Simulation time in ms

###############################################################################
# Definition of the number of neurons

order = 50
NE = int(4 * order)  # number of excitatory neurons
NI = int(1 * order)  # number of inhibitory neurons
N = int(NE + NI)  # total number of neurons

###############################################################################
# Definition of the connections


d_e = 5.0  # delay of excitatory connections in ms
g = 5.0  # ratio inhibitory weight/excitatory weight
epsilon = 0.1  # connection probability
w = 0.1 / numpy.sqrt(N)  # excitatory connection strength

KE = int(epsilon * NE)  # number of excitatory synapses per neuron (outdegree)
KI = int(epsilon * NI)  # number of inhibitory synapses per neuron (outdegree)
K_tot = int(KI + KE)  # total number of synapses per neuron
<<<<<<< HEAD
=======
connection_rule = "fixed_outdegree"  # connection rule
>>>>>>> 4d8d3bf9

###############################################################################
# Definition of the neuron model and its neuron parameters

neuron_model = "lin_rate_ipn"  # neuron model
neuron_params = {
    "linear_summation": True,
    # type of non-linearity (not affecting linear rate models)
    "tau": 10.0,
    # time constant of neuronal dynamics in ms
    "mu": 2.0,
    # mean input
    "sigma": 5.0
    # noise parameter
}


###############################################################################
# Configuration of the simulation kernel by the previously defined time
# resolution used in the simulation. Setting ``print_time`` to True prints
# the already processed simulation time as well as its percentage of the
# total simulation time.

nest.ResetKernel()
nest.resolution = dt
nest.use_wfr = False
nest.print_time = True
nest.overwrite_files = True

print("Building network")

###############################################################################
# Creation of the nodes using ``Create``.

n_e = nest.Create(neuron_model, NE, neuron_params)
n_i = nest.Create(neuron_model, NI, neuron_params)


################################################################################
# To record from the rate neurons a ``multimeter`` is created and the parameter
# ``record_from`` is set to `rate` as well as the recording interval to `dt`

mm = nest.Create("multimeter", params={"record_from": ["rate"], "interval": dt})

###############################################################################
# Specify synapses:
# Connections originating from excitatory neurons are associated
# with a delay `d` (``rate_connection_delayed``).
# Connections originating from inhibitory neurons are not associated
# with a delay (``rate_connection_instantaneous``).

<<<<<<< HEAD
syn_e = nest.synapsemodels.rate_connection_delayed(weight=w, delay=d_e)
syn_i = nest.synapsemodels.rate_connection_instantaneous(weight=-g * w)
=======
syn_e = {"weight": w, "delay": d_e, "synapse_model": "rate_connection_delayed"}
syn_i = {"weight": -g * w, "synapse_model": "rate_connection_instantaneous"}
conn_e = {"rule": connection_rule, "outdegree": KE}
conn_i = {"rule": connection_rule, "outdegree": KI}
>>>>>>> 4d8d3bf9

###############################################################################
# Connect rate units

nest.Connect(nest.FixedOutdegree(n_e, n_e, outdegree=KE, syn_spec=syn_e))
nest.Connect(nest.FixedOutdegree(n_i, n_i, outdegree=KI, syn_spec=syn_i))
nest.Connect(nest.FixedOutdegree(n_e, n_i, outdegree=KI, syn_spec=syn_e))
nest.Connect(nest.FixedOutdegree(n_i, n_e, outdegree=KE, syn_spec=syn_i))

###############################################################################
# Connect recording device to rate units

nest.Connect(nest.AllToAll(mm, n_e + n_i))

###############################################################################
# Simulate the network

nest.Simulate(T)

###############################################################################
# Plot rates of one excitatory and one inhibitory neuron

data = mm.events
senders = data["senders"]
rate = data["rate"]
times = data["times"]

ne_0_id = n_e[0].global_id
ni_0_id = n_i[0].global_id
where_sender_is_ne_0 = numpy.where(senders == ne_0_id)
where_sender_is_ni_0 = numpy.where(senders == ni_0_id)

rate_ex = rate[where_sender_is_ne_0]
rate_in = rate[where_sender_is_ni_0]
times = times[where_sender_is_ne_0]

plt.figure()
plt.plot(times, rate_ex, label="excitatory")
plt.plot(times, rate_in, label="inhibitory")
plt.xlabel("time (ms)")
plt.ylabel("rate (a.u.)")
plt.show()<|MERGE_RESOLUTION|>--- conflicted
+++ resolved
@@ -61,10 +61,6 @@
 KE = int(epsilon * NE)  # number of excitatory synapses per neuron (outdegree)
 KI = int(epsilon * NI)  # number of inhibitory synapses per neuron (outdegree)
 K_tot = int(KI + KE)  # total number of synapses per neuron
-<<<<<<< HEAD
-=======
-connection_rule = "fixed_outdegree"  # connection rule
->>>>>>> 4d8d3bf9
 
 ###############################################################################
 # Definition of the neuron model and its neuron parameters
@@ -116,15 +112,8 @@
 # Connections originating from inhibitory neurons are not associated
 # with a delay (``rate_connection_instantaneous``).
 
-<<<<<<< HEAD
 syn_e = nest.synapsemodels.rate_connection_delayed(weight=w, delay=d_e)
 syn_i = nest.synapsemodels.rate_connection_instantaneous(weight=-g * w)
-=======
-syn_e = {"weight": w, "delay": d_e, "synapse_model": "rate_connection_delayed"}
-syn_i = {"weight": -g * w, "synapse_model": "rate_connection_instantaneous"}
-conn_e = {"rule": connection_rule, "outdegree": KE}
-conn_i = {"rule": connection_rule, "outdegree": KI}
->>>>>>> 4d8d3bf9
 
 ###############################################################################
 # Connect rate units
