/*
 *  correlation_detector.cpp
 *
 *  This file is part of NEST.
 *
 *  Copyright (C) 2004 The NEST Initiative
 *
 *  NEST is free software: you can redistribute it and/or modify
 *  it under the terms of the GNU General Public License as published by
 *  the Free Software Foundation, either version 2 of the License, or
 *  (at your option) any later version.
 *
 *  NEST is distributed in the hope that it will be useful,
 *  but WITHOUT ANY WARRANTY; without even the implied warranty of
 *  MERCHANTABILITY or FITNESS FOR A PARTICULAR PURPOSE.  See the
 *  GNU General Public License for more details.
 *
 *  You should have received a copy of the GNU General Public License
 *  along with NEST.  If not, see <http://www.gnu.org/licenses/>.
 *
 */

#include "correlation_detector.h"

// C++ includes:
#include <cmath>      // for less
#include <functional> // for bind2nd

// Includes from libnestutil:
#include "compose.hpp"
#include "dict_util.h"
#include "logging.h"

<<<<<<< HEAD
=======
// Includes from nestkernel:
#include "model_manager_impl.h"
#include "nest_impl.h"

// Includes from sli:
#include "arraydatum.h"
#include "dict.h"
#include "dictutils.h"

void
nest::register_correlation_detector( const std::string& name )
{
  register_node_model< correlation_detector >( name );
}

>>>>>>> c201d671

/* ----------------------------------------------------------------
 * Default constructors defining default parameters and state
 * ---------------------------------------------------------------- */

nest::correlation_detector::Parameters_::Parameters_()
  : delta_tau_( get_default_delta_tau() )
  , tau_max_( 10 * delta_tau_ )
  , Tstart_( Time::ms( 0.0 ) )
  , Tstop_( Time::pos_inf() )
{
}

nest::correlation_detector::Parameters_::Parameters_( const Parameters_& p )
  : delta_tau_( p.delta_tau_ )
  , tau_max_( p.tau_max_ )
  , Tstart_( p.Tstart_ )
  , Tstop_( p.Tstop_ )
{
  if ( delta_tau_.is_step() )
  {
    delta_tau_.calibrate();
  }
  else
  {
    delta_tau_ = get_default_delta_tau();
  }

  tau_max_.calibrate();
  Tstart_.calibrate();
  Tstop_.calibrate();
}

nest::correlation_detector::Parameters_&
nest::correlation_detector::Parameters_::operator=( const Parameters_& p )
{
  delta_tau_ = p.delta_tau_;
  tau_max_ = p.tau_max_;
  Tstart_ = p.Tstart_;
  Tstop_ = p.Tstop_;

  delta_tau_.calibrate();
  tau_max_.calibrate();
  Tstart_.calibrate();
  Tstop_.calibrate();

  return *this;
}

nest::correlation_detector::State_::State_()
  : n_events_( 2, 0 )
  , incoming_( 2 )
  , histogram_()
  , histogram_correction_()
  , count_histogram_()
{
}


/* ----------------------------------------------------------------
 * Parameter extraction and manipulation functions
 * ---------------------------------------------------------------- */

void
nest::correlation_detector::Parameters_::get( dictionary& d ) const
{
  d[ names::delta_tau ] = delta_tau_.get_ms();
  d[ names::tau_max ] = tau_max_.get_ms();
  d[ names::Tstart ] = Tstart_.get_ms();
  d[ names::Tstop ] = Tstop_.get_ms();
}

void
nest::correlation_detector::State_::get( dictionary& d ) const
{
  d[ names::n_events ] = n_events_;
  d[ names::histogram ] = histogram_;
  d[ names::histogram_correction ] = histogram_correction_;
  d[ names::count_histogram ] = count_histogram_;
}

bool
nest::correlation_detector::Parameters_::set( const dictionary& d, const correlation_detector& n, Node* node )
{
  bool reset = false;
  double t;
  if ( update_value_param( d, names::delta_tau, t, node ) )
  {
    delta_tau_ = Time::ms( t );
    reset = true;
  }

  if ( update_value_param( d, names::tau_max, t, node ) )
  {
    tau_max_ = Time::ms( t );
    reset = true;
  }

  if ( update_value_param( d, names::Tstart, t, node ) )
  {
    Tstart_ = Time::ms( t );
    reset = true;
  }

  if ( update_value_param( d, names::Tstop, t, node ) )
  {
    Tstop_ = Time::ms( t );
    reset = true;
  }

  if ( not delta_tau_.is_step() )
  {
    throw StepMultipleRequired( n.get_name(), names::delta_tau, delta_tau_ );
  }

  if ( not tau_max_.is_multiple_of( delta_tau_ ) )
  {
    throw TimeMultipleRequired( n.get_name(), names::tau_max, tau_max_, names::delta_tau, delta_tau_ );
  }

  return reset;
}

void
nest::correlation_detector::State_::set( const dictionary& d, const Parameters_& p, bool reset_required, Node* )
{
  std::vector< long > nev;
  if ( d.update_value( names::n_events, nev ) )
  {
    if ( nev.size() == 2 and nev[ 0 ] == 0 and nev[ 1 ] == 0 )
    {
      reset_required = true;
    }
    else
    {
      throw BadProperty( "/n_events can only be set to [0 0]." );
    }
  }
  if ( reset_required )
  {
    reset( p );
  }
}

void
nest::correlation_detector::State_::reset( const Parameters_& p )
{
  n_events_.clear();
  n_events_.resize( 2, 0 );

  incoming_.clear();
  incoming_.resize( 2 );

  assert( p.tau_max_.is_multiple_of( p.delta_tau_ ) );
  histogram_.clear();
  histogram_.resize( 1 + 2 * p.tau_max_.get_steps() / p.delta_tau_.get_steps(), 0 );

  histogram_correction_.clear();
  histogram_correction_.resize( 1 + 2 * p.tau_max_.get_steps() / p.delta_tau_.get_steps(), 0 );

  count_histogram_.clear();
  count_histogram_.resize( 1 + 2 * p.tau_max_.get_steps() / p.delta_tau_.get_steps(), 0 );
}

/* ----------------------------------------------------------------
 * Default and copy constructor for node
 * ---------------------------------------------------------------- */

nest::correlation_detector::correlation_detector()
  : Node()
  , device_()
  , P_()
  , S_()
{
}

nest::correlation_detector::correlation_detector( const correlation_detector& n )
  : Node( n )
  , device_( n.device_ )
  , P_( n.P_ )
  , S_()
{
}


/* ----------------------------------------------------------------
 * Node initialization functions
 * ---------------------------------------------------------------- */

void
nest::correlation_detector::init_state_()
{
  device_.init_state();
}

void
nest::correlation_detector::init_buffers_()
{
  device_.init_buffers();
  S_.reset( P_ );
}

void
nest::correlation_detector::pre_run_hook()
{
  device_.pre_run_hook();
}


/* ----------------------------------------------------------------
 * Other functions
 * ---------------------------------------------------------------- */

void
nest::correlation_detector::update( Time const&, const long, const long )
{
}

void
nest::correlation_detector::handle( SpikeEvent& e )
{
  // The receiver port identifies the sending node in our
  // sender list.
  const size_t sender = e.get_rport();

  // If this assertion breaks, the sender does not honor the
  // receiver port during connection or sending.
  assert( sender <= 1 );

  // accept spikes only if detector was active when spike was emitted
  Time const stamp = e.get_stamp();

  if ( device_.is_active( stamp ) )
  {

    const long spike_i = stamp.get_steps();
    const size_t other = 1 - sender; // port of the neuron not sending
    SpikelistType& otherSpikes = S_.incoming_[ other ];
    const double tau_edge = P_.tau_max_.get_steps() + 0.5 * P_.delta_tau_.get_steps();

    // throw away all spikes of the other neuron which are too old to
    // enter the correlation window
    // subtract 0.5*other to make left interval closed, keep right interval open
    while ( not otherSpikes.empty() and ( spike_i - otherSpikes.front().timestep_ ) - 0.5 * other >= tau_edge )
    {
      otherSpikes.pop_front();
    }
    // all remaining spike times in the queue are
    //     >= spike_i - tau_edge, if sender = 0
    // all remaining spike times in the queue are
    //     > spike_i - tau_edge, if sender = 1

    // temporary variables for Kahan summation algorithm
    double y, t;

    // only count events in histogram, if the current event is within the time
    // window [Tstart, Tstop]
    // this is needed in order to prevent boundary effects
    if ( P_.Tstart_ <= stamp and stamp <= P_.Tstop_ )
    {
      // calculate the effect of this spike immediately with respect to all
      // spikes in the past of the respectively other source
      // if source 1 and source 2 produce a spike at the same time
      // it will not be counted twice, since handle() will be called
      // subsequently for both spikes, such that the first spike arriving here
      // will not yet be aware of the spike arriving as second
      // (which is not yet in the deque)
      S_.n_events_[ sender ]++; // count this spike

      const long sign = 2 * sender - 1; // takes into account relative timing
                                        // of spike from source 1 and source 2

      for ( SpikelistType::const_iterator spike_j = otherSpikes.begin(); spike_j != otherSpikes.end(); ++spike_j )
      {
        const size_t bin = static_cast< size_t >(
          std::floor( ( tau_edge + sign * ( spike_i - spike_j->timestep_ ) ) / P_.delta_tau_.get_steps() ) );
        assert( bin < S_.histogram_.size() );
        assert( bin < S_.histogram_correction_.size() );
        // weighted histogram with Kahan summation algorithm
        y = e.get_multiplicity() * e.get_weight() * spike_j->weight_ - S_.histogram_correction_[ bin ];
        t = S_.histogram_[ bin ] + y;
        S_.histogram_correction_[ bin ] = ( t - S_.histogram_[ bin ] ) - y;
        S_.histogram_[ bin ] = t;

        // pure (unweighted) count histogram
        S_.count_histogram_[ bin ] += e.get_multiplicity();
      }

    } // t in [TStart, Tstop]

    // store the spike time in the according deque
    // spikes are not guaranteed to arrive in temporal order,
    // so make an insertion sort

    // find first appearence of element which is greater than spike_i
    const Spike_ sp_i( spike_i, e.get_multiplicity() * e.get_weight() );
    SpikelistType::iterator insert_pos = std::find_if( S_.incoming_[ sender ].begin(),
      S_.incoming_[ sender ].end(),
      std::bind( std::greater< Spike_ >(), std::placeholders::_1, sp_i ) );

    // insert before the position we have found
    // if no element greater found, insert_pos == end(), so append at the end of
    // the deque
    S_.incoming_[ sender ].insert( insert_pos, sp_i );
  } // device active
}

void
nest::correlation_detector::calibrate_time( const TimeConverter& tc )
{
  if ( P_.delta_tau_.is_step() )
  {
    P_.delta_tau_ = tc.from_old_tics( P_.delta_tau_.get_tics() );
  }
  else
  {
    const double old = P_.delta_tau_.get_ms();
    P_.delta_tau_ = P_.get_default_delta_tau();
    std::string msg = String::compose( "Default for delta_tau changed from %1 to %2 ms", old, P_.delta_tau_.get_ms() );
    LOG( M_INFO, get_name(), msg );
  }

  P_.tau_max_ = tc.from_old_tics( P_.tau_max_.get_tics() );
  P_.Tstart_ = tc.from_old_tics( P_.Tstart_.get_tics() );
  P_.Tstop_ = tc.from_old_tics( P_.Tstop_.get_tics() );
}<|MERGE_RESOLUTION|>--- conflicted
+++ resolved
@@ -31,24 +31,15 @@
 #include "dict_util.h"
 #include "logging.h"
 
-<<<<<<< HEAD
-=======
 // Includes from nestkernel:
 #include "model_manager_impl.h"
 #include "nest_impl.h"
 
-// Includes from sli:
-#include "arraydatum.h"
-#include "dict.h"
-#include "dictutils.h"
-
 void
 nest::register_correlation_detector( const std::string& name )
 {
   register_node_model< correlation_detector >( name );
 }
-
->>>>>>> c201d671
 
 /* ----------------------------------------------------------------
  * Default constructors defining default parameters and state
