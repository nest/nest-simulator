--- conflicted
+++ resolved
@@ -33,12 +33,7 @@
 nest::UnknownModelName::compose_msg_( const std::string& model_name ) const
 {
   std::ostringstream msg;
-<<<<<<< HEAD
-  msg << model_name + " is not a known model name. "
-    "Please check the modeldict for a list of available models.";
-=======
-  msg << "/" << n_.toString() + " is not a known model name.";
->>>>>>> 7bdb9963
+  msg << model_name << " is not a known model name.";
 #ifndef HAVE_GSL
   msg << " A frequent cause for this error is that NEST was compiled"
          " without the GNU Scientific Library, which is required for"
@@ -47,28 +42,11 @@
   return msg.str();
 }
 
-<<<<<<< HEAD
-const char*
-nest::NewModelNameExists::what() const noexcept
-{
-  std::ostringstream msg;
-  msg << "/" << model_name_ + " is the name of an existing model and cannot be re-used.";
-  return msg.str().c_str();
-}
-
-const char*
-nest::UnknownModelID::what() const noexcept
-{
-  std::ostringstream msg;
-
-  msg << id_ << " is an invalid model ID. Probably modeldict is corrupted.";
-  return msg.str().c_str();
-=======
-std::string
-nest::UnknownComponent::message() const
-{
-  std::ostringstream msg;
-  msg << "/" << n_.toString() + " is not a known component.";
+std::string
+nest::UnknownComponent::compose_msg_( const std::string& component_name ) const
+{
+  std::ostringstream msg;
+  msg << component_name << " is not a known component.";
 #ifndef HAVE_GSL
   msg << " A frequent cause for this error is that NEST was compiled"
          " without the GNU Scientific Library, which is required for"
@@ -78,174 +56,141 @@
 }
 
 std::string
-nest::NewModelNameExists::message() const
-{
-  std::ostringstream msg;
-  msg << "/" << n_.toString() + " is the name of an existing model and cannot be re-used.";
-  return msg.str();
->>>>>>> 7bdb9963
+nest::NewModelNameExists::compose_msg_( const std::string& model_name ) const
+{
+  std::string msg  = "Model " + model_name + " is the name of an existing model and cannot be re-used.";
+  return msg;
+}
+
+std::string
+nest::ModelInUse::compose_msg_( const std::string& model_name ) const
+{
+  std::string msg = "Model " + model_name + " is in use and cannot be unloaded/uninstalled.";
+  return msg;
 }
 
 std::string
 nest::UnknownSynapseType::compose_msg_( const int id ) const
 {
-  return std::string( "Synapse with id " ) + std::to_string( id ) + std::string( " does not exist." );
+  std::ostringstream msg;
+  msg << "Synapse with id " << id << " does not exist.";
+  return msg.str();
 }
 
 std::string
 nest::UnknownSynapseType::compose_msg_( const std::string& name ) const
 {
-  return std::string( "Synapse with name " ) + name + std::string( " does not exist." );
-}
-
-const char*
-nest::UnknownSynapseType::what() const noexcept
-{
-  std::cerr << __FILE__ << ":" << __LINE__ << "\n";
-
-  // std::stringstream out;
-  std::string msg;
-  if ( synapsename_.empty() )
-  {
-    // out << "Synapse with id " << synapseid_ << " does not exist.";
-    msg = std::string( "Synapse with id " ) + std::to_string( synapseid_ ) + std::string( " does not exist." );
+  std::ostringstream msg;
+  msg << "Synapse with name " << name << " does not exist.";
+  return msg.str();
+}
+
+std::string
+nest::UnknownNode::compose_msg_( const int id ) const
+{
+  std::ostringstream out;
+  out << "Node with id " << id << " doesn't exist.";
+  return out.str();
+}
+
+std::string
+nest::NoThreadSiblingsAvailable::compose_msg_( const int id ) const
+{
+  std::ostringstream out;
+  out << "Node with id " << id << " does not have thread siblings.";
+  return out.str();
+}
+
+std::string
+nest::LocalNodeExpected::compose_msg_( const int id ) const
+{
+  std::ostringstream out;
+  out << "Node with id " << id << " is not a local node.";
+  return out.str();
+}
+
+std::string
+nest::NodeWithProxiesExpected::compose_msg_( const int id ) const
+{
+  std::ostringstream out;
+  out << "A node with proxies (usually a neuron) is expected, but the node with id "
+      << id << " is a node without proxies (usually a device).";
+  return out.str();
+}
+
+std::string
+nest::UnknownCompartment::compose_msg_( const long compartment_idx, const std::string info ) const
+{
+  std::ostringstream msg;
+  msg << "Compartment " << compartment_idx << " " << info << ".";
+  return msg.str();
+}
+
+
+std::string
+nest::UnknownReceptorType::compose_msg_( const long receptor_type, const std::string name ) const
+{
+  std::ostringstream msg;
+  msg << "Receptor type " << receptor_type << " is not available in " << name << ".";
+  return msg.str();
+}
+
+std::string
+nest::IncompatibleReceptorType::compose_msg( const long receptor_type, const std::string name, const std::string event_type)
+{
+  std::ostringstream msg;
+  msg << "Receptor type " << receptor_type << " in " << name << " does not accept " << event_type << ".";
+  return msg.str();
+}
+
+std::string
+nest::UnknownPort::compose_msg_( const int id ) const
+{
+  std::ostringstream out;
+  out << "Port with id " << id << " does not exist.";
+  return out.str();
+}
+
+std::string
+nest::UnknownPort::compose_msg_( const int id, const std::string msg ) const
+{
+  std::ostringstream out;
+  out << "Port with id " << id << " does not exist. " << msg;
+  return out.str();
+}
+
+const char*
+nest::IllegalConnection::what() const noexcept
+{
+  if ( msg_.empty() )
+  {
+    return "Creation of connection is not possible.";
   }
   else
   {
-    msg = std::string( "Synapse with name " ) + synapsename_ + std::string( " does not exist." );
-  }
-  // std::cerr << "[out]: " << out.str().c_str() << "\n";
-  // return out.str().c_str();
-  // return "TEST";
-  return msg_.c_str();
-  // return msg_.c_str();
-}
-
-const char*
-nest::UnknownNode::what() const noexcept
-{
-  std::ostringstream out;
-
-  if ( id_ >= 0 )
-  {
-    out << "Node with id " << id_ << " doesn't exist.";
+    return ( "Creation of connection is not possible because:\n" + msg_ ).c_str();
+  }
+}
+
+const char*
+nest::InexistentConnection::what() const noexcept
+{
+  if ( msg_.empty() )
+  {
+    return "Deletion of connection is not possible.";
   }
   else
   {
-    // Empty message
-  }
-
+    return ( "Deletion of connection is not possible because:\n" + msg_ ).c_str();
+  }
+}
+
+const char*
+nest::UnknownThread::what() const noexcept
+{
+  std::ostringstream out;
+  out << "Thread with id " << id_ << " is outside of range.";
   return out.str().c_str();
-}
-
-const char*
-nest::NoThreadSiblingsAvailable::what() const noexcept
-{
-  std::ostringstream out;
-
-  if ( id_ >= 0 )
-  {
-    out << "Node with id " << id_ << " does not have thread siblings.";
-  }
-  else
-  {
-    // Empty message
-  }
-
-  return out.str().c_str();
-}
-
-<<<<<<< HEAD
-const char*
-nest::UnknownReceptorType::what() const noexcept
-=======
-
-std::string
-nest::LocalNodeExpected::message() const
-{
-  std::ostringstream out;
-  out << "Node with id " << id_ << " is not a local node.";
-  return out.str();
-}
-
-std::string
-nest::NodeWithProxiesExpected::message() const
-{
-  std::ostringstream out;
-  out << "Nest expected a node with proxies (eg normal model neuron),"
-         "but the node with id "
-      << id_ << " is not a node without proxies, e.g., a device.";
-  return out.str();
-}
-
-std::string
-nest::UnknownCompartment::message() const
-{
-  std::ostringstream msg;
-
-  msg << "Compartment " << compartment_idx_ << " " << info_ << ".";
-  return msg.str();
-}
-
-std::string
-nest::UnknownReceptorType::message() const
->>>>>>> 7bdb9963
-{
-  std::ostringstream msg;
-
-  msg << "Receptor type " << receptor_type_ << " is not available in " << name_ << ".";
-  return msg.str().c_str();
-}
-
-const char*
-nest::IncompatibleReceptorType::what() const noexcept
-{
-  std::ostringstream msg;
-
-  msg << "Receptor type " << receptor_type_ << " in " << name_ << " does not accept " << event_type_ << ".";
-  return msg.str().c_str();
-}
-
-const char*
-nest::UnknownPort::what() const noexcept
-{
-  std::ostringstream out;
-  out << "Port with id " << id_ << " does not exist.";
-<<<<<<< HEAD
-  return out.str().c_str();
-=======
-  if ( not info_.empty() )
-  {
-    out << " " << info_ << ".";
-  }
-  return out.str();
->>>>>>> 7bdb9963
-}
-
-const char*
-nest::IllegalConnection::what() const noexcept
-{
-  if ( msg_.empty() )
-  {
-    return "Creation of connection is not possible.";
-  }
-  else
-  {
-    return ( "Creation of connection is not possible because:\n" + msg_ ).c_str();
-  }
-}
-
-const char*
-nest::InexistentConnection::what() const noexcept
-{
-  if ( msg_.empty() )
-  {
-    return "Deletion of connection is not possible.";
-  }
-  else
-  {
-    return ( "Deletion of connection is not possible because:\n" + msg_ ).c_str();
-  }
 }
 
 const char*
@@ -276,6 +221,13 @@
   }
 }
 
+std::string
+nest::UnsupportedEvent::compose_msg_() const
+{
+  return "The current synapse type does not support the event type of the sender.\n"
+    "    A common cause for this is a plastic synapse between a device and a neuron.";
+}
+
 const char*
 nest::BadProperty::what() const noexcept
 {
@@ -348,80 +300,6 @@
   return msg.str().c_str();
 }
 
-#ifdef HAVE_MUSIC
-const char*
-nest::MUSICPortUnconnected::what() const noexcept
-{
-  std::ostringstream msg;
-  msg << "Cannot use instance of model " << model_ << " because the MUSIC port " << portname_ << " is unconnected.";
-  return msg.str().c_str();
-}
-
-const char*
-nest::MUSICPortHasNoWidth::what() const noexcept
-{
-  std::ostringstream msg;
-  msg << "Cannot use instance of model " << model_ << " because the MUSIC port " << portname_
-      << " has no width specified in configuration file.";
-  return msg.str().c_str();
-}
-
-const char*
-nest::MUSICPortAlreadyPublished::what() const noexcept
-{
-  std::ostringstream msg;
-  msg << "The instance of model " << model_ << " cannot change the MUSIC port / establish connections " << portname_
-      << " since it is already published.";
-  return msg.str().c_str();
-}
-
-const char*
-nest::MUSICSimulationHasRun::what() const noexcept
-{
-  std::ostringstream msg;
-  msg << "The instance of model " << model_ << " won't work, since the simulation has already been running";
-  return msg.str().c_str();
-}
-
-const char*
-nest::MUSICChannelUnknown::what() const noexcept
-{
-  std::ostringstream msg;
-  msg << "The port " << portname_ << " cannot be mapped in " << model_ << " because the channel " << channel_
-      << " does not exists.";
-  return msg.str().c_str();
-}
-
-const char*
-nest::MUSICPortUnknown::what() const noexcept
-{
-  std::ostringstream msg;
-  msg << "The port " << portname_ << " does not exist.";
-  return msg.str().c_str();
-}
-
-
-const char*
-nest::MUSICChannelAlreadyMapped::what() const noexcept
-{
-  std::ostringstream msg;
-  msg << "The channel " << channel_ << " of port " << portname_ << " has already be mapped to another proxy in "
-      << model_;
-  return msg.str().c_str();
-}
-#endif
-
-#ifdef HAVE_MPI
-const char*
-nest::MPIPortsFileUnknown::what() const noexcept
-{
-  std::ostringstream msg;
-  msg << "The node with ID " << node_id_ << " requires a label,"
-      << " which specifies the folder with files containing the MPI ports";
-  return msg.str().c_str();
-}
-#endif
-
 const char*
 nest::GSLSolverFailure::what() const noexcept
 {
@@ -443,14 +321,6 @@
 }
 
 const char*
-nest::BackendPrepared::what() const noexcept
-{
-  std::ostringstream msg;
-  msg << "Backend " << backend_ << " may not be prepare()'d multiple times.";
-  return msg.str().c_str();
-}
-
-const char*
 nest::KeyError::what() const noexcept
 {
   std::ostringstream msg;
@@ -466,6 +336,105 @@
   return msg_.c_str();
 }
 
+#ifdef HAVE_MUSIC
+const char*
+nest::MUSICPortUnconnected::what() const noexcept
+{
+  std::ostringstream msg;
+  msg << "Cannot use instance of model " << model_ << " because the MUSIC port " << portname_ << " is unconnected.";
+  return msg.str().c_str();
+}
+
+const char*
+nest::MUSICPortHasNoWidth::what() const noexcept
+{
+  std::ostringstream msg;
+  msg << "Cannot use instance of model " << model_ << " because the MUSIC port " << portname_
+      << " has no width specified in configuration file.";
+  return msg.str().c_str();
+}
+
+const char*
+nest::MUSICPortAlreadyPublished::what() const noexcept
+{
+  std::ostringstream msg;
+  msg << "The instance of model " << model_ << " cannot change the MUSIC port / establish connections " << portname_
+      << " since it is already published.";
+  return msg.str().c_str();
+}
+
+const char*
+nest::MUSICSimulationHasRun::what() const noexcept
+{
+  std::ostringstream msg;
+  msg << "The instance of model " << model_ << " won't work, since the simulation has already been running";
+  return msg.str().c_str();
+}
+
+const char*
+nest::MUSICChannelUnknown::what() const noexcept
+{
+  std::ostringstream msg;
+  msg << "The port " << portname_ << " cannot be mapped in " << model_ << " because the channel " << channel_
+      << " does not exists.";
+  return msg.str().c_str();
+}
+
+const char*
+nest::MUSICPortUnknown::what() const noexcept
+{
+  std::ostringstream msg;
+  msg << "The port " << portname_ << " does not exist.";
+  return msg.str().c_str();
+}
+
+
+const char*
+nest::MUSICChannelAlreadyMapped::what() const noexcept
+{
+  std::ostringstream msg;
+  msg << "The channel " << channel_ << " of port " << portname_ << " has already be mapped to another proxy in "
+      << model_;
+  return msg.str().c_str();
+}
+#endif
+
+#ifdef HAVE_MPI
+const char*
+nest::MPIPortsFileUnknown::what() const noexcept
+{
+  std::ostringstream msg;
+  msg << "The node with ID " << node_id_ << " requires a label,"
+      << " which specifies the folder with files containing the MPI ports";
+  return msg.str().c_str();
+}
+#endif
+
+const char*
+nest::UnmatchedSteps::what() const noexcept
+{
+  std::ostringstream msg;
+  msg << "Steps for backend device don't match NEST steps: "
+      << "steps expected: " << total_steps_ << " "
+      << "steps executed: " << current_step_ << ".";
+  return msg.str().c_str();
+}
+
+const char*
+nest::BackendPrepared::what() const noexcept
+{
+  std::ostringstream msg;
+  msg << "Backend " << backend_ << " may not be prepare()'d multiple times.";
+  return msg.str().c_str();
+}
+
+const char*
+nest::BackendNotPrepared::what() const noexcept
+{
+  std::ostringstream msg;
+  msg << "Backend " << backend_ << " may not be cleanup()'d without preparation (multiple cleanups?).";
+  return msg.str().c_str();
+}
 
 const char*
 nest::UndefinedName::what() const noexcept
