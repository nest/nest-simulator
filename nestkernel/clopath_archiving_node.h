/*
 *  clopath_archiving_node.h
 *
 *  This file is part of NEST.
 *
 *  Copyright (C) 2004 The NEST Initiative
 *
 *  NEST is free software: you can redistribute it and/or modify
 *  it under the terms of the GNU General Public License as published by
 *  the Free Software Foundation, either version 2 of the License, or
 *  (at your option) any later version.
 *
 *  NEST is distributed in the hope that it will be useful,
 *  but WITHOUT ANY WARRANTY; without even the implied warranty of
 *  MERCHANTABILITY or FITNESS FOR A PARTICULAR PURPOSE.  See the
 *  GNU General Public License for more details.
 *
 *  You should have received a copy of the GNU General Public License
 *  along with NEST.  If not, see <http://www.gnu.org/licenses/>.
 *
 */

#ifndef CLOPATH_ARCHIVING_NODE_H
#define CLOPATH_ARCHIVING_NODE_H

// C++ includes:
#include <deque>

// Includes from nestkernel:
#include "archiving_node.h"
#include "histentry.h"
#include "nest_time.h"
#include "nest_types.h"
#include "synaptic_element.h"


namespace nest
{

/**
 * \class ClopathArchivingNode
 * a archiving node which additionally archives parameters
 * and buffers needed for the Clopath plasticity rule
 */
class ClopathArchivingNode : public ArchivingNode
{

public:
  /**
   * \fn ClopathArchivingNode()
   * Constructor.
   */
  ClopathArchivingNode();

  /**
   * \fn ClopathArchivingNode()
   * Copy Constructor.
   */
  ClopathArchivingNode( const ClopathArchivingNode& );

  /**
   * \fn double get_LTD_value(long t)
   * Returns value in LTD history at time t
   */
  double get_LTD_value( double t ) override;

  /**
   * \fn void get_LTP_history(long t1, long t2,
   * std::deque<Archiver::histentry>::iterator* start,
   * std::deque<Archiver::histentry>::iterator* finish)
   * Sets pointer start (finish) to the first (last) entry in LTP_history
   * whose time argument is between t1 and t2
   */
  void get_LTP_history( double t1,
    double t2,
    std::deque< histentry_extended >::iterator* start,
    std::deque< histentry_extended >::iterator* finish ) override;

  /**
   * \fn double get_theta_plus()
   * Returns threshold theta_plus_
   */
  double get_theta_plus() const;

  /**
   * \fn double get_theta_minus()
   * Returns threshold theta_minus_
   */
  double get_theta_minus() const;

protected:
  /**
   * \fn void write_LTD_history( Time const& t_sp,
   * double u_bar_minus, double u_bar_bar )
   * Creates a new entry in the LTD history and deletes old entries that
   * are not needed any more.
   */
  void write_LTD_history( const double t_ltd_ms, double u_bar_minus, double u_bar_bar );

  /**
   * \fn void write_LTP_history( const double t_ltp_ms, double u,
   * double u_bar_plus )
   * Creates a new entry in the LTP history and delets old entries that
   * are not needed any more.
   */
  void write_LTP_history( const double t_ltp_ms, double u, double u_bar_plus );

  /**
   * \fn void write_clopath_history( Time const& t_sp,
   * double u, double u_bar_plus, double u_bar_minus, double u_bar_bar )
   * Writes and reads the delayed_u_bar_[plus/minus] buffers and
   * calls write_LTD_history and write_LTP_history if
   * the corresponding Heaviside functions yield 1.
   */
  void write_clopath_history( Time const& t_sp, double u, double u_bar_plus, double u_bar_minus, double u_bar_bar );

  void init_clopath_buffers();
<<<<<<< HEAD
  void get_status( dictionary& d ) const;
  void set_status( const dictionary& d );
=======
  void get_status( DictionaryDatum& d ) const override;
  void set_status( const DictionaryDatum& d ) override;
>>>>>>> 7bdb9963

private:
  std::vector< histentry_extended > ltd_history_;
  std::deque< histentry_extended > ltp_history_;

  double A_LTD_;

  double A_LTP_;

  double u_ref_squared_;

  double theta_plus_;

  double theta_minus_;

  bool A_LTD_const_;

  double delay_u_bars_;
  size_t delay_u_bars_steps_;
  std::vector< double > delayed_u_bar_plus_;
  std::vector< double > delayed_u_bar_minus_;
  size_t delayed_u_bars_idx_;

  size_t ltd_hist_len_;

  size_t ltd_hist_current_;
};

inline double
ClopathArchivingNode::get_theta_plus() const
{
  return theta_plus_;
}

inline double
ClopathArchivingNode::get_theta_minus() const
{
  return theta_minus_;
}

} // of namespace
#endif<|MERGE_RESOLUTION|>--- conflicted
+++ resolved
@@ -115,13 +115,8 @@
   void write_clopath_history( Time const& t_sp, double u, double u_bar_plus, double u_bar_minus, double u_bar_bar );
 
   void init_clopath_buffers();
-<<<<<<< HEAD
-  void get_status( dictionary& d ) const;
-  void set_status( const dictionary& d );
-=======
-  void get_status( DictionaryDatum& d ) const override;
-  void set_status( const DictionaryDatum& d ) override;
->>>>>>> 7bdb9963
+  void get_status( dictionary& d ) const override;
+  void set_status( const dictionary& d ) override;
 
 private:
   std::vector< histentry_extended > ltd_history_;
