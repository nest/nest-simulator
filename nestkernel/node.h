/*
 *  node.h
 *
 *  This file is part of NEST.
 *
 *  Copyright (C) 2004 The NEST Initiative
 *
 *  NEST is free software: you can redistribute it and/or modify
 *  it under the terms of the GNU General Public License as published by
 *  the Free Software Foundation, either version 2 of the License, or
 *  (at your option) any later version.
 *
 *  NEST is distributed in the hope that it will be useful,
 *  but WITHOUT ANY WARRANTY; without even the implied warranty of
 *  MERCHANTABILITY or FITNESS FOR A PARTICULAR PURPOSE.  See the
 *  GNU General Public License for more details.
 *
 *  You should have received a copy of the GNU General Public License
 *  along with NEST.  If not, see <http://www.gnu.org/licenses/>.
 *
 */

#ifndef NODE_H
#define NODE_H

// C++ includes:
#include <bitset>
#include <deque>
#include <sstream>
#include <string>
#include <utility>
#include <vector>

// Includes from nestkernel:
#include "deprecation_warning.h"
#include "event.h"
#include "histentry.h"
#include "nest_names.h"
#include "nest_time.h"
#include "nest_types.h"
#include "node_collection.h"
<<<<<<< HEAD


#include "deprecation_warning.h"
=======
#include "secondary_event.h"
>>>>>>> 045c7c64

// Includes from sli:
#include "dictdatum.h"

/** @file node.h
 * Declarations for base class Node
 */

namespace nest
{
class Model;
class ArchivingNode;
class TimeConverter;
class VectorizedNode;

/**
 * @defgroup user_interface Model developer interface.
 * Functions and classes important for implementing new Node and
 * Model classes.
 */

/**
 * Base class for all NEST network objects.
 *
 * Class Node is the top of the simulation object hierarchy. It
 * defines the most general interface to a network element.
 *
 * Class Node provide the interface for
 * - updating the dynamic state of an object
 * - connecting nodes, using particular Events
 * - accepting connection requests
 * - handling incoming events
 * A new type of Node must be derived from this base class and
 * implement its interface.
 * In order to keep the inheritance hierarchy flat, it is encouraged
 * to directly subclass from base class Node.
 *
 * @see class Event
 * @ingroup user_interface
 */

/** @BeginDocumentation

  Name: Node - General properties of all nodes.

  Parameters:
  frozen     booltype    - Whether the node is updated during simulation
  global_id  integertype - The node ID of the node (cf. local_id)
  local      booltype    - Whether the node is available on the local process
  model      literaltype - The model type the node was created from
  state      integertype - The state of the node (see the help on elementstates
                           for details)
  thread     integertype - The id of the thread the node is assigned to (valid
                           locally)
  vp         integertype - The id of the virtual process the node is assigned
                           to (valid globally)

  SeeAlso: GetStatus, SetStatus, elementstates
*/

class Node
{
  friend class NodeManager;
  friend class ModelManager;
  friend class proxynode;
  friend class Synapse;
  friend class Model;
  friend class SimulationManager;

  Node& operator=( const Node& ); //!< not implemented

public:
  Node();
  Node( Node const& );
  virtual ~Node();

  /**
   * Virtual copy constructor.
   * This function should create a new object by
   * calling the derived class' copy constructor and
   * return its pointer.
   */
  virtual Node*
  clone() const
  {
    return nullptr;
  }

  virtual void
  reset_node()
  {
  }


  virtual std::shared_ptr< VectorizedNode >
  get_container()
  {
    return 0;
  }


  virtual void clone_container( std::shared_ptr< VectorizedNode > )
  {
  }


  /**
   * Returns true if the node has proxies on remote threads. This is
   * used to discriminate between different types of nodes, when adding
   * new nodes to the network.
   */
  virtual bool has_proxies() const;

  /**
   * Returns true if the node supports the Urbanczik-Senn plasticity rule
   */
  virtual bool supports_urbanczik_archiving() const;

  /**
   * Returns true if the node only receives events from nodes/devices
   * on the same thread.
   */
  virtual bool local_receiver() const;

  /**
   * Returns true if the node exists only once per process, but does
   * not have proxies on remote threads. This is used to
   * discriminate between different types of nodes, when adding new
   * nodes to the network.
   *
   * TODO: Is this true for *any* model at all? Maybe MUSIC related?
   */
  virtual bool one_node_per_process() const;

  /**
   * Returns true if the node sends/receives off-grid events. This is
   * used to discriminate between different types of nodes when adding
   * new nodes to the network.
   */
  virtual bool is_off_grid() const;

  /**
   * Returns true if the node is a proxy node. This is implemented because
   * the use of RTTI is rather expensive.
   */
  virtual bool is_proxy() const;

  /**
   * Return class name.
   * Returns name of node model (e.g. "iaf_psc_alpha") as string.
   * This name is identical to the name that is used to identify
   * the model in the interpreter's model dictionary.
   */
  std::string get_name() const;

  /**
   * Return the element type of the node.
   * The returned Name is a free label describing the class of network
   * elements a node belongs to. Currently used values are "neuron",
   * "recorder", "stimulator", and "other", which are all defined as
   * static Name objects in the names namespace.
   * This function is overwritten with a corresponding value in the
   * derived classes
   */
  virtual Name get_element_type() const;

  /**
   * Return global Network ID.
   * Returns the global network ID of the Node.
   * Each node has a unique network ID which can be used to access
   * the Node comparable to a pointer.
   *
   * The smallest valid node ID is 1.
   */
  virtual index get_node_id() const;

  virtual index
  get_node_local_id() const
  {
    return get_node_id();
  }

  virtual std::map< std::string, const std::vector< double >& >
  get_recordables() const
  {

    return std::map< std::string, const std::vector< double >& >();
  };

  virtual double
  get_state_element( size_t  ) const
  {
    assert( false );
    return -1;
  }

  /**
   * Return lockpointer to the NodeCollection that created this node.
   */
  NodeCollectionPTR get_nc() const;

  /**
   * Return model ID of the node.
   * Returns the model ID of the model for this node.
   * Model IDs start with 0.
   * @note The model ID is not stored in the model prototype instance.
   *       It is only set when actual nodes are created from a prototype.
   */
  int get_model_id() const;

  /**
   * Prints out one line of the tree view of the network.
   */
  virtual std::string
  print_network( int, int, std::string = "" )
  {
    return std::string();
  }

  /**
   * Returns true if node is frozen, i.e., shall not be updated.
   */
  virtual bool is_frozen() const;

  /**
   * Returns true if the node uses the waveform relaxation method
   */
  bool node_uses_wfr() const;

  /**
   * Sets node_uses_wfr_ member variable
   * (to be able to set it to "true" for any class derived from Node)
   */
  void set_node_uses_wfr( const bool );

  /**
   * Initialize node prior to first simulation after node has been created.
   *
   * init() allows the node to configure internal data structures prior to
   * being simulated. The method has an effect only the first time it is
   * called on a given node, otherwise it returns immediately. init() calls
   * virtual functions init_state_() and init_buffers_().
   */
  virtual void init();

  /**
   * Re-calculate dependent parameters of the node.
   * This function is called each time a simulation is begun/resumed.
   * It must re-calculate all internal Variables of the node required
   * for spike handling or updating the node.
   *
   */
  virtual void pre_run_hook() = 0;

  /**
   * Re-calculate time-based properties of the node.
   * This function is called after a change in resolution.
   */
  virtual void
  calibrate_time( const TimeConverter& )
  {
  }

  /**
   * Cleanup node after Run. Override this function if a node needs to
   * "wrap up" things after a call to Run, i.e., before
   * SimulationManager::run() returns. Typical use-cases are devices
   * that need to flush buffers.
   */
  virtual void
  post_run_cleanup()
  {
  }

  /**
   * Finalize node.
   * Override this function if a node needs to "wrap up" things after a
   * full simulation, i.e., a cycle of Prepare, Run, Cleanup. Typical
   * use-cases are devices that need to close files.
   */
  virtual void
  finalize()
  {
  }

  /**
   * Bring the node from state $t$ to $t+n*dt$.
   *
   * n->update(T, from, to) performs the update steps beginning
   * at T+from .. T+to-1, ie, emitting events with time stamps
   * T+from+1 .. T+to.
   *
   * @param Time   network time at beginning of time slice.
   * @param long initial step inside time slice
   * @param long post-final step inside time slice
   *
   */
  virtual void update( Time const&, const long, const long ) = 0;

  /**
   * Bring the node from state $t$ to $t+n*dt$, sends SecondaryEvents
   * (e.g. GapJunctionEvent) and resets state variables to values at $t$.
   *
   * n->wfr_update(T, from, to) performs the update steps beginning
   * at T+from .. T+to-1.
   *
   * Does not emit spikes, does not log state variables.
   *
   * throws UnexpectedEvent if not reimplemented in derived class
   *
   * @param Time   network time at beginning of time slice.
   * @param long initial step inside time slice
   * @param long post-final step inside time slice
   *
   */
  virtual bool wfr_update( Time const&, const long, const long );

  /**
   * @defgroup status_interface Configuration interface.
   * Functions and infrastructure, responsible for the configuration
   * of Nodes from the SLI Interpreter level.
   *
   * Each node can be configured from the SLI level through a named
   * parameter interface. In order to change parameters, the user
   * can specify name value pairs for each parameter. These pairs
   * are stored in a data structure which is called Dictionary.
   * Likewise, the user can query the configuration of any node by
   * requesting a dictionary with name value pairs.
   *
   * The configuration interface consists of four functions which
   * implement storage and retrieval of named parameter sets.
   */

  /**
   * Change properties of the node according to the
   * entries in the dictionary.
   * @param d Dictionary with named parameter settings.
   * @ingroup status_interface
   */
  virtual void set_status( const DictionaryDatum& ) = 0;

  /**
   * Export properties of the node by setting
   * entries in the status dictionary.
   * @param d Dictionary.
   * @ingroup status_interface
   */
  virtual void get_status( DictionaryDatum& ) const = 0;

  virtual void set_container( std::shared_ptr< VectorizedNode > )
  {
  }


  virtual Node* get_wrapper( index = -1 )
  {
    return this;
  }


public:
  /**
   * @defgroup event_interface Communication.
   * Functions and infrastructure, responsible for communication
   * between Nodes.
   *
   * Nodes communicate by sending an receiving events. The
   * communication interface consists of two parts:
   * -# Functions to handle incoming events.
   * -# Functions to check if a connection between nodes is possible.
   *
   * @see Event
   */

  /**
   * Send an event to the receiving_node passed as an argument.
   * This is required during the connection handshaking to test,
   * if the receiving_node can handle the event type and receptor_type sent
   * by the source node.
   *
   * If dummy_target is true, this indicates that receiving_node is derived from
   * ConnTestDummyNodeBase and used in the first call to send_test_event().
   * This can be ignored in most cases, but Nodes sending DS*Events to their
   * own event hooks and then *Events to their proper targets must send
   * DS*Events when called with the dummy target, and *Events when called with
   * the real target, see #478.
   */
  virtual port send_test_event( Node& receiving_node, rport receptor_type, synindex syn_id, bool dummy_target );

  /**
   * Check if the node can handle a particular event and receptor type.
   * This function is called upon connection setup by send_test_event().
   *
   * handles_test_event() function is used to verify that the receiver
   * can handle the event. It can also be used by the receiver to
   * return information to the sender in form of the returned port.
   * The default implementation throws an IllegalConnection
   * exception.  Any node class should define handles_test_event()
   * functions for all those event types it can handle.
   *
   * See Kunkel et al, Front Neuroinform 8:78 (2014), Sec 3.
   *
   * @note The semantics of all other handles_test_event() functions is
   * identical.
   * @ingroup event_interface
   * @throws IllegalConnection
   */
  virtual port handles_test_event( SpikeEvent&, rport receptor_type );
  virtual port handles_test_event( WeightRecorderEvent&, rport receptor_type );
  virtual port handles_test_event( RateEvent&, rport receptor_type );
  virtual port handles_test_event( DataLoggingRequest&, rport receptor_type );
  virtual port handles_test_event( CurrentEvent&, rport receptor_type );
  virtual port handles_test_event( ConductanceEvent&, rport receptor_type );
  virtual port handles_test_event( DoubleDataEvent&, rport receptor_type );
  virtual port handles_test_event( DSSpikeEvent&, rport receptor_type );
  virtual port handles_test_event( DSCurrentEvent&, rport receptor_type );
  virtual port handles_test_event( GapJunctionEvent&, rport receptor_type );
  virtual port handles_test_event( InstantaneousRateConnectionEvent&, rport receptor_type );
  virtual port handles_test_event( DiffusionConnectionEvent&, rport receptor_type );
  virtual port handles_test_event( DelayedRateConnectionEvent&, rport receptor_type );

  /**
   * Required to check, if source neuron may send a SecondaryEvent.
   * This base class implementation throws IllegalConnection
   * and needs to be overwritten in the derived class.
   * @ingroup event_interface
   * @throws IllegalConnection
   */
  virtual void sends_secondary_event( GapJunctionEvent& ge );

  /**
   * Required to check, if source neuron may send a SecondaryEvent.
   * This base class implementation throws IllegalConnection
   * and needs to be overwritten in the derived class.
   * @ingroup event_interface
   * @throws IllegalConnection
   */
  virtual void sends_secondary_event( InstantaneousRateConnectionEvent& re );

  /**
   * Required to check, if source neuron may send a SecondaryEvent.
   * This base class implementation throws IllegalConnection
   * and needs to be overwritten in the derived class.
   * @ingroup event_interface
   * @throws IllegalConnection
   */
  virtual void sends_secondary_event( DiffusionConnectionEvent& de );

  /**
   * Required to check, if source neuron may send a SecondaryEvent.
   * This base class implementation throws IllegalConnection
   * and needs to be overwritten in the derived class.
   * @ingroup event_interface
   * @throws IllegalConnection
   */
  virtual void sends_secondary_event( DelayedRateConnectionEvent& re );

  /**
   * Register a STDP connection
   *
   * @throws IllegalConnection
   *
   */
  virtual void register_stdp_connection( double, double );

  /**
   * Handle incoming spike events.
   * @param thrd Id of the calling thread.
   * @param e Event object.
   *
   * This handler has to be implemented if a Node should
   * accept spike events.
   * @see class SpikeEvent
   * @ingroup event_interface
   */
  virtual void handle( SpikeEvent& e );

  /**
   * Handle incoming weight recording events.
   * @param thrd Id of the calling thread.
   * @param e Event object.
   *
   * This handler has to be implemented if a Node should
   * accept weight recording events.
   * @see class WeightRecordingEvent
   * @ingroup event_interface
   */
  virtual void handle( WeightRecorderEvent& e );

  /**
   * Handler for rate events.
   * @see handle(SpikeEvent&)
   * @ingroup event_interface
   * @throws UnexpectedEvent
   */
  virtual void handle( RateEvent& e );

  /**
   * Handler for universal data logging request.
   * @see handle(SpikeEvent&)
   * @ingroup event_interface
   * @throws UnexpectedEvent
   */
  virtual void handle( DataLoggingRequest& e );

  /**
   * Handler for universal data logging request.
   * @see handle(SpikeEvent&)
   * @ingroup event_interface
   * @throws UnexpectedEvent
   * @note There is no connect_sender() for DataLoggingReply, since
   *       this event is only used as "back channel" for DataLoggingRequest.
   */
  virtual void handle( DataLoggingReply& e );

  /**
   * Handler for current events.
   * @see handle(thread, SpikeEvent&)
   * @ingroup event_interface
   * @throws UnexpectedEvent
   */
  virtual void handle( CurrentEvent& e );

  /**
   * Handler for conductance events.
   * @see handle(thread, SpikeEvent&)
   * @ingroup event_interface
   * @throws UnexpectedEvent
   */
  virtual void handle( ConductanceEvent& e );

  /**
   * Handler for DoubleData events.
   * @see handle(thread, SpikeEvent&)
   * @ingroup event_interface
   * @throws UnexpectedEvent
   */
  virtual void handle( DoubleDataEvent& e );

  /**
   * Handler for gap junction events.
   * @see handle(thread, GapJunctionEvent&)
   * @ingroup event_interface
   * @throws UnexpectedEvent
   */
  virtual void handle( GapJunctionEvent& e );

  /**
   * Handler for rate neuron events.
   * @see handle(thread, InstantaneousRateConnectionEvent&)
   * @ingroup event_interface
   * @throws UnexpectedEvent
   */
  virtual void handle( InstantaneousRateConnectionEvent& e );

  /**
   * Handler for rate neuron events.
   * @see handle(thread, InstantaneousRateConnectionEvent&)
   * @ingroup event_interface
   * @throws UnexpectedEvent
   */
  virtual void handle( DiffusionConnectionEvent& e );

  /**
   * Handler for delay rate neuron events.
   * @see handle(thread, DelayedRateConnectionEvent&)
   * @ingroup event_interface
   * @throws UnexpectedEvent
   */
  virtual void handle( DelayedRateConnectionEvent& e );

  /**
   * @defgroup SP_functions Structural Plasticity in NEST.
   * Functions related to accessibility and setup of variables required for
   * the implementation of a model of Structural Plasticity in NEST.
   *
   */

  /**
   * Return the Ca_minus value at time Ca_t which corresponds to the time of
   * the last update in Calcium concentration which is performed each time
   * a Node spikes.
   * Return 0.0 if not overridden
   * @ingroup SP_functions
   */
  virtual double
  get_Ca_minus() const
  {
    return 0.0;
  }

  /**
   * Get the number of synaptic element for the current Node at Ca_t which
   * corresponds to the time of the last spike.
   * Return 0.0 if not overridden
   * @ingroup SP_functions
   */
  virtual double
  get_synaptic_elements( Name ) const
  {
    return 0.0;
  }

  /**
   * Get the number of vacant synaptic element for the current Node
   * Return 0 if not overridden
   * @ingroup SP_functions
   */
  virtual int
  get_synaptic_elements_vacant( Name ) const
  {
    return 0;
  }

  /**
   * Get the number of connected synaptic element for the current Node
   * Return 0 if not overridden
   * @ingroup SP_functions
   */
  virtual int
  get_synaptic_elements_connected( Name ) const
  {
    return 0;
  }

  /**
   * Get the number of all synaptic elements for the current Node at time t
   * Return an empty map if not overridden
   * @ingroup SP_functions
   */
  virtual std::map< Name, double >
  get_synaptic_elements() const
  {
    return std::map< Name, double >();
  }

  /**
   * Triggers the update of all SynapticElements
   * stored in the synaptic_element_map_. It also updates the calcium
   * concentration.
   * @param t double time when the update is being performed
   * @ingroup SP_functions
   */
  virtual void update_synaptic_elements( double ) {};

  /**
   * Is used to reduce the number of synaptic elements in the node through
   * time. This amount is defined by tau_vacant.
   * @ingroup SP_functions
   */
  virtual void decay_synaptic_elements_vacant() {};

  /**
   * Is used to update the number of connected
   * synaptic elements (SynapticElement::z_connected_) when a synapse
   * is formed or deleted.
   * @param type Name, name of the synaptic element to connect
   * @param n int number of new connections of the given type
   * @ingroup SP_functions
   */
  virtual void connect_synaptic_element( Name, int ) {};

  /**
   * return the Kminus value at t (in ms).
   * @throws UnexpectedEvent
   */
  virtual double get_K_value( double t );

  virtual double get_LTD_value( double t );

  /**
   * write the Kminus, nearest_neighbor_Kminus, and Kminus_triplet
   * values at t (in ms) to the provided locations.
   * @throws UnexpectedEvent
   */
  virtual void get_K_values( double t, double& Kminus, double& nearest_neighbor_Kminus, double& Kminus_triplet );

  /**
   * return the spike history for (t1,t2].
   * @throws UnexpectedEvent
   */
  virtual void get_history( double t1,
    double t2,
    std::deque< histentry >::iterator* start,
    std::deque< histentry >::iterator* finish );

  // for Clopath synapse
  virtual void get_LTP_history( double t1,
    double t2,
    std::deque< histentry_extended >::iterator* start,
    std::deque< histentry_extended >::iterator* finish );
  // for Urbanczik synapse
  virtual void get_urbanczik_history( double t1,
    double t2,
    std::deque< histentry_extended >::iterator* start,
    std::deque< histentry_extended >::iterator* finish,
    int );
  // make neuron parameters accessible in Urbanczik synapse
  virtual double get_C_m( int comp );
  virtual double get_g_L( int comp );
  virtual double get_tau_L( int comp );
  virtual double get_tau_s( int comp );
  virtual double get_tau_syn_ex( int comp );
  virtual double get_tau_syn_in( int comp );

  /**
   * Modify Event object parameters during event delivery.
   * Some Nodes want to perform a function on an event for each
   * of their targets. An example is the poisson_generator which
   * needs to draw a random number for each target. The DSSpikeEvent,
   * DirectSendingSpikeEvent, calls sender->event_hook(thread, *this)
   * in its operator() function instead of calling target->handle().
   * The default implementation of Node::event_hook() just calls
   * target->handle(DSSpikeEvent&). Any reimplementation must also
   * execute this call. Otherwise the event will not be delivered.
   * If needed, target->handle(DSSpikeEvent) may be called more than
   * once.
   */
  virtual void event_hook( DSSpikeEvent& );

  virtual void event_hook( DSCurrentEvent& );

  /**
   * Store the number of the thread to which the node is assigned.
   * The assignment is done after node creation by the Network class.
   * @see: NodeManager::add_node().
   */
  void set_thread( thread );

  /**
   * Retrieve the number of the thread to which the node is assigned.
   */
  thread get_thread() const;

  /**
   * Store the number of the virtual process to which the node is assigned.
   * This is assigned to the node in NodeManager::add_node().
   */
  void set_vp( thread );

  /**
   * Retrieve the number of the virtual process to which the node is assigned.
   */
  thread get_vp() const;

  /** Set the model id.
   * This method is called by NodeManager::add_node() when a node is created.
   * @see get_model_id()
   */
  void set_model_id( int );

  /** Execute post-initialization actions in node models.
   * This method is called by NodeManager::add_node() on a node once
   * is fully initialized, i.e. after node ID, nc, model_id, thread, vp is
   * set.
   */
  void set_initialized();

  /**
   * @returns type of signal this node produces
   * used in check_connection to only connect neurons which send / receive
   * compatible information
   */
  virtual SignalType
  sends_signal() const
  {
    return SPIKE;
  }

  /**
   * @returns type of signal this node consumes
   * used in check_connection to only connect neurons which send / receive
   * compatible information
   */
  virtual SignalType
  receives_signal() const
  {
    return SPIKE;
  }


  /**
   *  Return a dictionary with the node's properties.
   *
   *  get_status_base() first gets a dictionary with the basic
   *  information of an element, using get_status_dict_(). It then
   *  calls the custom function get_status(DictionaryDatum) with
   *  the created status dictionary as argument.
   */
  DictionaryDatum get_status_base();

  /**
   * Set status dictionary of a node.
   *
   * Forwards to set_status() of the derived class.
   * @internal
   */
  virtual void set_status_base( const DictionaryDatum& );

  /**
   * Returns true if node is model prototype.
   */
  bool is_model_prototype() const;

  /**
   * set thread local index

   */
  void set_thread_lid( const index );

  /**
   * get thread local index
   */
  index get_thread_lid() const;

  /**
   * Sets the local device id.
   * Throws an error if used on a non-device node.
   * @see get_local_device_id
   */
  virtual void set_local_device_id( const index lsdid );

  /**
   * Gets the local device id.
   * Throws an error if used on a non-device node.
   * @see set_local_device_id
   */
  virtual index get_local_device_id() const;

  /**
   * Member of DeprecationWarning class to be used by models if parameters are
   * deprecated.
   */
  DeprecationWarning deprecation_warning;

private:
  virtual void set_node_id_( index ); //!< Set global node id

  void set_nc_( NodeCollectionPTR );

  /** Return a new dictionary datum .
   *
   * This function is called by get_status_base() and returns a new
   * empty dictionary by default.  Some nodes may contain a
   * permanent status dictionary which is then returned by
   * get_status_dict_().
   */
  virtual DictionaryDatum get_status_dict_();

protected:
  /**
   * Configure state variables depending on runtime information.
   *
   * Overload this method if the node needs to adapt state variables prior to
   * first simulation to runtime information, e.g., the number of incoming
   * connections.
   */
  virtual void init_state_();

  /**
   * Configure persistent internal data structures.
   *
   * Let node configure persistent internal data structures, such as input
   * buffers or ODE solvers, to runtime information prior to first simulation.
   */
  virtual void init_buffers_();

  virtual void set_initialized_();

  Model& get_model_() const;

  //! Mark node as frozen.
  virtual void
  set_frozen_( bool frozen )
  {
    frozen_ = frozen;
  }

  /**
   * Auxiliary function to downcast a Node to a concrete class derived from
   * Node.
   * @note This function is used to convert generic Node references to specific
   *       ones when intializing parameters or state from a prototype.
   */
  template < typename ConcreteNode >
  const ConcreteNode& downcast( const Node& );

private:
  /**
   * Global Element ID (node ID).
   *
   * The node ID is unique within the network. The smallest valid node ID is 1.
   */
  index node_id_;

  /**
   * Local id of this node in the thread-local vector of nodes.
   */
  index thread_lid_;

  /**
   * Model ID.
   * It is only set for actual node instances, not for instances of class Node
   * representing model prototypes. Model prototypes always have model_id_==-1.
   * @see get_model_id(), set_model_id()
   */
  int model_id_;

  thread thread_;      //!< thread node is assigned to
  thread vp_;          //!< virtual process node is assigned to
  bool frozen_;        //!< node shall not be updated if true
  bool initialized_;   //!< state and buffers have been initialized
  bool node_uses_wfr_; //!< node uses waveform relaxation method

  NodeCollectionPTR nc_ptr_;
};

inline bool
Node::is_frozen() const
{
  return frozen_;
}


inline bool
Node::node_uses_wfr() const
{
  return node_uses_wfr_;
}


inline bool
Node::supports_urbanczik_archiving() const
{
  return false;
}

inline void
Node::set_node_uses_wfr( const bool uwfr )
{
  node_uses_wfr_ = uwfr;
}

inline bool
Node::has_proxies() const
{
  return true;
}

inline bool
Node::local_receiver() const
{
  return false;
}

inline bool
Node::one_node_per_process() const
{
  return false;
}

inline bool
Node::is_off_grid() const
{
  return false;
}

inline bool
Node::is_proxy() const
{
  return false;
}

inline Name
Node::get_element_type() const
{
  return names::neuron;
}


inline NodeCollectionPTR
Node::get_nc() const
{
  return nc_ptr_;
}

inline void
Node::set_node_id_( index i )
{
  node_id_ = i;
}


inline void
Node::set_nc_( NodeCollectionPTR nc_ptr )
{
  nc_ptr_ = nc_ptr;
}

inline int
Node::get_model_id() const
{
  return model_id_;
}

inline void
Node::set_model_id( int i )
{
  model_id_ = i;
}

inline bool
Node::is_model_prototype() const
{
  return vp_ == invalid_thread;
}

inline void
Node::set_thread( thread t )
{
  thread_ = t;
}

inline thread
Node::get_thread() const
{
  return thread_;
}

inline void
Node::set_vp( thread vp )
{
  vp_ = vp;
}

inline thread
Node::get_vp() const
{
  return vp_;
}

template < typename ConcreteNode >
const ConcreteNode&
Node::downcast( const Node& n )
{
  ConcreteNode const* tp = dynamic_cast< ConcreteNode const* >( &n );
  assert( tp != 0 );
  return *tp;
}

inline void
Node::set_thread_lid( const index tlid )
{
  thread_lid_ = tlid;
}

inline index
Node::get_thread_lid() const
{
  return thread_lid_;
}

} // namespace
#endif<|MERGE_RESOLUTION|>--- conflicted
+++ resolved
@@ -39,13 +39,7 @@
 #include "nest_time.h"
 #include "nest_types.h"
 #include "node_collection.h"
-<<<<<<< HEAD
-
-
-#include "deprecation_warning.h"
-=======
 #include "secondary_event.h"
->>>>>>> 045c7c64
 
 // Includes from sli:
 #include "dictdatum.h"
@@ -147,7 +141,8 @@
   }
 
 
-  virtual void clone_container( std::shared_ptr< VectorizedNode > )
+  virtual void
+  clone_container( std::shared_ptr< VectorizedNode > )
   {
   }
 
@@ -236,7 +231,7 @@
   };
 
   virtual double
-  get_state_element( size_t  ) const
+  get_state_element( size_t ) const
   {
     assert( false );
     return -1;
@@ -395,12 +390,14 @@
    */
   virtual void get_status( DictionaryDatum& ) const = 0;
 
-  virtual void set_container( std::shared_ptr< VectorizedNode > )
-  {
-  }
-
-
-  virtual Node* get_wrapper( index = -1 )
+  virtual void
+  set_container( std::shared_ptr< VectorizedNode > )
+  {
+  }
+
+
+  virtual Node*
+  get_wrapper( index = -1 )
   {
     return this;
   }
