# -*- coding: utf-8 -*-
#
# __init__.py
#
# This file is part of NEST.
#
# Copyright (C) 2004 The NEST Initiative
#
# NEST is free software: you can redistribute it and/or modify
# it under the terms of the GNU General Public License as published by
# the Free Software Foundation, either version 2 of the License, or
# (at your option) any later version.
#
# NEST is distributed in the hope that it will be useful,
# but WITHOUT ANY WARRANTY; without even the implied warranty of
# MERCHANTABILITY or FITNESS FOR A PARTICULAR PURPOSE.  See the
# GNU General Public License for more details.
#
# You should have received a copy of the GNU General Public License
# along with NEST.  If not, see <http://www.gnu.org/licenses/>.

r"""PyNEST - Python interface for the NEST Simulator

* ``nest.helpdesk()`` opens the NEST documentation in your browser.

* ``nest.__version__`` displays the NEST version.

* ``nest.node_models`` shows all available neuron and device models.

* ``nest.synapse_models`` shows all available synapse models.

* To get details on the model equations and parameters,
  please check out our model documentation at https://nest-simulator.readthedocs.io/en/stable/models/index.html.

* To get help on functions in the ``nest`` package, use Python's
  ``help()`` function or IPython's ``?``, e.g.
     - ``help(nest.Create)``
     - ``nest.Connect?``

For more information visit https://www.nest-simulator.org.
"""

# WARINIG: Since this file uses a ton of trickery, linter warnings are mostly
# disabled. This means that you need to make sure style is fine yourself!!!
#
# pylint: disable=wrong-import-position, no-name-in-module, undefined-variable
# pylint: disable=invalid-name, protected-access

# WARNING: This file is only used to create the `NestModule` below and then
# ignored. If you'd like to make changes to the root `nest` module, they need to
# be made to the `NestModule` class/instance instead.

################

# Store interpreter-given module attributes to copy into replacement module
# instance later on. Use `.copy()` to prevent pollution with other variables
_original_module_attrs = globals().copy()

import builtins  # noqa
import importlib  # noqa
import sys  # noqa
import types  # noqa

from .ll_api import KernelAttribute  # noqa

try:
    import versionchecker  # noqa: F401
except ImportError:
    pass


class NestModule(types.ModuleType):
    """
    A module class for the ``nest`` root module to control the dynamic generation
    of module level attributes such as the KernelAttributes, lazy loading
    some submodules and importing the public APIs of the `lib` submodules.
    """

    from . import ll_api  # noqa
    from . import logic  # noqa
    from . import math  # noqa
    from . import random  # noqa
    from . import spatial_distributions  # noqa
    from .ll_api import set_communicator

    NESTErrors = ll_api.nestkernel.NESTErrors
    NESTError = ll_api.nestkernel.NESTErrors.KernelException

    def __init__(self, name):
        super().__init__(name)
        # Copy over the original module attributes to preserve all interpreter-given
        # magic attributes such as `__name__`, `__path__`, `__package__`, ...
        self.__dict__.update(_original_module_attrs)  # noqa

        # Import public APIs of submodules into the `nest.` namespace
<<<<<<< HEAD
        _rel_import_star(self, ".lib.hl_api_connections")
        _rel_import_star(self, ".lib.hl_api_exceptions")
        _rel_import_star(self, ".lib.hl_api_info")
        _rel_import_star(self, ".lib.hl_api_models")
        _rel_import_star(self, ".lib.hl_api_nodes")
        _rel_import_star(self, ".lib.hl_api_parallel_computing")
        _rel_import_star(self, ".lib.hl_api_simulation")
        _rel_import_star(self, ".lib.hl_api_sonata")
        _rel_import_star(self, ".lib.hl_api_spatial")
        _rel_import_star(self, ".lib.hl_api_types")
=======
        _rel_import_star(self, ".lib.hl_api_connections")  # noqa: F821
        _rel_import_star(self, ".lib.hl_api_info")  # noqa: F821
        _rel_import_star(self, ".lib.hl_api_models")  # noqa: F821
        _rel_import_star(self, ".lib.hl_api_nodes")  # noqa: F821
        _rel_import_star(self, ".lib.hl_api_parallel_computing")  # noqa: F821
        _rel_import_star(self, ".lib.hl_api_simulation")  # noqa: F821
        _rel_import_star(self, ".lib.hl_api_sonata")  # noqa: F821
        _rel_import_star(self, ".lib.hl_api_spatial")  # noqa: F821
        _rel_import_star(self, ".lib.hl_api_types")  # noqa: F821
>>>>>>> 096221c1

        # Lazy loaded modules. They are descriptors, so add them to the type object
        type(self).raster_plot = _lazy_module_property("raster_plot")  # noqa: F821
        type(self).server = _lazy_module_property("server")  # noqa: F821
        type(self).spatial = _lazy_module_property("spatial")  # noqa: F821
        type(self).visualization = _lazy_module_property("visualization")  # noqa: F821
        type(self).voltage_trace = _lazy_module_property("voltage_trace")  # noqa: F821

        self.__version__ = "PYNEST-NG"
        # Finalize the nest module with a public API.
        _api = list(k for k in self.__dict__ if not k.startswith("_"))
        _api.extend(k for k in dir(type(self)) if not k.startswith("_"))
        self.__all__ = list(set(_api))

        # Block setting of unknown attributes
        type(self).__setattr__ = _setattr_error

    def set(self, **kwargs):
        "Forward kernel attribute setting to `SetKernelStatus()`."
        return self.SetKernelStatus(kwargs)

    def get(self, *args):
        "Forward kernel attribute getting to `GetKernelStatus()`."
        if not args:
            return self.GetKernelStatus()
        if len(args) == 1:
            return self.GetKernelStatus(args[0])
        return self.GetKernelStatus(args)

    def __dir__(self):
        return list(set(vars(self).keys()) | set(self.__all__))

    # Define the kernel attributes.
    #
    # FORMATTING NOTES:
    # * Multiline strings render incorrectly, join multiple single-quote
    #   strings instead.
    # * Strings containing `:` render incorrectly.
    # * Do not end docstrings with punctuation. A `.` or `,` is added by the
    #   formatting logic.

    kernel_status = KernelAttribute("dict", "Get the complete kernel status", readonly=True)
    resolution = KernelAttribute("float", "The resolution of the simulation (in ms)", default=0.1)
    biological_time = KernelAttribute("float", "The current simulation time (in ms)")
    build_info = KernelAttribute("dict", "Information about the build and compile configuration of NEST")
    to_do = KernelAttribute("int", "The number of steps yet to be simulated", readonly=True)
    max_delay = KernelAttribute("float", "The maximum delay in the network", default=0.1)
    min_delay = KernelAttribute("float", "The minimum delay in the network", default=0.1)
    ms_per_tic = KernelAttribute(
        "float",
        ("The number of milliseconds per tic. Calculated by " + "ms_per_tic = 1 / tics_per_ms"),
        readonly=True,
    )
    tics_per_ms = KernelAttribute(
        "float",
        (
            "The number of tics per millisecond. Change of tics_per_ms "
            + "requires simultaneous specification of resolution"
        ),
        default=1000.0,
    )
    tics_per_step = KernelAttribute(
        "int",
        "The number of tics per simulation time step. Calculated as tics_per_step = resolution * tics_per_ms",
        readonly=True,
    )
    T_max = KernelAttribute("float", "The largest representable time value", readonly=True)
    T_min = KernelAttribute("float", "The smallest representable time value", readonly=True)
    rng_types = KernelAttribute(
        "list[str]",
        "List of available random number generator types",
        readonly=True,
    )
    rng_type = KernelAttribute(
        "str",
        "Name of random number generator type used by NEST",
        default="mt19937_64",
    )
    rng_seed = KernelAttribute(
        "int",
        ("Seed value used as base for seeding NEST random number generators " + r"(:math:`1 \leq s\leq 2^{32}-1`)"),
        default=143202461,
    )
    total_num_virtual_procs = KernelAttribute("int", "The total number of virtual processes", default=1)
    local_num_threads = KernelAttribute("int", "The local number of threads", default=1)
    num_processes = KernelAttribute("int", "The number of MPI processes", readonly=True)
    off_grid_spiking = KernelAttribute(
        "bool",
        "Whether to transmit precise spike times in MPI communication",
        readonly=True,
    )
    adaptive_target_buffers = KernelAttribute(
        "bool",
        "Whether MPI buffers for communication of connections resize on the fly",
        default=True,
    )
    send_buffer_size_secondary_events = KernelAttribute(
        "int",
        ("Size of MPI send buffers for communicating secondary events " + "(in bytes, per MPI rank, for developers)"),
        readonly=True,
    )
    recv_buffer_size_secondary_events = KernelAttribute(
        "int",
        ("Size of MPI recv buffers for communicating secondary events " + "(in bytes, per MPI rank, for developers)"),
        readonly=True,
    )
    buffer_size_spike_data = KernelAttribute(
        "int",
        "Total size of MPI buffer for communication of spikes",
        default=2,
    )
    buffer_size_target_data = KernelAttribute(
        "int",
        "Total size of MPI buffer for communication of connections",
        default=2,
    )
    growth_factor_buffer_target_data = KernelAttribute(
        "float",
        ("If MPI buffers for communication of connections resize on the " + "fly, grow them by this factor each round"),
        default=1.5,
    )
    max_buffer_size_target_data = KernelAttribute(
        "int",
        "Maximal size of MPI buffers for communication of connections",
        default=16777216,
    )
    spike_buffer_grow_extra = KernelAttribute(
        "float",
        "When spike exchange buffer needs to be expanded, resize to "
        + "`(1 + spike_buffer_grow_extra) * required_buffer_size`",
        default=0.5,
    )
    spike_buffer_shrink_limit = KernelAttribute(
        "float",
        (
            "If the largest number of spikes sent from any rank to any rank is less than "
            + "`spike_buffer_shrink_limit * buffer_size`, then reduce buffer size. "
            + "`spike_buffer_shrink_limit == 0` means that buffers never shrink. "
            + "See ``spike_buffer_shrink_factor`` for how much buffer shrinks"
        ),
        default=0.0,
    )
    spike_buffer_shrink_spare = KernelAttribute(
        "float",
        (
            "When the buffer needs to shrink, set the new size to "
            + "`(1 + spike_buffer_shrink_spare) * required_buffer_size`. "
            + "See `spike_buffer_shrink_limit` for when buffers shrink"
        ),
        default=0.1,
    )
    spike_buffer_resize_log = KernelAttribute(
        "dict",
        (
            "Information on spike buffer resizing as a dictionary. It contains the "
            + "`times` of the resizings (simulation clock in steps, always multiple of ``min_delay``), "
            + "``global_max_spikes_sent``, that is, the observed spike number that triggered the resize, "
            + "and the ``new_buffer_size``. Sizes are for the section addressing one rank."
        ),
        readonly=True,
    )

    use_wfr = KernelAttribute("bool", "Whether to use waveform relaxation method", default=True)
    wfr_comm_interval = KernelAttribute(
        "float",
        "Desired waveform relaxation communication interval",
        default=1.0,
    )
    wfr_tol = KernelAttribute(
        "float",
        "Convergence tolerance of waveform relaxation method",
        default=0.0001,
    )
    wfr_max_iterations = KernelAttribute(
        "int",
        "Maximal number of iterations used for waveform relaxation",
        default=15,
    )
    wfr_interpolation_order = KernelAttribute(
        "int", "Interpolation order of polynomial used in wfr iterations", default=3
    )
    max_num_syn_models = KernelAttribute("int", "Maximal number of synapse models supported", readonly=True)
    structural_plasticity_synapses = KernelAttribute(
        "dict",
        (
            "Defines all synapses which are plastic for the structural"
            + " plasticity algorithm. Each entry in the dictionary is composed"
            + " of a synapse model, the presynaptic element and the"
            + " postsynaptic element"
        ),
    )
    structural_plasticity_update_interval = KernelAttribute(
        "int",
        (
            "Defines the time interval in ms at which the structural plasticity"
            + " manager will make changes in the structure of the network ("
            + " creation and deletion of plastic synapses)"
        ),
        default=10000,
    )
    growth_curves = KernelAttribute(
        "list[str]",
        "The list of the available structural plasticity growth curves",
        readonly=True,
    )
    use_compressed_spikes = KernelAttribute(
        "bool",
        (
            "Whether to use spike compression; if a neuron has targets on"
            + " multiple threads of a process, this switch makes sure that only"
            + " a single packet is sent to the process instead of one packet"
            + " per target thread; it implies that connections are sorted by source."
        ),
        default=True,
    )
    data_path = KernelAttribute(
        "str",
        "A path, where all data is written to, defaults to current directory",
    )
    data_prefix = KernelAttribute("str", "A common prefix for all data files")
    overwrite_files = KernelAttribute("bool", "Whether to overwrite existing data files", default=False)
    print_time = KernelAttribute(
        "bool",
        "Whether to print progress information during the simulation",
        default=False,
    )
    network_size = KernelAttribute("int", "The number of nodes in the network", readonly=True)
    num_connections = KernelAttribute(
        "int",
        "The number of connections in the network",
        readonly=True,
        localonly=True,
    )
    connection_rules = KernelAttribute(
        "list[str]",
        "The list of available connection rules",
        readonly=True,
    )
    node_models = KernelAttribute(
        "list[str]",
        "The list of the available node (i.e., neuron or device) models",
        readonly=True,
    )
    synapse_models = KernelAttribute(
        "list[str]",
        "The list of the available synapse models",
        readonly=True,
    )
    local_spike_counter = KernelAttribute(
        "int",
        (
            "Number of spikes fired by neurons on a given MPI rank during the"
            + " most recent call to :py:func:`.Simulate`. Only spikes from"
            + ' "normal" neurons are counted, not spikes generated by devices'
            + " such as ``poisson_generator``. Resets on each call to ``Simulate`` or ``Run``."
        ),
        readonly=True,
    )
    recording_backends = KernelAttribute(
        "list[str]",
        "List of available backends for recording devices",
        readonly=True,
    )
    stimulation_backends = KernelAttribute(
        "list[str]",
        "List of available backends for stimulation devices",
        readonly=True,
    )
    dict_miss_is_error = KernelAttribute(
        "bool",
        "Whether missed dictionary entries are treated as errors",
        default=True,
    )
    keep_source_table = KernelAttribute(
        "bool",
        "Whether to keep source table after connection setup is complete",
        default=True,
    )
    min_update_time = KernelAttribute(
        "float",
        "Shortest wall-clock time measured so far for a full update step [seconds]",
        readonly=True,
    )
    max_update_time = KernelAttribute(
        "float",
        "Longest wall-clock time measured so far for a full update step [seconds]",
        readonly=True,
    )
    update_time_limit = KernelAttribute(
        "float",
        (
            "Maximum wall-clock time for one full update step [seconds]."
            + " This can be used to terminate simulations that slow down"
            + " significantly. Simulations may still get stuck if the slowdown"
            + " occurs within a single update step"
        ),
        default=float("+inf"),
    )

    # Kernel attribute indices, used for fast lookup in `ll_api.py`
    _kernel_attr_names = builtins.set(k for k, v in vars().items() if isinstance(v, KernelAttribute))
    _readonly_kernel_attrs = builtins.set(
        k for k, v in vars().items() if isinstance(v, KernelAttribute) and v._readonly
    )

    userdict = {}
    """
    The variable userdict allows users to store custom data with the NEST kernel.

    Example: nest.userdict["nodes"] = [1,2,3,4]
    """


def _setattr_error(self, attr, val):
    """
    When attributes on the `nest` module instance are set, check if it exists on the
    module type and try to call `__set__` on them. Without this explicit check `nest`s
    `__setattr__` shadows class attributes and descriptors (such as `KernelAttribute`s).

    Once this function exists on the `nest` module, new attributes can only be added using
    `__dict__` manipulation. It is added onto the module at the end of `__init__`,
    "freezing" the module.
    """
    if isinstance(val, types.ModuleType):
        # Allow import machinery to set imported modules on `nest`
        self.__dict__[attr] = val
    else:
        err = AttributeError(f"Cannot set attribute '{attr}' on module 'nest'")
        try:
            cls_attr = getattr(type(self), attr)
        except AttributeError:
            raise err from None
        else:
            if hasattr(cls_attr, "__set__"):
                cls_attr.__set__(self, val)
            else:
                raise err from None


def _rel_import_star(module, import_module_name):
    """Emulates `from X import *` into `module`"""

    imported = importlib.import_module(import_module_name, __name__)
    imp_iter = imported.__dict__.items()
    _dict = module.__dict__
    if hasattr(imported, "__all__"):
        # If a public api is defined using the `__all__` attribute, copy that.
        _dict.update(kv for kv in imp_iter if kv[0] in imported.__all__)
    else:
        # Otherwise follow "underscore is private" convention.
        _dict.update(kv for kv in imp_iter if not kv[0].startswith("_"))


def _lazy_module_property(module_name, optional=False, optional_hint=""):
    """
    Returns a property that lazy loads a module and substitutes itself with it.
    The class variable name must match given `module_name`::

      class ModuleClass(types.ModuleType):
          lazy_module_xy = _lazy_module_property("lazy_module_xy")

    :param module_name: Name of the lazy loadable module.
    :type module_name: str
    :param optional: Optional modules raise more descriptive errors.
    :type optional: bool
    :param optional_hint: Message appended in case of import errors, to help
      users install missing optional modules
    :type optional_hint: str
    """

    def lazy_loader(self):
        "Wrap lazy loaded property."
        cls = type(self)
        delattr(cls, module_name)
        try:
            module = importlib.import_module("." + module_name, __name__)
        except ImportError as e:
            if optional:
                raise ImportError(
                    f"This functionality requires the optional module \
                    {module_name}.{optional_hint}"
                ) from None
            else:
                raise e from None
        setattr(cls, module_name, module)
        return module

    return property(lazy_loader)


# Instantiate a NestModule to replace the nest Python module. Based on
# https://mail.python.org/pipermail/python-ideas/2012-May/014969.html
_module = NestModule(__name__)
# A reference to the class of the module is required for the documentation.
_module.__dict__["NestModule"] = NestModule
# Set the nest module object as the return value of `import nest` using sys
sys.modules[__name__] = _module
# Some compiled/binary components (`nestkernel_api.pyx` for example) of NEST
# obtain a reference to this file's original module object instead of what's in
# `sys.modules`. For these edge cases we make available all attributes of the
# nest module instance to this file's module object.
globals().update(_module.__dict__)

# Clean up obsolete references
# Since these references are deleted, flake8 complains with an error
# `F821 undefined name` where these variables are used. Hence we mark all those
# lines with a `# noqa`
del _rel_import_star, _lazy_module_property, _module, _original_module_attrs<|MERGE_RESOLUTION|>--- conflicted
+++ resolved
@@ -93,18 +93,6 @@
         self.__dict__.update(_original_module_attrs)  # noqa
 
         # Import public APIs of submodules into the `nest.` namespace
-<<<<<<< HEAD
-        _rel_import_star(self, ".lib.hl_api_connections")
-        _rel_import_star(self, ".lib.hl_api_exceptions")
-        _rel_import_star(self, ".lib.hl_api_info")
-        _rel_import_star(self, ".lib.hl_api_models")
-        _rel_import_star(self, ".lib.hl_api_nodes")
-        _rel_import_star(self, ".lib.hl_api_parallel_computing")
-        _rel_import_star(self, ".lib.hl_api_simulation")
-        _rel_import_star(self, ".lib.hl_api_sonata")
-        _rel_import_star(self, ".lib.hl_api_spatial")
-        _rel_import_star(self, ".lib.hl_api_types")
-=======
         _rel_import_star(self, ".lib.hl_api_connections")  # noqa: F821
         _rel_import_star(self, ".lib.hl_api_info")  # noqa: F821
         _rel_import_star(self, ".lib.hl_api_models")  # noqa: F821
@@ -114,7 +102,6 @@
         _rel_import_star(self, ".lib.hl_api_sonata")  # noqa: F821
         _rel_import_star(self, ".lib.hl_api_spatial")  # noqa: F821
         _rel_import_star(self, ".lib.hl_api_types")  # noqa: F821
->>>>>>> 096221c1
 
         # Lazy loaded modules. They are descriptors, so add them to the type object
         type(self).raster_plot = _lazy_module_property("raster_plot")  # noqa: F821
