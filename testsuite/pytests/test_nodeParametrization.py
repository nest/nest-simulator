--- conflicted
+++ resolved
@@ -38,11 +38,7 @@
         Vm_ref = [-11.0, -12.0, -13.0]
         nodes = nest.Create("iaf_psc_alpha", 3, {"V_m": Vm_ref})
 
-<<<<<<< HEAD
         self.assertAlmostEqual(list(nodes.V_m), Vm_ref)
-=======
-        self.assertAlmostEqual(list(nest.GetStatus(nodes, "V_m")), Vm_ref)
->>>>>>> 4cf76ceb
 
     def test_create_with_several_lists(self):
         """Test Create with several lists as parameters"""
@@ -50,31 +46,19 @@
         Cm_ref = 124.0
         Vmin_ref = [-1.0, -2.0, -3.0]
 
-<<<<<<< HEAD
-        params = {'V_m': Vm_ref, 'C_m': Cm_ref, 'V_min': Vmin_ref}
-        nodes = nest.Create('iaf_psc_alpha', 3, params)
+        params = {"V_m": Vm_ref, "C_m": Cm_ref, "V_min": Vmin_ref}
+        nodes = nest.Create("iaf_psc_alpha", 3, params)
 
         self.assertAlmostEqual(list(nodes.V_m), Vm_ref)
         self.assertAlmostEqual(list(nodes.C_m), [Cm_ref, Cm_ref, Cm_ref])
         self.assertAlmostEqual(list(nodes.V_min), Vmin_ref)
-=======
-        nodes = nest.Create("iaf_psc_alpha", 3, {"V_m": Vm_ref, "C_m": Cm_ref, "V_min": Vmin_ref})
-
-        self.assertAlmostEqual(list(nest.GetStatus(nodes, "V_m")), Vm_ref)
-        self.assertAlmostEqual(nest.GetStatus(nodes, "C_m"), (Cm_ref, Cm_ref, Cm_ref))
-        self.assertAlmostEqual(list(nest.GetStatus(nodes, "V_min")), Vmin_ref)
->>>>>>> 4cf76ceb
 
     def test_create_with_spike_generator(self):
         """Test Create with list that should not be split"""
         spike_times = [10.0, 20.0, 30.0]
         sg = nest.Create("spike_generator", 2, {"spike_times": spike_times})
 
-<<<<<<< HEAD
         st = sg.spike_times
-=======
-        st = nest.GetStatus(sg, "spike_times")
->>>>>>> 4cf76ceb
 
         self.assertAlmostEqual(list(st[0]), spike_times)
         self.assertAlmostEqual(list(st[1]), spike_times)
@@ -84,11 +68,7 @@
         Vm_ref = [-80.0, -90.0, -100.0]
         nodes = nest.Create("iaf_psc_alpha", 3, {"V_m": np.array(Vm_ref)})
 
-<<<<<<< HEAD
         self.assertAlmostEqual(list(nodes.V_m), Vm_ref)
-=======
-        self.assertAlmostEqual(list(nest.GetStatus(nodes, "V_m")), Vm_ref)
->>>>>>> 4cf76ceb
 
     def test_create_uniform(self):
         """Test Create with random.uniform as parameter"""
@@ -146,116 +126,6 @@
             self.assertGreaterEqual(vm, -45.0)
             self.assertLessEqual(vm, -25.0)
 
-<<<<<<< HEAD
-=======
-    def test_SetStatus_with_dict(self):
-        """Test SetStatus with dict"""
-        nodes = nest.Create("iaf_psc_alpha", 3)
-        Vm_ref = (-60.0, -60.0, -60.0)
-        nest.SetStatus(nodes, {"V_m": -60.0})
-
-        self.assertAlmostEqual(nest.GetStatus(nodes, "V_m"), Vm_ref)
-
-    def test_SetStatus_with_dict_several(self):
-        """Test SetStatus with multivalue dict"""
-        nodes = nest.Create("iaf_psc_alpha", 3)
-        Vm_ref = (-27.0, -27.0, -27.0)
-        Cm_ref = (111.0, 111.0, 111.0)
-        nest.SetStatus(nodes, {"V_m": -27.0, "C_m": 111.0})
-
-        self.assertAlmostEqual(nest.GetStatus(nodes, "V_m"), Vm_ref)
-        self.assertAlmostEqual(nest.GetStatus(nodes, "C_m"), Cm_ref)
-
-    def test_SetStatus_with_list_with_dicts(self):
-        """Test SetStatus with list of dicts"""
-        nodes = nest.Create("iaf_psc_alpha", 3)
-        Vm_ref = (-70.0, -20.0, -88.0)
-        nest.SetStatus(nodes, [{"V_m": -70.0}, {"V_m": -20.0}, {"V_m": -88.0}])
-
-        self.assertAlmostEqual(nest.GetStatus(nodes, "V_m"), Vm_ref)
-
-    def test_SetStatus_with_dict_with_single_list(self):
-        """Test SetStatus with dict with list"""
-
-        nodes = nest.Create("iaf_psc_alpha", 3)
-        Vm_ref = [-30.0, -40.0, -50.0]
-        nest.SetStatus(nodes, {"V_m": Vm_ref})
-
-        self.assertAlmostEqual(list(nest.GetStatus(nodes, "V_m")), Vm_ref)
-
-    def test_SetStatus_with_dict_with_lists(self):
-        """Test SetStatus with dict with lists"""
-        nodes = nest.Create("iaf_psc_alpha", 3)
-        Vm_ref = [-11.0, -12.0, -13.0]
-        Cm_ref = 177.0
-        tau_minus_ref = [22.0, 24.0, 26.0]
-        nest.SetStatus(nodes, {"V_m": Vm_ref, "C_m": Cm_ref, "tau_minus": tau_minus_ref})
-
-        self.assertAlmostEqual(list(nest.GetStatus(nodes, "V_m")), Vm_ref)
-        self.assertAlmostEqual(nest.GetStatus(nodes, "C_m"), (Cm_ref, Cm_ref, Cm_ref))
-        self.assertAlmostEqual(list(nest.GetStatus(nodes, "tau_minus")), tau_minus_ref)
-
-    def test_SetStatus_with_dict_with_single_element_lists(self):
-        """Test SetStatus with dict with single element lists"""
-        node = nest.Create("iaf_psc_alpha")
-        Vm_ref = (-13.0,)
-        Cm_ref = (222.0,)
-        nest.SetStatus(node, {"V_m": [-13.0], "C_m": [222.0]})
-
-        self.assertAlmostEqual(nest.GetStatus(node, "V_m"), Vm_ref)
-        self.assertAlmostEqual(nest.GetStatus(node, "C_m"), Cm_ref)
-
-    def test_SetStatus_with_dict_with_bool(self):
-        """Test SetStatus with dict with bool"""
-        nodes = nest.Create("spike_recorder", 3)
-        withport_ref = (True, True, True)
-        nest.SetStatus(nodes, {"time_in_steps": True})
-
-        self.assertEqual(nest.GetStatus(nodes, "time_in_steps"), withport_ref)
-
-    def test_SetStatus_with_dict_with_list_with_bools(self):
-        """Test SetStatus with dict with list of bools"""
-        nodes = nest.Create("spike_recorder", 3)
-        withport_ref = (True, False, True)
-        nest.SetStatus(nodes, {"time_in_steps": [True, False, True]})
-
-        self.assertEqual(nest.GetStatus(nodes, "time_in_steps"), withport_ref)
-
-    def test_SetStatus_on_spike_generator(self):
-        """Test SetStatus with dict with list that is not to be split"""
-        sg = nest.Create("spike_generator")
-        nest.SetStatus(sg, {"spike_times": [1.0, 2.0, 3.0]})
-
-        self.assertEqual(list(nest.GetStatus(sg, "spike_times")[0]), [1.0, 2.0, 3.0])
-
-    def test_SetStatus_with_dict_with_numpy(self):
-        """Test SetStatus with dict with numpy"""
-        nodes = nest.Create("iaf_psc_alpha", 3)
-
-        Vm_ref = np.array([-22.0, -33.0, -44.0])
-        nest.SetStatus(nodes, {"V_m": Vm_ref})
-
-        self.assertAlmostEqual(list(nest.GetStatus(nodes, "V_m")), list(Vm_ref))
-
-    def test_SetStatus_with_random(self):
-        """Test SetStatus with dict with random.uniform"""
-        nodes = nest.Create("iaf_psc_alpha", 3)
-        nest.SetStatus(nodes, {"V_m": nest.random.uniform(-75.0, -55.0)})
-
-        for vm in nodes.get("V_m"):
-            self.assertGreater(vm, -75.0)
-            self.assertLess(vm, -55.0)
-
-    def test_SetStatus_with_random_as_val(self):
-        """Test SetStatus with val as random.uniform"""
-        nodes = nest.Create("iaf_psc_alpha", 3)
-        nest.SetStatus(nodes, "V_m", nest.random.uniform(-75.0, -55.0))
-
-        for vm in nodes.get("V_m"):
-            self.assertGreater(vm, -75.0)
-            self.assertLess(vm, -55.0)
-
->>>>>>> 4cf76ceb
     def test_set_with_dict_with_single_list(self):
         """Test set with dict with list"""
         nodes = nest.Create("iaf_psc_alpha", 3)
@@ -380,19 +250,11 @@
         positions = [[x, 0.5 * x] for x in np.linspace(0, 0.5, 5)]
         layer = nest.Create("iaf_psc_alpha", positions=nest.spatial.free(positions))
 
-<<<<<<< HEAD
-        with self.assertRaises(nest.NESTError):
-            layer.set({'V_m': nest.spatial.pos.n(-1)})
-
-        with self.assertRaises(nest.NESTError):
-            layer.set({'V_m': nest.spatial.pos.z})
-=======
-        with self.assertRaises(nest.kernel.NESTError):
+        with self.assertRaises(nest.NESTError):
             layer.set({"V_m": nest.spatial.pos.n(-1)})
 
-        with self.assertRaises(nest.kernel.NESTError):
+        with self.assertRaises(nest.NESTError):
             layer.set({"V_m": nest.spatial.pos.z})
->>>>>>> 4cf76ceb
 
     def test_conn_distance_parameter(self):
         """Test connection distance parameter"""
@@ -444,23 +306,11 @@
         positions = [[x, x] for x in np.linspace(0, 0.5, 5)]
         layer = nest.Create("iaf_psc_alpha", positions=nest.spatial.free(positions))
 
-<<<<<<< HEAD
-        with self.assertRaises(nest.NESTError):
-            nest.Connect(layer, layer,
-                         syn_spec={'weight':
-                                   nest.spatial.distance.z})
-
-        with self.assertRaises(nest.NESTError):
-            nest.Connect(layer, layer,
-                         syn_spec={'weight':
-                                   nest.spatial.distance.n(-1)})
-=======
-        with self.assertRaises(nest.kernel.NESTError):
+        with self.assertRaises(nest.NESTError):
             nest.Connect(layer, layer, syn_spec={"weight": nest.spatial.distance.z})
 
-        with self.assertRaises(nest.kernel.NESTError):
+        with self.assertRaises(nest.NESTError):
             nest.Connect(layer, layer, syn_spec={"weight": nest.spatial.distance.n(-1)})
->>>>>>> 4cf76ceb
 
     def test_src_tgt_position_parameter(self):
         """Test source and target position parameter"""
@@ -495,35 +345,17 @@
         positions = [[x, x] for x in np.linspace(0.1, 1.0, 5)]
         layer = nest.Create("iaf_psc_alpha", positions=nest.spatial.free(positions))
 
-<<<<<<< HEAD
-        with self.assertRaises(nest.NESTError):
-            nest.Connect(layer, layer, syn_spec={
-                'weight': nest.spatial.source_pos.z})
-
-        with self.assertRaises(nest.NESTError):
-            nest.Connect(layer, layer, syn_spec={
-                'weight': nest.spatial.source_pos.n(-1)})
-
-        with self.assertRaises(nest.NESTError):
-            nest.Connect(layer, layer, syn_spec={
-                'weight': nest.spatial.target_pos.z})
-
-        with self.assertRaises(nest.NESTError):
-            nest.Connect(layer, layer, syn_spec={
-                'weight': nest.spatial.target_pos.n(-1)})
-=======
-        with self.assertRaises(nest.kernel.NESTError):
+        with self.assertRaises(nest.NESTError):
             nest.Connect(layer, layer, syn_spec={"weight": nest.spatial.source_pos.z})
 
-        with self.assertRaises(nest.kernel.NESTError):
+        with self.assertRaises(nest.NESTError):
             nest.Connect(layer, layer, syn_spec={"weight": nest.spatial.source_pos.n(-1)})
 
-        with self.assertRaises(nest.kernel.NESTError):
+        with self.assertRaises(nest.NESTError):
             nest.Connect(layer, layer, syn_spec={"weight": nest.spatial.target_pos.z})
 
-        with self.assertRaises(nest.kernel.NESTError):
+        with self.assertRaises(nest.NESTError):
             nest.Connect(layer, layer, syn_spec={"weight": nest.spatial.target_pos.n(-1)})
->>>>>>> 4cf76ceb
 
     def test_exp_parameter(self):
         """Test exponential of a parameter"""
