--- conflicted
+++ resolved
@@ -30,18 +30,14 @@
 # and multiple threads are set, or if multiple threads are set and
 # the enable_structural_plasticity function is called.
 
-HAVE_OPENMP = nest.build_info["threading"] != "no"
+HAVE_THREADS = nest.build_info["have_threads"]
 
 
-@unittest.skipIf(not HAVE_OPENMP, "NEST was compiled without multi-threading")
+@unittest.skipIf(not HAVE_THREADS, "NEST was compiled without multi-threading")
 class TestEnableMultithread(unittest.TestCase):
     def setUp(self):
         nest.ResetKernel()
-<<<<<<< HEAD
         nest.set_verbosity(nest.verbosity.M_ERROR)
-=======
-        nest.set_verbosity("M_ERROR")
->>>>>>> 4cf76ceb
 
     def test_enable_multithread(self):
         nest.ResetKernel()
