--- conflicted
+++ resolved
@@ -30,19 +30,44 @@
         nest.ResetKernel()
 
     def test_synapse_initialisation_one_to_one(self):
-<<<<<<< HEAD
-        neurons = nest.Create('iaf_psc_alpha', 2, {
-            'synaptic_elements': {
-                'SE1': {'z': 0.0, 'growth_rate': 0.0},
-                'SE2': {'z': 0.0, 'growth_rate': 0.0}
-            }
-        })
-        nest.Connect(nest.OneToOne(neurons, neurons,
-                                   syn_spec=nest.synapsemodels.static(pre_synaptic_element='SE1',
-                                                                      post_synaptic_element='SE2')))
+        neurons = nest.Create(
+            "iaf_psc_alpha",
+            2,
+            {"synaptic_elements": {"SE1": {"z": 0.0, "growth_rate": 0.0}, "SE2": {"z": 0.0, "growth_rate": 0.0}}},
+        )
+        nest.Connect(
+            nest.OneToOne(
+                neurons,
+                neurons,
+                syn_spec=nest.synapsemodels.static(pre_synaptic_element="SE1", post_synaptic_element="SE2"),
+            )
+        )
         nest.BuildNetwork()
-        status_list = nest.GetStatus(neurons, 'synaptic_elements')
-=======
+        status_list = nest.GetStatus(neurons, "synaptic_elements")
+        for status in status_list:
+            self.assertEqual(1, status["SE1"]["z_connected"])
+            self.assertEqual(1, status["SE2"]["z_connected"])
+
+    def test_synapse_initialisation_all_to_all(self):
+        neurons = nest.Create(
+            "iaf_psc_alpha",
+            2,
+            {"synaptic_elements": {"SE1": {"z": 0.0, "growth_rate": 0.0}, "SE2": {"z": 0.0, "growth_rate": 0.0}}},
+        )
+        nest.Connect(
+            nest.AllToAll(
+                neurons,
+                neurons,
+                syn_spec=nest.synapsemodels.static(pre_synaptic_element="SE1", post_synaptic_element="SE2"),
+            )
+        )
+        nest.BuildNetwork()
+        status_list = nest.GetStatus(neurons, "synaptic_elements")
+        for status in status_list:
+            self.assertEqual(2, status["SE1"]["z_connected"])
+            self.assertEqual(2, status["SE2"]["z_connected"])
+
+    def test_not_implemented_rules(self):
         syn_model = "static_synapse"
         syn_dict = {"synapse_model": syn_model, "pre_synaptic_element": "SE1", "post_synaptic_element": "SE2"}
         neurons = nest.Create(
@@ -50,79 +75,31 @@
             2,
             {"synaptic_elements": {"SE1": {"z": 0.0, "growth_rate": 0.0}, "SE2": {"z": 0.0, "growth_rate": 0.0}}},
         )
-        nest.Connect(neurons, neurons, "one_to_one", syn_dict)
-        status_list = nest.GetStatus(neurons, "synaptic_elements")
->>>>>>> 4d8d3bf9
-        for status in status_list:
-            self.assertEqual(1, status["SE1"]["z_connected"])
-            self.assertEqual(1, status["SE2"]["z_connected"])
-
-    def test_synapse_initialisation_all_to_all(self):
-<<<<<<< HEAD
-        neurons = nest.Create('iaf_psc_alpha', 2, {
-            'synaptic_elements': {
-                'SE1': {'z': 0.0, 'growth_rate': 0.0},
-                'SE2': {'z': 0.0, 'growth_rate': 0.0}
-            }
-        })
-        nest.Connect(nest.AllToAll(neurons, neurons,
-                                   syn_spec=nest.synapsemodels.static(pre_synaptic_element='SE1',
-                                                                      post_synaptic_element='SE2')))
-        nest.BuildNetwork()
-        status_list = nest.GetStatus(neurons, 'synaptic_elements')
-=======
-        syn_model = "static_synapse"
-        syn_dict = {"synapse_model": syn_model, "pre_synaptic_element": "SE1", "post_synaptic_element": "SE2"}
-        neurons = nest.Create(
-            "iaf_psc_alpha",
-            2,
-            {"synaptic_elements": {"SE1": {"z": 0.0, "growth_rate": 0.0}, "SE2": {"z": 0.0, "growth_rate": 0.0}}},
-        )
-        nest.Connect(neurons, neurons, "all_to_all", syn_dict)
-        status_list = nest.GetStatus(neurons, "synaptic_elements")
->>>>>>> 4d8d3bf9
-        for status in status_list:
-            self.assertEqual(2, status["SE1"]["z_connected"])
-            self.assertEqual(2, status["SE2"]["z_connected"])
-
-    def test_not_implemented_rules(self):
-<<<<<<< HEAD
-        syn_model = 'static_synapse'
-        syn_dict = {'synapse_model': syn_model, 'pre_synaptic_element': 'SE1',
-                    'post_synaptic_element': 'SE2'}
-        neurons = nest.Create('iaf_psc_alpha', 2, {
-            'synaptic_elements': {
-                'SE1': {'z': 0.0, 'growth_rate': 0.0},
-                'SE2': {'z': 0.0, 'growth_rate': 0.0}
-            }
-        })
         for projection in [
-            nest.FixedIndegree(neurons, neurons, indegree=1,
-                               syn_spec=nest.synapsemodels.static(pre_synaptic_element='SE1',
-                                                                  post_synaptic_element='SE2')),
-            nest.FixedOutdegree(neurons, neurons, outdegree=1,
-                                syn_spec=nest.synapsemodels.static(pre_synaptic_element='SE1',
-                                                                   post_synaptic_element='SE2')),
-            nest.FixedTotalNumber(neurons, neurons, N=1,
-                                  syn_spec=nest.synapsemodels.static(pre_synaptic_element='SE1',
-                                                                     post_synaptic_element='SE2')),
-            nest.PairwiseBernoulli(neurons, neurons, p=0.5,
-                                   syn_spec=nest.synapsemodels.static(pre_synaptic_element='SE1',
-                                                                      post_synaptic_element='SE2')),
-=======
-        syn_model = "static_synapse"
-        syn_dict = {"synapse_model": syn_model, "pre_synaptic_element": "SE1", "post_synaptic_element": "SE2"}
-        neurons = nest.Create(
-            "iaf_psc_alpha",
-            2,
-            {"synaptic_elements": {"SE1": {"z": 0.0, "growth_rate": 0.0}, "SE2": {"z": 0.0, "growth_rate": 0.0}}},
-        )
-        for conn_dict in [
-            {"rule": "fixed_indegree", "indegree": 1},
-            {"rule": "fixed_outdegree", "outdegree": 1},
-            {"rule": "fixed_total_number", "N": 1},
-            {"rule": "pairwise_bernoulli", "p": 0.5},
->>>>>>> 4d8d3bf9
+            nest.FixedIndegree(
+                neurons,
+                neurons,
+                indegree=1,
+                syn_spec=nest.synapsemodels.static(pre_synaptic_element="SE1", post_synaptic_element="SE2"),
+            ),
+            nest.FixedOutdegree(
+                neurons,
+                neurons,
+                outdegree=1,
+                syn_spec=nest.synapsemodels.static(pre_synaptic_element="SE1", post_synaptic_element="SE2"),
+            ),
+            nest.FixedTotalNumber(
+                neurons,
+                neurons,
+                N=1,
+                syn_spec=nest.synapsemodels.static(pre_synaptic_element="SE1", post_synaptic_element="SE2"),
+            ),
+            nest.PairwiseBernoulli(
+                neurons,
+                neurons,
+                p=0.5,
+                syn_spec=nest.synapsemodels.static(pre_synaptic_element="SE1", post_synaptic_element="SE2"),
+            ),
         ]:
             try:
                 nest.Connect(projection)
