--- conflicted
+++ resolved
@@ -109,21 +109,7 @@
 
   bool all_parameters_scalar_() const;
 
-<<<<<<< HEAD
-  /**
-   * Updates the number of connected synaptic elements in the
-   * target and the source.
-   *
-   * @param snode_id id of the source
-   * @param tnode_id id of the target
-   * @param tid thread id
-   * @param update amount of connected synaptic elements to update
-   * @return false if the target is either on another MPI process or thread, true otherwise
-   */
-  bool change_connected_synaptic_elements( index snode_id, index tnode_id, const int tid, int update );
-=======
   bool change_connected_synaptic_elements( size_t, size_t, const size_t, int );
->>>>>>> e441a55a
 
   virtual bool
   supports_symmetric() const
