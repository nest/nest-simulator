--- conflicted
+++ resolved
@@ -131,17 +131,9 @@
 }
 
 NEST="nest_serial"
-<<<<<<< HEAD
 HAVE_MPI="$(get_build_info have_mpi)"
 if test "${HAVE_MPI}" = "True"; then
     MPI_LAUNCHER="$(get_build_info mpiexec)"
-=======
-HAVE_MPI="$(sli -c 'statusdict/have_mpi :: =only')"
-HAVE_OPENMP="$(sli -c 'is_threaded =only')"
-
-if test "${HAVE_MPI}" = "true"; then
-    MPI_LAUNCHER="$(sli -c 'statusdict/mpiexec :: =only')"
->>>>>>> c201d671
     MPI_LAUNCHER_VERSION="$($MPI_LAUNCHER --version | head -n1)"
     MPI_LAUNCHER_PREFLAGS="$(get_build_info mpiexec_preflags)"
     # OpenMPI requires --oversubscribe to allow more processes than available cores
@@ -219,12 +211,8 @@
           --ignore="${PYNEST_TEST_DIR}/mpi" --ignore="${PYNEST_TEST_DIR}/sli2py_mpi" "${PYNEST_TEST_DIR}" 2>&1 | tee -a "${TEST_LOGFILE}"
     set -e
 
-<<<<<<< HEAD
-    # Run tests in the mpi* subdirectories, grouped by number of processes
-    if test "${HAVE_MPI}" = "True"; then
-=======
     # Run tests in the sli2py_mpi subdirectory. The must be run without loading conftest.py.
-    if test "${HAVE_MPI}" = "true" && test "${HAVE_OPENMP}" = "true" ; then
+    if test "${HAVE_MPI}" = "True" && test "${HAVE_OPENMP}" = "true" ; then
 	XUNIT_FILE="${REPORTDIR}/${XUNIT_NAME}_sli2py_mpi.xml"
 	env
 	set +e
@@ -234,8 +222,7 @@
     fi
 
     # Run tests in the mpi/* subdirectories, with one subdirectory per number of processes to use
-    if test "${HAVE_MPI}" = "true"; then
->>>>>>> c201d671
+    if test "${HAVE_MPI}" = "True"; then
         if test "${MPI_LAUNCHER}"; then
 	    # Loop over subdirectories whose names are the number of mpi procs to use
             for numproc in $(cd ${PYNEST_TEST_DIR}/mpi/; ls -d */ | tr -d '/'); do
@@ -247,15 +234,9 @@
 		fi
 
 		set +e
-<<<<<<< HEAD
 		echo "Running ${MPI_LAUNCHER_CMDLINE} ${numproc} "${PYTHON}" -m pytest ${PYTEST_ARGS}"
                 $(${MPI_LAUNCHER_CMDLINE} ${numproc} "${PYTHON}" -m pytest ${PYTEST_ARGS}) 2>&1 | tee -a "${TEST_LOGFILE}"
-=======
-
-		# We need to use eval here because $() splits run_command in weird ways
-                run_command="$(sli -c "${numproc} (${PYTHON} -m pytest) (${PYTEST_ARGS}) mpirun =only")"
-		eval "${run_command}" 2>&1 | tee -a "${TEST_LOGFILE}"
->>>>>>> c201d671
+
 		set -e
             done
         fi
