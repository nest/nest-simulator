# -*- coding: utf-8 -*-
#
# test_connect_pairwise_bernoulli.py
#
# This file is part of NEST.
#
# Copyright (C) 2004 The NEST Initiative
#
# NEST is free software: you can redistribute it and/or modify
# it under the terms of the GNU General Public License as published by
# the Free Software Foundation, either version 2 of the License, or
# (at your option) any later version.
#
# NEST is distributed in the hope that it will be useful,
# but WITHOUT ANY WARRANTY; without even the implied warranty of
# MERCHANTABILITY or FITNESS FOR A PARTICULAR PURPOSE.  See the
# GNU General Public License for more details.
#
# You should have received a copy of the GNU General Public License
# along with NEST.  If not, see <http://www.gnu.org/licenses/>.


import numpy as np
import unittest
import scipy.stats
import connect_test_base
import nest


HAVE_OPENMP = nest.ll_api.sli_func("is_threaded")


@unittest.skipIf(not HAVE_OPENMP, "NEST was compiled without multi-threading")
@nest.ll_api.check_stack
class TestPairwiseBernoulli(connect_test_base.ConnectTestBase):
    # specify connection pattern and specific params
    rule = "pairwise_bernoulli"
    p = 0.5
<<<<<<< HEAD
    conn_dict = nest.PairwiseBernoulli(None, None, p=p)
=======
    conn_dict = {"rule": rule, "p": p}
>>>>>>> 4d8d3bf9
    # sizes of source-, target-population and connection probability for
    # statistical test
    N_s = 50
    N_t = 50
    # Critical values and number of iterations of two level test
    stat_dict = {"alpha2": 0.05, "n_runs": 20}

    def testStatistics(self):
        for fan in ["in", "out"]:
            expected = connect_test_base.get_expected_degrees_bernoulli(self.p, fan, self.N_s, self.N_t)

            pvalues = []
<<<<<<< HEAD
            for i in range(self.stat_dict['n_runs']):
                connect_test_base.reset_seed(i+1, self.nr_threads)
                projection = nest.PairwiseBernoulli(None, None, p=self.p)
                self.setUpNetwork(projections=projection, N1=self.N_s, N2=self.N_t)
=======
            for i in range(self.stat_dict["n_runs"]):
                connect_test_base.reset_seed(i + 1, self.nr_threads)
                self.setUpNetwork(conn_dict=self.conn_dict, N1=self.N_s, N2=self.N_t)
>>>>>>> 4d8d3bf9
                degrees = connect_test_base.get_degrees(fan, self.pop1, self.pop2)
                degrees = connect_test_base.gather_data(degrees)

                # degrees = self.comm.gather(degrees, root=0)
                # if self.rank == 0:
                if degrees is not None:
                    chi, p = connect_test_base.chi_squared_check(degrees, expected, self.rule)
                    pvalues.append(p)
                connect_test_base.mpi_barrier()
            if degrees is not None:
                ks, p = scipy.stats.kstest(pvalues, "uniform")
                self.assertTrue(p > self.stat_dict["alpha2"])

    def testAutapsesTrue(self):
<<<<<<< HEAD
        # test that autapses exist
        N = 10
        pop = nest.Create('iaf_psc_alpha', N)
        conn_params = nest.PairwiseBernoulli(pop, pop, p=1., allow_multapses=False, allow_autapses=True)
        nest.Connect(conn_params)

=======
        conn_params = self.conn_dict.copy()
        N = 10
        conn_params["allow_multapses"] = False

        # test that autapses exist
        conn_params["p"] = 1.0
        conn_params["allow_autapses"] = True
        pop = nest.Create("iaf_psc_alpha", N)
        nest.Connect(pop, pop, conn_params)
>>>>>>> 4d8d3bf9
        # make sure all connections do exist
        M = connect_test_base.get_connectivity_matrix(pop, pop)
        connect_test_base.mpi_assert(np.diag(M), np.ones(N), self)

    def testAutapsesFalse(self):
<<<<<<< HEAD
        # test that autapses were excluded
        N = 10
        pop = nest.Create('iaf_psc_alpha', N)
        conn_params = nest.PairwiseBernoulli(pop, pop, p=1., allow_multapses=False, allow_autapses=False)
        nest.Connect(conn_params)

=======
        conn_params = self.conn_dict.copy()
        N = 10
        conn_params["allow_multapses"] = False

        # test that autapses were excluded
        conn_params["p"] = 1.0
        conn_params["allow_autapses"] = False
        pop = nest.Create("iaf_psc_alpha", N)
        nest.Connect(pop, pop, conn_params)
>>>>>>> 4d8d3bf9
        # make sure all connections do exist
        M = connect_test_base.get_connectivity_matrix(pop, pop)
        connect_test_base.mpi_assert(np.diag(M), np.zeros(N), self)


def suite():
    suite = unittest.TestLoader().loadTestsFromTestCase(TestPairwiseBernoulli)
    return suite


def run():
    runner = unittest.TextTestRunner(verbosity=2)
    runner.run(suite())


if __name__ == "__main__":
    run()<|MERGE_RESOLUTION|>--- conflicted
+++ resolved
@@ -36,11 +36,7 @@
     # specify connection pattern and specific params
     rule = "pairwise_bernoulli"
     p = 0.5
-<<<<<<< HEAD
     conn_dict = nest.PairwiseBernoulli(None, None, p=p)
-=======
-    conn_dict = {"rule": rule, "p": p}
->>>>>>> 4d8d3bf9
     # sizes of source-, target-population and connection probability for
     # statistical test
     N_s = 50
@@ -53,16 +49,10 @@
             expected = connect_test_base.get_expected_degrees_bernoulli(self.p, fan, self.N_s, self.N_t)
 
             pvalues = []
-<<<<<<< HEAD
-            for i in range(self.stat_dict['n_runs']):
-                connect_test_base.reset_seed(i+1, self.nr_threads)
+            for i in range(self.stat_dict["n_runs"]):
+                connect_test_base.reset_seed(i + 1, self.nr_threads)
                 projection = nest.PairwiseBernoulli(None, None, p=self.p)
                 self.setUpNetwork(projections=projection, N1=self.N_s, N2=self.N_t)
-=======
-            for i in range(self.stat_dict["n_runs"]):
-                connect_test_base.reset_seed(i + 1, self.nr_threads)
-                self.setUpNetwork(conn_dict=self.conn_dict, N1=self.N_s, N2=self.N_t)
->>>>>>> 4d8d3bf9
                 degrees = connect_test_base.get_degrees(fan, self.pop1, self.pop2)
                 degrees = connect_test_base.gather_data(degrees)
 
@@ -77,47 +67,23 @@
                 self.assertTrue(p > self.stat_dict["alpha2"])
 
     def testAutapsesTrue(self):
-<<<<<<< HEAD
         # test that autapses exist
         N = 10
-        pop = nest.Create('iaf_psc_alpha', N)
-        conn_params = nest.PairwiseBernoulli(pop, pop, p=1., allow_multapses=False, allow_autapses=True)
+        pop = nest.Create("iaf_psc_alpha", N)
+        conn_params = nest.PairwiseBernoulli(pop, pop, p=1.0, allow_multapses=False, allow_autapses=True)
         nest.Connect(conn_params)
 
-=======
-        conn_params = self.conn_dict.copy()
-        N = 10
-        conn_params["allow_multapses"] = False
-
-        # test that autapses exist
-        conn_params["p"] = 1.0
-        conn_params["allow_autapses"] = True
-        pop = nest.Create("iaf_psc_alpha", N)
-        nest.Connect(pop, pop, conn_params)
->>>>>>> 4d8d3bf9
         # make sure all connections do exist
         M = connect_test_base.get_connectivity_matrix(pop, pop)
         connect_test_base.mpi_assert(np.diag(M), np.ones(N), self)
 
     def testAutapsesFalse(self):
-<<<<<<< HEAD
         # test that autapses were excluded
         N = 10
-        pop = nest.Create('iaf_psc_alpha', N)
-        conn_params = nest.PairwiseBernoulli(pop, pop, p=1., allow_multapses=False, allow_autapses=False)
+        pop = nest.Create("iaf_psc_alpha", N)
+        conn_params = nest.PairwiseBernoulli(pop, pop, p=1.0, allow_multapses=False, allow_autapses=False)
         nest.Connect(conn_params)
 
-=======
-        conn_params = self.conn_dict.copy()
-        N = 10
-        conn_params["allow_multapses"] = False
-
-        # test that autapses were excluded
-        conn_params["p"] = 1.0
-        conn_params["allow_autapses"] = False
-        pop = nest.Create("iaf_psc_alpha", N)
-        nest.Connect(pop, pop, conn_params)
->>>>>>> 4d8d3bf9
         # make sure all connections do exist
         M = connect_test_base.get_connectivity_matrix(pop, pop)
         connect_test_base.mpi_assert(np.diag(M), np.zeros(N), self)
