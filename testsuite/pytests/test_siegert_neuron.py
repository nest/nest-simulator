--- conflicted
+++ resolved
@@ -102,11 +102,7 @@
         self.noise_generator.set({"mean": mean, "std": std})
 
         # set initial membrane voltage distribution with stationary statistics
-<<<<<<< HEAD
-        self.iaf_psc_delta.V_m = nest.random.normal(mean=mu, std=sigma/np.sqrt(2))
-=======
-        nest.SetStatus(self.iaf_psc_delta, {"V_m": nest.random.normal(mean=mu, std=sigma / np.sqrt(2))})
->>>>>>> 4cf76ceb
+        self.iaf_psc_delta.V_m = nest.random.normal(mean=mu, std=sigma / np.sqrt(2))
 
         # simulate
         nest.Simulate(self.simtime)
