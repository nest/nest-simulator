--- conflicted
+++ resolved
@@ -31,21 +31,12 @@
 // Includes from libnestutil:
 #include "dict_util.h"
 
-<<<<<<< HEAD
-=======
-// Includes from sli:
-#include "dict.h"
-#include "dictutils.h"
-#include "doubledatum.h"
-
 void
 nest::register_poisson_generator( const std::string& name )
 {
   register_node_model< poisson_generator >( name );
 }
 
-
->>>>>>> c201d671
 /* ----------------------------------------------------------------
  * Default constructors defining default parameter
  * ---------------------------------------------------------------- */
