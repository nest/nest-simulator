--- conflicted
+++ resolved
@@ -152,15 +152,9 @@
   , b( 80.5 )               // pA
   , I_sp( 400.0 )           // pA
   , I_e( 0.0 )              // pA
-<<<<<<< HEAD
-  , gsl_error_tol( 1e-6 )   // 1
-  , t_clamp_( 2.0 )         // ms
-  , V_clamp_( 33.0 )        // mV
-=======
   , gsl_error_tol( 1e-6 )
   , t_clamp_( 2.0 )  // ms
   , V_clamp_( 33.0 ) // mV
->>>>>>> 2381cf0e
 {
 }
 
