# -*- coding: utf-8 -*-
#
# test_spl_synapse.py
#
# This file is part of NEST.
#
# Copyright (C) 2004 The NEST Initiative
#
# NEST is free software: you can redistribute it and/or modify
# it under the terms of the GNU General Public License as published by
# the Free Software Foundation, either version 2 of the License, or
# (at your option) any later version.
#
# NEST is distributed in the hope that it will be useful,
# but WITHOUT ANY WARRANTY; without even the implied warranty of
# MERCHANTABILITY or FITNESS FOR A PARTICULAR PURPOSE.  See the
# GNU General Public License for more details.
#
# You should have received a copy of the GNU General Public License
# along with NEST.  If not, see <http://www.gnu.org/licenses/>.

# This script compares the two variants of the Tsodyks/Markram synapse in NEST.

import nest
import numpy as np
import math
import unittest


@nest.check_stack
class SplSynapseTestCase(unittest.TestCase):
    """Test SPL synapses."""

    def test_resize(self):
        """Resizing of potential connections"""

        syn_spec = {
            "model": "testsyn",
            "receptor_type": 1,
        }
        conn_spec = {
            "rule": "all_to_all",
        }

        # a single potential connection
        self.setUp_net(1)
        nest.Connect(self.pre_parrot, self.post_parrot,
                     syn_spec=syn_spec, conn_spec=conn_spec)
        syn = nest.GetConnections(
            source=self.pre_parrot, synapse_model="testsyn")
        nest.SetStatus(syn, {'n_pot_conns': 1})
        nest.Simulate(210.)
        syn_status = nest.GetStatus(syn)
        assert len(syn_status[0]['w_jk']) == 1, "Resizing failed"

        # resizing potential conns
        self.setUp_net(1)
        nest.Connect(self.pre_parrot, self.post_parrot,
                     syn_spec=syn_spec, conn_spec=conn_spec)
        syn = nest.GetConnections(
            source=self.pre_parrot, synapse_model="testsyn")
        nest.SetStatus(syn, {'n_pot_conns': 2})
        nest.Simulate(210.)
        syn_status = nest.GetStatus(syn)
        assert len(syn_status[0]['w_jk']) == 2, "Resizing failed"

    def test_resize_asymmetric(self):
        """Asymmetric resizing of potential connections"""
        syn_spec = {
            "model": "testsyn",
            "receptor_type": 1,
        }
        conn_spec = {
            "rule": "all_to_all",
        }

        # two syns, different number of potential conns
        self.setUp_net(2)
        nest.Connect(self.pre_parrot, self.post_parrot,
                     syn_spec=syn_spec, conn_spec=conn_spec)
        syn = nest.GetConnections(
            source=self.pre_parrot, synapse_model="testsyn")
        assert len(syn) == 2, "Not enought connections created"

        npot = [1, 2]
        for i, s in enumerate(syn):
            nest.SetStatus([s], {'n_pot_conns': npot[i]})

        nest.Simulate(210.)

        syn_status = nest.GetStatus(syn)
        assert len(syn_status[0]['w_jk']) == 1 \
            and len(syn_status[1]['w_jk']) == 2, "Asymmetric resizing failed"

    def test_decay_rpost_jk(self):
        """Decay of r_post without inputs"""
        self.setUp_decay()
        nest.Simulate(210.)

        syn_status = nest.GetStatus(self.syn)
        syn_defaults = nest.GetDefaults('testsyn')
        val = syn_status[0]['r_post_jk'][0]

        dt = 0.001
        tau = syn_defaults['tau']
        prop = np.exp(-dt / tau)

        spike0 = 1. / tau * prop**80.  # propagate spike 1 by 80ms
        spike1 = 1. / tau * prop**60.  # propagate spike 2 by 60ms
        spike3 = 1. / tau * prop**40.  # propagate first spike 40ms
        val_exp = spike0 + spike1 + spike3

        self.assertAlmostEqualDetailed(
            val_exp, val, "Decay of r_post not as expected.")

    def test_decay_Rpost_jk(self):
        """Decay of R_post without inputs"""
        self.setUp_decay()
        nest.Simulate(210.)

        syn_status = nest.GetStatus(self.syn)
        syn_defaults = nest.GetDefaults('testsyn')
        val = syn_status[0]['R_post_jk'][0]

        dt = 0.001
        tau = syn_defaults['tau_slow']
        prop = np.exp(-dt / tau)

        spike0 = 1. / tau * prop**80.  # propagate spike 1 by 80ms
        spike1 = 1. / tau * prop**60.  # propagate spike 2 by 60ms
        spike3 = 1. / tau * prop**40.  # propagate first spike 40ms
        val_exp = spike0 + spike1 + spike3

        self.assertAlmostEqualDetailed(
            val_exp, val, "Decay of R_post not as expected.")

    def test_decay_cjk(self):
        """Decay of c_jk without inputs"""
        self.setUp_decay(params={'p_fail': 1.}
                         )  # ensures r_jk = 0, and thus only decay
        nest.SetStatus(self.syn, {'c_jk': [1.]})

        nest.Simulate(210.)

        syn_status = nest.GetStatus(self.syn)
        syn_defaults = nest.GetDefaults('testsyn')
        val = syn_status[0]['c_jk']
        dt = 0.001
        tau = syn_defaults['tau_slow']
        prop = np.exp(-dt / tau)

        val_exp = 1. * prop**200.

        self.assertAlmostEqualDetailed(
            val_exp, val, "Decay of c_jk not as expected.")

    def test_decay_Rpre_deterministic(self):
        """Decay and passing for p_fail=0"""
        self.setUp_decay(params={'p_fail': 0.})
        nest.Simulate(210.)

        syn_status = nest.GetStatus(self.syn)
        syn_defaults = nest.GetDefaults('testsyn')
        val = syn_status[0]['r_jk']
        dt = 0.001
        tau = syn_defaults['tau']
        prop = np.exp(-dt / tau)

        spike0 = 1. / tau * prop**100.  # propagate spike 1 by 100ms
        val_exp = spike0 + 1. / tau  # second spike increases this value
        self.assertAlmostEqualDetailed(
            val_exp,
            val,
            "Decay of r_jk not as expected (deterministic case).")

    def test_decay_Rpre_allfail(self):
        """No spikes pass for p_fail==1"""
        self.setUp_decay(params={'p_fail': 1.})
        nest.Simulate(210.)

        syn_status = nest.GetStatus(self.syn)
        val = syn_status[0]['r_jk'][0]
        spike0 = 0.  # no spike passes
        val_exp = spike0
        self.assertAlmostEqualDetailed(
            val_exp, val, "Decay of r_jk not as expected (no spike case).")

    def test_decay_Rpre_half_fail(self):
        """Stochastic and selective increase of r_jk, plus decay"""
        self.setUp_decay(params={'p_fail': .2, 'n_pot_conns': 2})

        # this seed lets the first spike on syn 0 and the second spike on syn 1
        # pass
        msd = 4
        N_vp = nest.GetKernelStatus(['total_num_virtual_procs'])[0]
        nest.SetKernelStatus({'grng_seed': msd + N_vp})
        nest.SetKernelStatus(
            {'rng_seeds': range(msd + N_vp + 1, msd + 2 * N_vp + 1)})

        nest.Simulate(210.)

        syn_status = nest.GetStatus(self.syn)
        syn_defaults = nest.GetDefaults('testsyn')
        val = syn_status[0]['r_jk']
        dt = 0.001
        tau = syn_defaults['tau']
        prop = np.exp(-dt / tau)

        spike0 = 1. / tau * prop**100.  # propagate spike 1 by 100ms
        # no spike increase on 1, only second spike increase on 2
        val_exp = [spike0, 1. / tau]
        for k in range(len(val)):
            self.assertAlmostEqualDetailed(
                val_exp[k],
                val[k],
                "Decay of r_jk[%i] not as expected (stochastic case)" % k)

    def test_create_time(self):
        """Weight creation and decay of creation steps"""
        self.setUp_iafpost(params={
            'p_fail': 1.,
            'n_pot_conns': 2,
            'w_jk': [0., 0.],
        })

        syn_defaults = nest.GetDefaults('testsyn')
        w0 = syn_defaults['w0']

        # this seed lets the first spike on syn 0 and the second spike on syn 1
        # pass
        msd = 4
        N_vp = nest.GetKernelStatus(['total_num_virtual_procs'])[0]
        nest.SetKernelStatus({'grng_seed': msd + N_vp})
        nest.SetKernelStatus(
            {'rng_seeds': range(msd + N_vp + 1, msd + 2 * N_vp + 1)})

        # simulate past spike 1, this causes deletion of the synapses internally
        # and proper setting to nan.
        nest.Simulate(101.)

        # set creation steps between next spikes
        nest.SetStatus(self.syn, {'w_create_steps': [50, 150]})

        syn_status = nest.GetStatus(self.syn)[0]
        self.assertEqual(syn_status["n_delete"], 2,
                         "Synapses were not deleted")

        # after next spike we should have created the synapse
        nest.Simulate(100.)
        syn_status = nest.GetStatus(self.syn)

        # 1 synapse has been created
        self.assertEqual(
            syn_status[0]['n_create'], 1, "n_create not updated")

        self.assertEqual(
            syn_status[0]['w_create_steps'],
            (0, 50),
            "w_create_steps not properly updated")

        nest.Simulate(100.)
        syn_status = nest.GetStatus(self.syn)

        # 2 synapses have been created
        self.assertEqual(
            syn_status[0]['n_create'], 2, "n_create not updated")
<<<<<<< HEAD

        self.assertEqual(
            syn_status[0]['w_create_steps'],
            (0, 0),
            "w_create_steps not properly updated")

    def test_create_notransmit(self):
        """To be created synapses do not transmit"""
        self.setUp_iafpost(params={
            'p_fail': 0.,
            'n_pot_conns': 2,
            'w_jk': [1., 0.],
            't_grace_period': 0.,
            'w0': 0.5,
        })

        syn_defaults = nest.GetDefaults('testsyn')
        w0 = syn_defaults['w0']

        # set seed to something reproducible
        msd = 2
        N_vp = nest.GetKernelStatus(['total_num_virtual_procs'])[0]
        nest.SetKernelStatus({'grng_seed': msd + N_vp})
        nest.SetKernelStatus(
            {'rng_seeds': range(msd + N_vp + 1, msd + 2 * N_vp + 1)})

        nest.Simulate(150.)
        w_jk_0 = nest.GetStatus(self.syn)[0]['w_jk']
        # set the voltage to resting potential to exclude errors further down
        nest.SetStatus(self.post, {'V_m': -70.})

        # create a synapse at the timestep of the next spike
        # --> create is counted from last update-causing presyn. spike
        nest.SetStatus(self.syn, {'w_create_steps': [0, 100]})

        # simulate past next spike
        nest.Simulate(100.)
        w_jk_1 = nest.GetStatus(self.syn)[0]['w_jk']

        # get events
        events = nest.GetStatus(self.rec)[0]['events']
        t = events['times']

=======

        self.assertEqual(
            syn_status[0]['w_create_steps'],
            (0, 0),
            "w_create_steps not properly updated")

    def test_create_notransmit(self):
        """To be created synapses do not transmit"""
        self.setUp_iafpost(params={
            'p_fail': 0.,
            'n_pot_conns': 2,
            'w_jk': [1., 0.],
            't_grace_period': 0.,
            'w0': 0.5,
        })

        syn_defaults = nest.GetDefaults('testsyn')
        w0 = syn_defaults['w0']

        # set seed to something reproducible
        msd = 2
        N_vp = nest.GetKernelStatus(['total_num_virtual_procs'])[0]
        nest.SetKernelStatus({'grng_seed': msd + N_vp})
        nest.SetKernelStatus(
            {'rng_seeds': range(msd + N_vp + 1, msd + 2 * N_vp + 1)})

        nest.Simulate(150.)
        w_jk_0 = nest.GetStatus(self.syn)[0]['w_jk']
        # set the voltage to resting potential to exclude errors further down
        nest.SetStatus(self.post, {'V_m': -70.})

        # create a synapse at the timestep of the next spike
        # --> create is counted from last update-causing presyn. spike
        nest.SetStatus(self.syn, {'w_create_steps': [0, 100]})

        # simulate past next spike
        nest.Simulate(100.)
        w_jk_1 = nest.GetStatus(self.syn)[0]['w_jk']

        # get events
        events = nest.GetStatus(self.rec)[0]['events']
        t = events['times']

>>>>>>> 7401f429
        # first spike is only the first weight
        val_0 = events['V_m'][t == 101.] - events['V_m'][t == 100.]
        val_exp_0 = np.array(w_jk_0[0]).sum()

        # second spike is value of first weight + initialization weight
        # (initialization happens exactly in the timestep of the spike)
        val_1 = events['V_m'][t == 201.] - events['V_m'][t == 200.]
        val_exp_1 = np.array(w_jk_1[0] + w0).sum()

        self.assertAlmostEqualDetailed(
            val_exp_0,
            val_0,
            "Transmitted weights not correct, first spike.",
            places=12)

        self.assertAlmostEqualDetailed(
            val_exp_1,
            val_1,
            "Transmitted weights not correct, second spike.",
            places=12)

    def test_w_decay(self):
        """Decay of w_jk, proportional to alpha"""
        self.setUp_decay(params={
            'p_fail': 1.,
            'n_pot_conns': 1,
            'A2_corr': 0.,
            'A4_corr': 0.,
            'A4_post': 0.
        })

        nest.SetStatus(self.syn, {'w_jk': [1.]})

        syn_defaults = nest.GetDefaults('testsyn')
        alpha = syn_defaults['alpha']

        nest.Simulate(101.)
        syn_status = nest.GetStatus(self.syn)

        nest.Simulate(100.)
        syn_status = nest.GetStatus(self.syn)

        dt = 0.001
        prop = np.exp(-dt * alpha)

        val = syn_status[0]['w_jk'][0]
        val_exp = 1. * prop**200.

        self.assertAlmostEqualDetailed(
            val_exp, val, "Weight decay (alpha) not correct.")

    def test_w_cjk_terms(self):
        """Dynamics on w_jk with correlation terms"""
        self.setUp_decay(params={
            'p_fail': 0.,
            'n_pot_conns': 1,
            'A2_corr': 10. * 1e-3,  # these values were chosen
                                    # for ms time units,
            'A4_corr': 10. * 1e-9,
            'A4_post': 0.,
            'alpha': 0.
        })

        nest.SetStatus(self.syn, {'w_jk': [1.]})

        syn_defaults = nest.GetDefaults('testsyn')
        tau = syn_defaults['tau']
        tau_slow = syn_defaults['tau_slow']
        A2_corr = syn_defaults['A2_corr']
        A4_corr = syn_defaults['A4_corr']

        nest.Simulate(210.)
        syn_status = nest.GetStatus(self.syn)

        times = np.arange(0, 201, 1)
        post_times = np.where(np.in1d(times, [120., 140., 160.]))[0]
        pre_times = np.where(np.in1d(times, [100., 200.]))[0]

        dt = 0.001
        r_jk = np.zeros(201)
        for i in range(1, 201):
            r_jk[i] = r_jk[i - 1] * np.exp(-dt / tau)
            if i in pre_times:
                r_jk[i] += 1. / tau

        r_post = np.zeros(201)
        for i in range(1, 201):
            r_post[i] = r_post[i - 1] * np.exp(-dt / tau)
            if i in post_times:
                r_post[i] += 1. / tau

        c_jk = np.zeros(201)
        for i in range(1, 201):
            c_jk[i] = (
                (-1 + np.exp(dt * (-2 / tau + 1 / tau_slow))) * r_jk[i - 1] *
                r_post[i - 1] * tau + c_jk[i - 1] * (tau - 2 * tau_slow)) /\
                (np.exp(dt / tau_slow) * (tau - 2 * tau_slow))

        w_jk = np.zeros(201)
        w_jk[0] = 1.
        for i in range(1, 201):
            w_jk[i] = w_jk[i - 1] + dt * \
                (A2_corr * c_jk[i - 1] - A4_corr * c_jk[i - 1]**2)

        val = syn_status[0]['w_jk'][0]
        val_exp = w_jk[-1]

        self.assertAlmostEqualDetailed(
            val_exp,
            val,
            "Weight dynamics with correlation terms not correct",
            places=3)

    def test_w_delete(self):
        """Test deletion of connections from the pool of potential
        connections if weights are 0"""

        lam = 1e-6  # ms
        n_sample = int(1e3)
        self.setUp_iafpost(params={
<<<<<<< HEAD
            'p_fail': 0.,
            'n_pot_conns': n_sample,
            'lambda': lam * 1e3,  # units in [s],
            'w_jk': [1.] * n_sample
        })

        # this seed lets the first spike on syn 0 and the
        # second spike on syn 1 pass
=======
            'p_fail': 0.,
            'n_pot_conns': n_sample,
            'lambda': lam * 1e3,  # units in [s],
            'w_jk': [1.] * n_sample
        })

        # this seed lets the first spike on syn 0 and the
        # second spike on syn 1 pass
        msd = 2
        N_vp = nest.GetKernelStatus(['total_num_virtual_procs'])[0]
        nest.SetKernelStatus({'grng_seed': msd + N_vp})
        nest.SetKernelStatus(
            {'rng_seeds': range(msd + N_vp + 1, msd + 2 * N_vp + 1)})

        nest.Simulate(150.)
        # deactivate all synapses at the timestep of the next spike
        nest.SetStatus(self.syn, {'w_jk': [0.] * n_sample})

        # simulate past next spike
        nest.Simulate(100.)
        syn_status = nest.GetStatus(self.syn)[0]

        try:
            from scipy.stats import kstest
            create_vals = np.array(
                syn_status['w_create_steps'])

            # test for uniformity of transformed exponential distribution
            # with a one-sided KS test
            unif_vals = np.exp(- create_vals * lam)
            D, p_val = kstest(unif_vals, 'uniform')
            self.assertTrue(
                p_val > 0.05,
                "Generated creation times not distributed correctly.")
        except ImportError:
            raise RuntimeWarning(
                'Scipy not available: skipped statistical testing '
                'of creation times')

        self.assertEqual(
            syn_status["n_delete"], n_sample,
            "Number of deleted synapses not correct")

    def test_grace_period(self):
        """Test grace period behavior"""

        grace = .1
        create_steps = 50
        grace_steps = int(grace * 1e3)

        # Set up a parrot network with spikes pre and post,
        # centered around creation with grace period
        grace_steps = int(grace * 1e3)
        dyn_start = 51 + grace_steps + create_steps

        pars = {
            'p_fail': 0.,
            'n_pot_conns': 1,
            't_grace_period': grace,
            'w_jk': [0.]
        }

        self.setUp_net(1, params=pars)

        delay = 1.

        # spikes to update synapse. several around
        # when the dynamics pick up at dyn_start
        spikes = (np.arange(50, dyn_start - 50 + 1, 50) - delay).tolist() +\
            (np.arange(dyn_start - 2., dyn_start + 2.) - delay).tolist()

        nest.SetStatus(
            self.pre_spikes, {"spike_times": spikes})

        # postsynaptic spikes to feed traces
        nest.SetStatus(
            self.post_spikes,
            {"spike_times": (np.arange(50, dyn_start, 10) - delay).tolist()})

        syn_spec = {
            "model": "testsyn",
            "receptor_type": 1,
        }

        conn_spec = {
            "rule": "all_to_all",
        }

        nest.Connect(self.pre_parrot, self.post_parrot,
                     syn_spec=syn_spec, conn_spec=conn_spec)
        self.syn = nest.GetConnections(
            source=self.pre_parrot, synapse_model="testsyn")

        syn_defaults = nest.GetDefaults('testsyn')
        w0 = syn_defaults['w0']

>>>>>>> 7401f429
        msd = 2
        N_vp = nest.GetKernelStatus(['total_num_virtual_procs'])[0]
        nest.SetKernelStatus({'grng_seed': msd + N_vp})
        nest.SetKernelStatus(
            {'rng_seeds': range(msd + N_vp + 1, msd + 2 * N_vp + 1)})
<<<<<<< HEAD

        nest.Simulate(150.)
        # deactivate all synapses at the timestep of the next spike
        nest.SetStatus(self.syn, {'w_jk': [0.] * n_sample})

        # simulate past next spike
        nest.Simulate(100.)
        syn_status = nest.GetStatus(self.syn)[0]

        try:
            from scipy.stats import kstest
            create_vals = np.array(
                syn_status['w_create_steps'])

            # test for uniformity of transformed exponential distribution
            # with a one-sided KS test
            unif_vals = np.exp(- create_vals * lam)
            D, p_val = kstest(unif_vals, 'uniform')
            self.assertTrue(
                p_val > 0.05,
                "Generated creation times not distributed correctly.")
        except ImportError:
            raise RuntimeWarning(
                'Scipy not available: skipped statistical testing '
                'of creation times')

        self.assertEqual(
            syn_status["n_delete"], n_sample,
            "Number of deleted synapses not correct")

    def test_grace_period(self):
        """Test grace period behavior"""

        grace = .1
        create_steps = 50
        grace_steps = int(grace * 1e3)

        self.setUp_grace()
        syn_defaults = nest.GetDefaults('testsyn')
        w0 = syn_defaults['w0']

        msd = 2
        N_vp = nest.GetKernelStatus(['total_num_virtual_procs'])[0]
        nest.SetKernelStatus({'grng_seed': msd + N_vp})
        nest.SetKernelStatus(
            {'rng_seeds': range(msd + N_vp + 1, msd + 2 * N_vp + 1)})

        # simulate past first presynaptic spike
        nest.Simulate(51.)

        # create a synapse at time
        nest.SetStatus(self.syn, {'w_create_steps': [create_steps]})
        syn_status = nest.GetStatus(self.syn)[0]

        # simulate past next spike
        nest.Simulate(50.)  # t=101
        syn_status = nest.GetStatus(self.syn)[0]
        # here the w_create has passed, synapse is created and
        # w_create_steps is set to -grace
        self.assertEqual(
            syn_status['w_create_steps'][0],
            -grace_steps,
            "w_create_steps does not decrement correcly."
            )
        self.assertEqual(
            syn_status['w_jk'][0],
            w0,
            "weight not initialized properly"
            )
        self.assertEqual(
            syn_status['n_create'],
            1,
            "synapse not created"
            )

        # simulate past next spike
        nest.Simulate(50.)  # t=151
        syn_status = nest.GetStatus(self.syn)[0]
        # here the grace should count down by 50,
        # the synapse should be static at w0
        # and the traces should be doing computations
        self.assertEqual(
            syn_status['w_create_steps'][0],
            -(grace_steps-50),
            "w_create_steps does not decrement correcly."
            )
        self.assertEqual(
            syn_status['w_jk'][0],
            w0,
            "weight not stable during grace period"
            )
        self.assertTrue(
            syn_status['r_post_jk'][0] > 0. and
            syn_status['r_jk'][0] > 0. and
            syn_status['R_post_jk'][0] > 0. and
            syn_status['c_jk'][0] > 0.,
            "traces not integrating during grace"
            )

        # simulate past next spike
        nest.Simulate(50.)  # t=201
        # here the grace should have counted down to exactly 0,
        # the synapse should still be static at w0
        # and the traces should be doing computations
        syn_status = nest.GetStatus(self.syn)[0]
        self.assertEqual(
            syn_status['w_create_steps'][0],
            0,
            "w_create_steps does not decrement correcly."
            )
        self.assertEqual(
            syn_status['w_jk'][0],
            w0,
            "weight not stable during grace period"
            )
        self.assertTrue(
            syn_status['r_post_jk'][0] > 0. and
            syn_status['r_jk'][0] > 0. and
            syn_status['R_post_jk'][0] > 0. and
            syn_status['c_jk'][0] > 0.,
            "traces not integrating during grace"
            )

        # simulate past next spike
        nest.Simulate(1.)  # t=202
        syn_status = nest.GetStatus(self.syn)[0]
        # here the grace should still be at exactly 0,
        # the synapse should start to be integrated away from w0
        # and the traces should be doing computations
        syn_status = nest.GetStatus(self.syn)[0]
        self.assertEqual(
            syn_status['w_create_steps'][0],
            0,
            "w_create_steps does not decrement correcly."
            )
        self.assertNotEqual(
            syn_status['w_jk'][0],
            w0,
            "weight not integrated after grace period"
            )
        self.assertTrue(
            syn_status['r_post_jk'][0] > 0. and
            syn_status['r_jk'][0] > 0. and
            syn_status['R_post_jk'][0] > 0. and
            syn_status['c_jk'][0] > 0.,
            "traces not integrating during grace"
            )

    # def test_create_during_grace(self):
    #     """Test for creation event during grace period"""
    #     grace = .1
    #     create_steps = 50
    #     grace_steps = int(grace * 1e3)

    #     self.setUp_grace()
    #     syn_defaults = nest.GetDefaults('testsyn')
    #     w0 = syn_defaults['w0']

    #     msd = 2
    #     N_vp = nest.GetKernelStatus(['total_num_virtual_procs'])[0]
    #     nest.SetKernelStatus({'grng_seed': msd + N_vp})
    #     nest.SetKernelStatus(
    #         {'rng_seeds': range(msd + N_vp + 1, msd + 2 * N_vp + 1)})

    #     # simulate past first presynaptic spike
    #     nest.Simulate(51.)

    #     # create a synapse at time
    #     nest.SetStatus(self.syn, {'w_create_steps': [create_steps]})
    #     syn_status = nest.GetStatus(self.syn)[0]

    #     # simulate past next spike
    #     nest.Simulate(50.)  # t=101
    #     syn_status = nest.GetStatus(self.syn)[0]
        
=======

        # simulate past first presynaptic spike
        nest.Simulate(51.)

        # create a synapse at time
        nest.SetStatus(self.syn, {'w_create_steps': [create_steps]})
        syn_status = nest.GetStatus(self.syn)[0]

        # simulate past next spike
        nest.Simulate(50.)  # t=101
        syn_status = nest.GetStatus(self.syn)[0]
        # here the w_create has passed, synapse is created and
        # w_create_steps is set to -grace
        self.assertEqual(
            syn_status['w_create_steps'][0],
            -grace_steps,
            "w_create_steps does not decrement correcly."
        )
        self.assertEqual(
            syn_status['w_jk'][0],
            w0,
            "weight not initialized properly"
        )
        self.assertEqual(
            syn_status['n_create'],
            1,
            "synapse not created"
        )

        # simulate past next spike
        nest.Simulate(50.)  # t=151
        syn_status = nest.GetStatus(self.syn)[0]
        # here the grace should count down by 50,
        # the synapse should be static at w0
        # and the traces should be doing computations
        self.assertEqual(
            syn_status['w_create_steps'][0],
            -(grace_steps - 50),
            "w_create_steps does not decrement correcly."
        )
        self.assertEqual(
            syn_status['w_jk'][0],
            w0,
            "weight not stable during grace period"
        )
        self.assertTrue(
            syn_status['r_post_jk'][0] > 0. and
            syn_status['r_jk'][0] > 0. and
            syn_status['R_post_jk'][0] > 0. and
            syn_status['c_jk'][0] > 0.,
            "traces not integrating during grace"
        )

        # simulate past next spike
        nest.Simulate(50.)  # t=201
        # here the grace should have counted down to exactly 0,
        # the synapse should still be static at w0
        # and the traces should be doing computations
        syn_status = nest.GetStatus(self.syn)[0]
        self.assertEqual(
            syn_status['w_create_steps'][0],
            0,
            "w_create_steps does not decrement correcly."
        )
        self.assertEqual(
            syn_status['w_jk'][0],
            w0,
            "weight not stable during grace period"
        )
        self.assertTrue(
            syn_status['r_post_jk'][0] > 0. and
            syn_status['r_jk'][0] > 0. and
            syn_status['R_post_jk'][0] > 0. and
            syn_status['c_jk'][0] > 0.,
            "traces not integrating during grace"
        )

        # simulate past next spike
        nest.Simulate(1.)  # t=202
        syn_status = nest.GetStatus(self.syn)[0]
        # here the grace should still be at exactly 0,
        # the synapse should start to be integrated away from w0
        # and the traces should be doing computations
        syn_status = nest.GetStatus(self.syn)[0]
        self.assertEqual(
            syn_status['w_create_steps'][0],
            0,
            "w_create_steps does not decrement correcly."
        )
        self.assertNotEqual(
            syn_status['w_jk'][0],
            w0,
            "weight not integrated after grace period"
        )
        self.assertTrue(
            syn_status['r_post_jk'][0] > 0. and
            syn_status['r_jk'][0] > 0. and
            syn_status['R_post_jk'][0] > 0. and
            syn_status['c_jk'][0] > 0.,
            "traces not integrating during grace"
        )

    def test_create_grace_transmit(self):
        """Test for creation event during grace period and transmission"""
        grace = .05
        grace_steps = int(grace * 1e3)
        create_steps = grace_steps

        params = {
            "p_fail": 0.,
            "n_pot_conns": 2,
            "w_jk": [1., 0.],
            "t_grace_period": grace,
        }

        self.setUp_iafpost(params=params)

        nest.SetDefaults('testsyn', {"w0": .5})
        syn_defaults = nest.GetDefaults('testsyn')
        w0 = syn_defaults['w0']

        msd = 2
        N_vp = nest.GetKernelStatus(['total_num_virtual_procs'])[0]
        nest.SetKernelStatus({'grng_seed': msd + N_vp})
        nest.SetKernelStatus(
            {'rng_seeds': range(msd + N_vp + 1, msd + 2 * N_vp + 1)})

        spikes = [50., 100., 150., 200.]
        delay = 1.
        nest.SetStatus(
            self.pre_spikes,
            {"spike_times": (np.array(spikes) - delay).tolist()})

        # simulate past first presynaptic spike
        nest.Simulate(51.)

        nest.SetStatus(
            self.syn, {'w_create_steps': [-create_steps, create_steps]})
        syn_status = nest.GetStatus(self.syn)[0]
        w_jk_0 = syn_status["w_jk"]

        # simulate past next spike and reset membrane simplify dynamics
        nest.Simulate(1.)
        nest.SetStatus(self.post, {'V_m': -70.})
        nest.Simulate(49.)

        syn_status = nest.GetStatus(self.syn)[0]
        w_jk_1 = syn_status["w_jk"]

        self.assertEqual(
            syn_status["w_create_steps"],
            (0, -grace_steps)
        )

        # weight 0 stays constant, weight 1 is set to w0
        self.assertEqual(
            w_jk_1,
            (w_jk_0[0], w0)
        )

        # simulate past next spike and reset membrane simplify dynamics
        nest.Simulate(1.)
        nest.SetStatus(self.post, {'V_m': -70.})
        nest.Simulate(49.)

        syn_status = nest.GetStatus(self.syn)[0]
        w_jk_2 = syn_status["w_jk"]

        # all create steps have decayed now
        self.assertEqual(
            syn_status["w_create_steps"],
            (0, 0)
        )

        # weight 0 chages, weight 1 is still set to w0
        self.assertNotEqual(w_jk_2[0], w_jk_1[0])
        self.assertEqual(w_jk_2[1], w0)

        # simulate past next spike and reset membrane simplify dynamics
        nest.Simulate(1.)
        nest.SetStatus(self.post, {'V_m': -70.})
        nest.Simulate(49.)

        syn_status = nest.GetStatus(self.syn)[0]
        w_jk_3 = syn_status["w_jk"]
        self.assertNotEqual(w_jk_3[0], w_jk_2[0])
        self.assertNotEqual(w_jk_3[1], w_jk_2[1])

        # simulate past next spike and reset membrane simplify dynamics
        nest.Simulate(1.)
        nest.SetStatus(self.post, {'V_m': -70.})
        nest.Simulate(49.)

        # get events
        events = nest.GetStatus(self.rec)[0]['events']
        t = events['times']

        vals = [
            (events['V_m'][t == s + 1.] - events['V_m'][t == s]).tolist()[0]
            for s in spikes]

        vals_exp = [
            sum([w_jk_0[0], 0]),
            sum([w_jk_0[0], w0]),
            sum([w_jk_2[0], w0]),
            sum(w_jk_3)]

        for i in range(len(vals)):
            self.assertAlmostEqual(
                vals[i],
                vals_exp[i],
                msg="Transmission at spike %i not as expected." % i,
                places=12)

    @unittest.expectedFailure
    def test_fail_set_create(self):
        """Setting w_create_steps after positive weight fails"""
        self.setUp_decay(params={
            'p_fail': 0.,
            'n_pot_conns': 1,
        })

        nest.SetStatus(
            self.syn, {'w_jk': (1.), 'w_create_steps': 10.})
>>>>>>> 7401f429

    def test_w_post_terms(self):
        """Dynamics on w_jk with postsynaptic terms only"""
        self.setUp_decay(params={
            'p_fail': 0.,
            'n_pot_conns': 1,
            'A2_corr': 0.,
            'A4_corr': 0.,
            'A4_post': 10. * 1e-9,
            'alpha': 0.
        })

        nest.SetStatus(self.syn, {'w_jk': [1.]})

        syn_defaults = nest.GetDefaults('testsyn')
        tau_slow = syn_defaults['tau_slow']
        A4_post = syn_defaults['A4_post']

        nest.Simulate(210.)
        syn_status = nest.GetStatus(self.syn)

        times = np.arange(0, 201, 1)
        post_times = np.where(np.in1d(times, [120., 140., 160.]))[0]

        dt = 0.001
        R_post = np.zeros(201)
        for i in range(1, 201):
            R_post[i] = R_post[i - 1] * np.exp(-dt / tau_slow)
            if i in post_times:
                R_post[i] += 1. / tau_slow

        w_jk = np.zeros(201)
        w_jk[0] = 1.
        for i in range(1, 201):
            w_jk[i] = w_jk[i - 1] - dt * A4_post * R_post[i - 1]**4

        val = syn_status[0]['w_jk'][0]
        val_exp = w_jk[-1]

        self.assertAlmostEqualDetailed(
            val_exp, val, "Weight dynamics on postsynaptic terms incorrect")

    def test_postsynaptic_total_weight(self):
        """Total transmitted weight per spike is stochastic sum of
        individual weights"""

        self.setUp_iafpost(params={"p_fail": 0.5, "n_pot_conns": 10})

        # set seed to something reproducible
        msd = 2
        N_vp = nest.GetKernelStatus(['total_num_virtual_procs'])[0]
        nest.SetKernelStatus({'grng_seed': msd + N_vp})
        nest.SetKernelStatus(
            {'rng_seeds': range(msd + N_vp + 1, msd + 2 * N_vp + 1)})

        nest.Simulate(150.)
        w_jk_0 = nest.GetStatus(self.syn)[0]['w_jk']
        # set the voltage to resting potential to exclude errors further down
        nest.SetStatus(self.post, {'V_m': -70.})

        nest.Simulate(150.)
        w_jk_1 = nest.GetStatus(self.syn)[0]['w_jk']

        events = nest.GetStatus(self.rec)[0]['events']
        t = events['times']

        # first has spikes in idx [8, 9]
        val_0 = events['V_m'][t == 101.] - events['V_m'][t == 100.]
        val_exp_0 = np.array(w_jk_0)[[8, 9]].sum()

        # first has spikes in idx [0, 3, 6]
        val_1 = events['V_m'][t == 201.] - events['V_m'][t == 200.]
        val_exp_1 = np.array(w_jk_1)[[0, 3, 6]].sum()

        self.assertAlmostEqualDetailed(
            val_exp_0,
            val_0,
            "Transmitted weights not stochastic/correct, first spike.")

        self.assertAlmostEqualDetailed(
            val_exp_1,
            val_1,
            "Transmitted weights not stochastic/correct, second spike.")

<<<<<<< HEAD
    def setUp_grace(self, params={}):
        """Set up a parrot network with spikes pre and post,
        centered around creation with grace period"""
        grace = .1
        grace_steps = int(grace * 1e3)
        create_steps = 50
        dyn_start = 51 + grace_steps + create_steps

        pars = {
            'p_fail': 0.,
            'n_pot_conns': 1,
            't_grace_period': grace,
            'w_jk': [0.]
        }
        pars.update(params)

        self.setUp_net(1, params=pars)

        delay = 1.

        # spikes to update synapse. several around
        # when the dynamics pick up at dyn_start
        spikes = (np.arange(50, dyn_start - 50 + 1, 50)-delay).tolist() +\
            (np.arange(dyn_start-2., dyn_start+2.)-delay).tolist()

        nest.SetStatus(
            self.pre_spikes, {"spike_times": spikes})

        # postsynaptic spikes to feed traces
        nest.SetStatus(
            self.post_spikes,
            {"spike_times": (np.arange(50, dyn_start, 10)-delay).tolist()})

        syn_spec = {
            "model": "testsyn",
            "receptor_type": 1,
        }

        conn_spec = {
            "rule": "all_to_all",
        }

        nest.Connect(self.pre_parrot, self.post_parrot,
            syn_spec=syn_spec, conn_spec=conn_spec)
        self.syn = nest.GetConnections(
            source=self.pre_parrot, synapse_model="testsyn")
=======

    def test_deletion_dynamic(self):
        """Deletion of synapses with zero crossings"""
        pars = {
            'p_fail': 0.,
            'n_pot_conns': 1,
            'w_jk': [10.],
            'w_create_steps': [0]
        }

        self.setUp_decay(params=pars)

        # set seed to something reproducible
        msd = 2
        N_vp = nest.GetKernelStatus(['total_num_virtual_procs'])[0]
        nest.SetKernelStatus({'grng_seed': msd + N_vp})
        nest.SetKernelStatus(
            {'rng_seeds': range(msd + N_vp + 1, msd + 2 * N_vp + 1)})

        nest.SetStatus(self.syn, {
                'w_jk': [10.],
            })

        delay = 1.
        nest.SetStatus(self.pre_spikes, {
                "spike_times": (np.arange(2., 20.1*1e3, 1e3)-delay).tolist()
            })
        nest.SetStatus(self.post_spikes, {
                "spike_times": (np.arange(2., 20.1*1e3, 10)-delay).tolist()
            })

        nest.Simulate(10000.)
        stat = nest.GetStatus(self.syn)[0]

        self.assertEqual(stat['w_jk'][0], 0.)
        self.assertTrue(math.isnan(stat['r_jk'][0]))
        self.assertTrue(math.isnan(stat['c_jk'][0]))
        self.assertTrue(math.isnan(stat['r_post_jk'][0]))
        self.assertTrue(math.isnan(stat['R_post_jk'][0]))
        self.assertTrue(stat['w_create_steps'][0] > 0)

    def test_deletion_manual(self):
        """Manual deletion of synapses"""
        pars = {
            'p_fail': 0.,
            'n_pot_conns': 1,
            'w_jk': [10.],
            'w_create_steps': [0],
            'sleep_mode': False  # otherwise deleted syn. sleeps
                                 # and we can't check updates
        }

        self.setUp_decay(params=pars)

        # set seed to something reproducible
        msd = 2
        N_vp = nest.GetKernelStatus(['total_num_virtual_procs'])[0]
        nest.SetKernelStatus({'grng_seed': msd + N_vp})
        nest.SetKernelStatus(
            {'rng_seeds': range(msd + N_vp + 1, msd + 2 * N_vp + 1)})

        nest.SetStatus(self.syn, {
                'w_jk': [10.],
            })

        delay = 1.
        nest.SetStatus(self.pre_spikes, {
                "spike_times": (np.arange(50., 1001., 50.)-delay).tolist()
            })
        nest.SetStatus(self.post_spikes, {
                "spike_times": [1.]
            })

        nest.Simulate(51.)
        nest.SetStatus(self.syn, {
                'w_jk': [0.],
            })

        nest.Simulate(50.)
        stat = nest.GetStatus(self.syn)[0]
        self.assertEqual(stat['w_jk'][0], 0.)
        self.assertTrue(stat['w_create_steps'][0] > 0)
        self.assertTrue(math.isnan(stat['r_jk'][0]))
        self.assertTrue(math.isnan(stat['c_jk'][0]))
        self.assertTrue(math.isnan(stat['r_post_jk'][0]))
        self.assertTrue(math.isnan(stat['R_post_jk'][0]))

    def test_deletion_manual_with_steps(self):
        """Manual deletion of synapses, setting the steps"""
        pars = {
            'p_fail': 0.,
            'n_pot_conns': 1,
            'w_jk': [10.],
            'w_create_steps': [0],
            'sleep_mode': False  # otherwise deleted syn. sleeps
                                 # and we can't check updates
        }

        self.setUp_decay(params=pars)

        # set seed to something reproducible
        msd = 2
        N_vp = nest.GetKernelStatus(['total_num_virtual_procs'])[0]
        nest.SetKernelStatus({'grng_seed': msd + N_vp})
        nest.SetKernelStatus(
            {'rng_seeds': range(msd + N_vp + 1, msd + 2 * N_vp + 1)})

        nest.SetStatus(self.syn, {
                'w_jk': [10.],
            })

        delay = 1.
        nest.SetStatus(self.pre_spikes, {
                "spike_times": (np.arange(50., 1001., 50.)-delay).tolist()
            })
        nest.SetStatus(self.post_spikes, {
                "spike_times": [1.]
            })

        nest.Simulate(51.)
        nest.SetStatus(self.syn,
            {
                'w_jk': [0.],
                'w_create_steps': [150]
            })

        nest.Simulate(50.)
        stat = nest.GetStatus(self.syn)[0]
        self.assertEqual(stat['w_jk'][0], 0.)
        self.assertEqual(stat['w_create_steps'][0], 100)
        self.assertTrue(math.isnan(stat['r_jk'][0]))
        self.assertTrue(math.isnan(stat['c_jk'][0]))
        self.assertTrue(math.isnan(stat['r_post_jk'][0]))
        self.assertTrue(math.isnan(stat['R_post_jk'][0]))
>>>>>>> 7401f429

    def setUp_decay(self, params={}, n=1):
        """Set up a net with pre and post parrots connected
        by the SPL synapse"""

        syn_spec = {
            "model": "testsyn",
            "receptor_type": 1,
        }
        conn_spec = {
            "rule": "all_to_all",
        }

        # two syns, different number of potential conns
        self.setUp_net(n, params)
        nest.Connect(self.pre_parrot, self.post_parrot,
                     syn_spec=syn_spec, conn_spec=conn_spec)
        self.syn = nest.GetConnections(
            source=self.pre_parrot, synapse_model="testsyn")

        # set the initial weight of all contacts to 0.1
        for syn_ in self.syn:
            n_pot_conns_ = nest.GetStatus([syn_],
                                          keys=['n_pot_conns'])[0][0]
            nest.SetStatus([syn_], params='w_jk',
                           val=[(np.ones(n_pot_conns_) * 0.1)])

    def setUp_net(self, n_post, params={}):
        """Set up a net and parrots"""
        nest.set_verbosity("M_WARNING")
        nest.ResetKernel()
        nest.SetKernelStatus({"resolution": 1.})

        # set pre and postsynaptic spike times
        delay = 1.  # delay for connections

        # set the correct real spike times for generators (correcting for
        # delays)
        pre_times = [100. - delay, 200. - delay]
        post_times = [120. - delay, 140. - delay, 160. - delay]

        # create spike_generators with these times
        pre_spikes = nest.Create("spike_generator", 1, {
                                 "spike_times": pre_times})
        post_spikes = nest.Create("spike_generator", 1, {
                                  "spike_times": post_times})

        self.pre_spikes = pre_spikes
        self.post_spikes = post_spikes

        # create parrot neurons and connect spike_generators
        self.pre_parrot = nest.Create("parrot_neuron", 1)
        self.post_parrot = nest.Create("parrot_neuron", n_post)

        nest.Connect(pre_spikes, self.pre_parrot, syn_spec={"delay": delay})
        nest.Connect(post_spikes, self.post_parrot, syn_spec={
                     "delay": delay}, conn_spec={"rule": "all_to_all"})

        # create spike detector
        self.spikes = nest.Create("spike_detector")
        nest.Connect(self.pre_parrot, self.spikes,
                     conn_spec={"rule": "all_to_all"})
        nest.Connect(self.post_parrot, self.spikes,
                     conn_spec={"rule": "all_to_all"})

        pars = {
            'tau': 0.02,
            'tau_slow': 0.300,
            'w0': .2,
            'p_fail': .2
        }

        pars.update(params)
        nest.CopyModel('stdp_spl_synapse_hom', 'testsyn', pars)

    def setUp_iafpost(self, params={}):
        """Total transmitted weight per spike is stochastic sum of
        individual weights"""
        nest.set_verbosity("M_WARNING")
        nest.ResetKernel()
        nest.SetKernelStatus({"resolution": 1.})

        # set pre and postsynaptic spike times
        delay = 1.  # delay for connections

        # set the correct real spike times for generators (correcting for
        # delays)
        pre_times = [100. - delay, 200. - delay, 300. - delay]

        # create spike_generators with these times
<<<<<<< HEAD
        pre_spikes = nest.Create("spike_generator", 1, {
                                 "spike_times": pre_times})

        # create parrot neurons and connect spike_generators
        self.pre_parrot = nest.Create("parrot_neuron", 1)
        nest.Connect(pre_spikes, self.pre_parrot, syn_spec={"delay": delay})
=======
        self.pre_spikes = nest.Create("spike_generator", 1, {
            "spike_times": pre_times})

        # create parrot neurons and connect spike_generators
        self.pre_parrot = nest.Create("parrot_neuron", 1)
        nest.Connect(self.pre_spikes, self.pre_parrot,
                     syn_spec={"delay": delay})
>>>>>>> 7401f429

        # create a iaf_psc_delta postsynaptic neuron
        self.post = nest.Create("iaf_psc_delta", 1)
        self.rec = nest.Create('multimeter', params={
            'record_from': ['V_m'], 'withtime': True})
        nest.Connect(self.rec, self.post)

        pars = {
            'p_fail': 0.,
            'n_pot_conns': 1,
        }
        pars.update(params)

        nest.CopyModel('stdp_spl_synapse_hom', 'testsyn', pars)
        syn_spec = {
            "model": "testsyn",
        }
        conn_spec = {
            "rule": "all_to_all",
        }

        # two syns, different number of potential conns
        nest.Connect(
            self.pre_parrot, self.post, syn_spec=syn_spec, conn_spec=conn_spec)
        self.syn = nest.GetConnections(
            source=self.pre_parrot, synapse_model="testsyn")

    def assertAlmostEqualDetailed(self, expected, given, message, places=7):
        """Improve assetAlmostEqual with detailed message. by Teo Stocco."""
        messageWithValues = "%s (expected: `%s` was: `%s`" % (
            message, str(expected), str(given))
        self.assertAlmostEqual(
            given, expected, msg=messageWithValues, places=places)

    def test_spike_multiplicity_pre(self):
        """Multiplicity of presynpatic spikes is correcly reproduced"""

        """ TODO add here true spike multiplicity. right now this just sends
        multiple spikes in the same timestep"""

        nest.set_verbosity("M_WARNING")
        nest.ResetKernel()
        nest.SetKernelStatus({"resolution": 1.})

        # set pre and postsynaptic spike times
        delay = 1.  # delay for connections

        # set the correct real spike times for generators (correcting for
        # delays)
        pre_times = [100. - delay, 200. - delay]
        post_times = [150. - delay]

        # create parrot neurons and connect spike_generators
        self.pre_parrot = nest.Create("parrot_neuron", 1)
        self.post_parrot = nest.Create("parrot_neuron", 1)

        # create spike_generators with these times
        pre_spikes = nest.Create("spike_generator", 1, {
                                 "spike_times": pre_times})
        post_spikes = nest.Create("spike_generator", 1, {
                                  "spike_times": post_times})

        # connect twice
        nest.Connect(pre_spikes, self.pre_parrot, syn_spec={"delay": delay})
        nest.Connect(pre_spikes, self.pre_parrot, syn_spec={"delay": delay})
        nest.Connect(post_spikes, self.post_parrot, syn_spec={"delay": delay})

        pars = {
            'p_fail': 0.,
            'n_pot_conns': 1,
            'tau': 10.
        }
        nest.CopyModel('stdp_spl_synapse_hom', 'testsyn', pars)

        syn_spec = {
            "model": "testsyn",
            "receptor_type": 1,
        }

        conn_spec = {
            "rule": "all_to_all",
        }

        # two syns, different number of potential conns
        nest.Connect(self.pre_parrot, self.post_parrot,
                     syn_spec=syn_spec, conn_spec=conn_spec)
        syn = nest.GetConnections(
            source=self.pre_parrot, synapse_model="testsyn")

        nest.Simulate(150.)

        syn_defaults = nest.GetDefaults('testsyn')
        val_exp = 1. / syn_defaults['tau'] * 2.
        val = nest.GetStatus(syn)[0]['r_jk'][0]
        self.assertAlmostEqualDetailed(
            val_exp, val, "Multiple presynaptic spikes not treated properly")

    def test_spike_multiplicity_post(self):
        """Multiplicity of postsynaptic spikes is correcly reproduced"""

        """ TODO add here true spike multiplicity. right now this just sends
        multiple spikes in the same timestep"""
        nest.set_verbosity("M_WARNING")
        nest.ResetKernel()
        nest.SetKernelStatus({"resolution": 1.})

        # set pre and postsynaptic spike times
        delay = 1.  # delay for connections

        # set the correct real spike times for generators (correcting for
        # delays)
        pre_times = [100. - delay, 200. - delay]
        post_times = [150. - delay]

        # create parrot neurons and connect spike_generators
        self.pre_parrot = nest.Create("parrot_neuron", 1)
        self.post_parrot = nest.Create("parrot_neuron", 1)

        # create spike_generators with these times
        pre_spikes = nest.Create("spike_generator", 1, {
                                 "spike_times": pre_times})
        post_spikes = nest.Create("spike_generator", 1, {
                                  "spike_times": post_times})

        # connect twice
        nest.Connect(pre_spikes, self.pre_parrot, syn_spec={"delay": delay})
        nest.Connect(post_spikes, self.post_parrot, syn_spec={"delay": delay})
        nest.Connect(post_spikes, self.post_parrot, syn_spec={"delay": delay})

        pars = {
            'p_fail': 0.,
            'n_pot_conns': 1,
            'tau': 10.
        }
        nest.CopyModel('stdp_spl_synapse_hom', 'testsyn', pars)

        syn_spec = {
            "model": "testsyn",
            "receptor_type": 1,
        }

        conn_spec = {
            "rule": "all_to_all",
        }

        # two syns, different number of potential conns
        nest.Connect(self.pre_parrot, self.post_parrot,
                     syn_spec=syn_spec, conn_spec=conn_spec)
        syn = nest.GetConnections(
            source=self.pre_parrot, synapse_model="testsyn")

        nest.Simulate(210.)

        syn_defaults = nest.GetDefaults('testsyn')
        tau = syn_defaults['tau']
        tau_slow = syn_defaults['tau_slow']
        dt = nest.GetKernelStatus()['resolution'] * 0.001

        val_exp_r_post = 1. / syn_defaults['tau'] * 2. * np.exp(-dt / tau)**50.
        val_r_post = nest.GetStatus(syn)[0]['r_post_jk'][0]

        val_exp_R_post = 1. / \
            syn_defaults['tau_slow'] * 2. * np.exp(-dt / tau_slow)**50.
        val_R_post = nest.GetStatus(syn)[0]['R_post_jk'][0]

        self.assertAlmostEqualDetailed(
            val_exp_r_post,
            val_r_post,
            "r_post does not integrate multiple postsynaptic spikes properly"
        )
        self.assertAlmostEqualDetailed(
            val_exp_R_post,
            val_R_post,
            "R_post does not integrate multiple postsynaptic spikes properly"
        )


def suite():
    suite = unittest.makeSuite(SplSynapseTestCase, 'test')
    return suite


def run():
    runner = unittest.TextTestRunner(verbosity=2)
    runner.run(suite())


if __name__ == "__main__":
    run()
<<<<<<< HEAD

    # suite = unittest.TestSuite()
    # suite.addTest(SplSynapseTestCase("test_grace_period"))
=======
    # suite = unittest.TestSuite()
    # suite.addTest(SplSynapseTestCase("test_deletion_manual"))
>>>>>>> 7401f429
    # runner = unittest.TextTestRunner(verbosity=2)
    # runner.run(suite)<|MERGE_RESOLUTION|>--- conflicted
+++ resolved
@@ -264,7 +264,6 @@
         # 2 synapses have been created
         self.assertEqual(
             syn_status[0]['n_create'], 2, "n_create not updated")
-<<<<<<< HEAD
 
         self.assertEqual(
             syn_status[0]['w_create_steps'],
@@ -308,51 +307,6 @@
         events = nest.GetStatus(self.rec)[0]['events']
         t = events['times']
 
-=======
-
-        self.assertEqual(
-            syn_status[0]['w_create_steps'],
-            (0, 0),
-            "w_create_steps not properly updated")
-
-    def test_create_notransmit(self):
-        """To be created synapses do not transmit"""
-        self.setUp_iafpost(params={
-            'p_fail': 0.,
-            'n_pot_conns': 2,
-            'w_jk': [1., 0.],
-            't_grace_period': 0.,
-            'w0': 0.5,
-        })
-
-        syn_defaults = nest.GetDefaults('testsyn')
-        w0 = syn_defaults['w0']
-
-        # set seed to something reproducible
-        msd = 2
-        N_vp = nest.GetKernelStatus(['total_num_virtual_procs'])[0]
-        nest.SetKernelStatus({'grng_seed': msd + N_vp})
-        nest.SetKernelStatus(
-            {'rng_seeds': range(msd + N_vp + 1, msd + 2 * N_vp + 1)})
-
-        nest.Simulate(150.)
-        w_jk_0 = nest.GetStatus(self.syn)[0]['w_jk']
-        # set the voltage to resting potential to exclude errors further down
-        nest.SetStatus(self.post, {'V_m': -70.})
-
-        # create a synapse at the timestep of the next spike
-        # --> create is counted from last update-causing presyn. spike
-        nest.SetStatus(self.syn, {'w_create_steps': [0, 100]})
-
-        # simulate past next spike
-        nest.Simulate(100.)
-        w_jk_1 = nest.GetStatus(self.syn)[0]['w_jk']
-
-        # get events
-        events = nest.GetStatus(self.rec)[0]['events']
-        t = events['times']
-
->>>>>>> 7401f429
         # first spike is only the first weight
         val_0 = events['V_m'][t == 101.] - events['V_m'][t == 100.]
         val_exp_0 = np.array(w_jk_0[0]).sum()
@@ -473,16 +427,6 @@
         lam = 1e-6  # ms
         n_sample = int(1e3)
         self.setUp_iafpost(params={
-<<<<<<< HEAD
-            'p_fail': 0.,
-            'n_pot_conns': n_sample,
-            'lambda': lam * 1e3,  # units in [s],
-            'w_jk': [1.] * n_sample
-        })
-
-        # this seed lets the first spike on syn 0 and the
-        # second spike on syn 1 pass
-=======
             'p_fail': 0.,
             'n_pot_conns': n_sample,
             'lambda': lam * 1e3,  # units in [s],
@@ -579,59 +523,11 @@
         syn_defaults = nest.GetDefaults('testsyn')
         w0 = syn_defaults['w0']
 
->>>>>>> 7401f429
         msd = 2
         N_vp = nest.GetKernelStatus(['total_num_virtual_procs'])[0]
         nest.SetKernelStatus({'grng_seed': msd + N_vp})
         nest.SetKernelStatus(
             {'rng_seeds': range(msd + N_vp + 1, msd + 2 * N_vp + 1)})
-<<<<<<< HEAD
-
-        nest.Simulate(150.)
-        # deactivate all synapses at the timestep of the next spike
-        nest.SetStatus(self.syn, {'w_jk': [0.] * n_sample})
-
-        # simulate past next spike
-        nest.Simulate(100.)
-        syn_status = nest.GetStatus(self.syn)[0]
-
-        try:
-            from scipy.stats import kstest
-            create_vals = np.array(
-                syn_status['w_create_steps'])
-
-            # test for uniformity of transformed exponential distribution
-            # with a one-sided KS test
-            unif_vals = np.exp(- create_vals * lam)
-            D, p_val = kstest(unif_vals, 'uniform')
-            self.assertTrue(
-                p_val > 0.05,
-                "Generated creation times not distributed correctly.")
-        except ImportError:
-            raise RuntimeWarning(
-                'Scipy not available: skipped statistical testing '
-                'of creation times')
-
-        self.assertEqual(
-            syn_status["n_delete"], n_sample,
-            "Number of deleted synapses not correct")
-
-    def test_grace_period(self):
-        """Test grace period behavior"""
-
-        grace = .1
-        create_steps = 50
-        grace_steps = int(grace * 1e3)
-
-        self.setUp_grace()
-        syn_defaults = nest.GetDefaults('testsyn')
-        w0 = syn_defaults['w0']
-
-        msd = 2
-        N_vp = nest.GetKernelStatus(['total_num_virtual_procs'])[0]
-        nest.SetKernelStatus({'grng_seed': msd + N_vp})
-        nest.SetKernelStatus(
-            {'rng_seeds': range(msd + N_vp + 1, msd + 2 * N_vp + 1)})
 
         # simulate past first presynaptic spike
         nest.Simulate(51.)
@@ -649,17 +545,17 @@
             syn_status['w_create_steps'][0],
             -grace_steps,
             "w_create_steps does not decrement correcly."
-            )
+        )
         self.assertEqual(
             syn_status['w_jk'][0],
             w0,
             "weight not initialized properly"
-            )
+        )
         self.assertEqual(
             syn_status['n_create'],
             1,
             "synapse not created"
-            )
+        )
 
         # simulate past next spike
         nest.Simulate(50.)  # t=151
@@ -669,21 +565,21 @@
         # and the traces should be doing computations
         self.assertEqual(
             syn_status['w_create_steps'][0],
-            -(grace_steps-50),
+            -(grace_steps - 50),
             "w_create_steps does not decrement correcly."
-            )
+        )
         self.assertEqual(
             syn_status['w_jk'][0],
             w0,
             "weight not stable during grace period"
-            )
+        )
         self.assertTrue(
             syn_status['r_post_jk'][0] > 0. and
             syn_status['r_jk'][0] > 0. and
             syn_status['R_post_jk'][0] > 0. and
             syn_status['c_jk'][0] > 0.,
             "traces not integrating during grace"
-            )
+        )
 
         # simulate past next spike
         nest.Simulate(50.)  # t=201
@@ -695,19 +591,19 @@
             syn_status['w_create_steps'][0],
             0,
             "w_create_steps does not decrement correcly."
-            )
+        )
         self.assertEqual(
             syn_status['w_jk'][0],
             w0,
             "weight not stable during grace period"
-            )
+        )
         self.assertTrue(
             syn_status['r_post_jk'][0] > 0. and
             syn_status['r_jk'][0] > 0. and
             syn_status['R_post_jk'][0] > 0. and
             syn_status['c_jk'][0] > 0.,
             "traces not integrating during grace"
-            )
+        )
 
         # simulate past next spike
         nest.Simulate(1.)  # t=202
@@ -720,136 +616,6 @@
             syn_status['w_create_steps'][0],
             0,
             "w_create_steps does not decrement correcly."
-            )
-        self.assertNotEqual(
-            syn_status['w_jk'][0],
-            w0,
-            "weight not integrated after grace period"
-            )
-        self.assertTrue(
-            syn_status['r_post_jk'][0] > 0. and
-            syn_status['r_jk'][0] > 0. and
-            syn_status['R_post_jk'][0] > 0. and
-            syn_status['c_jk'][0] > 0.,
-            "traces not integrating during grace"
-            )
-
-    # def test_create_during_grace(self):
-    #     """Test for creation event during grace period"""
-    #     grace = .1
-    #     create_steps = 50
-    #     grace_steps = int(grace * 1e3)
-
-    #     self.setUp_grace()
-    #     syn_defaults = nest.GetDefaults('testsyn')
-    #     w0 = syn_defaults['w0']
-
-    #     msd = 2
-    #     N_vp = nest.GetKernelStatus(['total_num_virtual_procs'])[0]
-    #     nest.SetKernelStatus({'grng_seed': msd + N_vp})
-    #     nest.SetKernelStatus(
-    #         {'rng_seeds': range(msd + N_vp + 1, msd + 2 * N_vp + 1)})
-
-    #     # simulate past first presynaptic spike
-    #     nest.Simulate(51.)
-
-    #     # create a synapse at time
-    #     nest.SetStatus(self.syn, {'w_create_steps': [create_steps]})
-    #     syn_status = nest.GetStatus(self.syn)[0]
-
-    #     # simulate past next spike
-    #     nest.Simulate(50.)  # t=101
-    #     syn_status = nest.GetStatus(self.syn)[0]
-        
-=======
-
-        # simulate past first presynaptic spike
-        nest.Simulate(51.)
-
-        # create a synapse at time
-        nest.SetStatus(self.syn, {'w_create_steps': [create_steps]})
-        syn_status = nest.GetStatus(self.syn)[0]
-
-        # simulate past next spike
-        nest.Simulate(50.)  # t=101
-        syn_status = nest.GetStatus(self.syn)[0]
-        # here the w_create has passed, synapse is created and
-        # w_create_steps is set to -grace
-        self.assertEqual(
-            syn_status['w_create_steps'][0],
-            -grace_steps,
-            "w_create_steps does not decrement correcly."
-        )
-        self.assertEqual(
-            syn_status['w_jk'][0],
-            w0,
-            "weight not initialized properly"
-        )
-        self.assertEqual(
-            syn_status['n_create'],
-            1,
-            "synapse not created"
-        )
-
-        # simulate past next spike
-        nest.Simulate(50.)  # t=151
-        syn_status = nest.GetStatus(self.syn)[0]
-        # here the grace should count down by 50,
-        # the synapse should be static at w0
-        # and the traces should be doing computations
-        self.assertEqual(
-            syn_status['w_create_steps'][0],
-            -(grace_steps - 50),
-            "w_create_steps does not decrement correcly."
-        )
-        self.assertEqual(
-            syn_status['w_jk'][0],
-            w0,
-            "weight not stable during grace period"
-        )
-        self.assertTrue(
-            syn_status['r_post_jk'][0] > 0. and
-            syn_status['r_jk'][0] > 0. and
-            syn_status['R_post_jk'][0] > 0. and
-            syn_status['c_jk'][0] > 0.,
-            "traces not integrating during grace"
-        )
-
-        # simulate past next spike
-        nest.Simulate(50.)  # t=201
-        # here the grace should have counted down to exactly 0,
-        # the synapse should still be static at w0
-        # and the traces should be doing computations
-        syn_status = nest.GetStatus(self.syn)[0]
-        self.assertEqual(
-            syn_status['w_create_steps'][0],
-            0,
-            "w_create_steps does not decrement correcly."
-        )
-        self.assertEqual(
-            syn_status['w_jk'][0],
-            w0,
-            "weight not stable during grace period"
-        )
-        self.assertTrue(
-            syn_status['r_post_jk'][0] > 0. and
-            syn_status['r_jk'][0] > 0. and
-            syn_status['R_post_jk'][0] > 0. and
-            syn_status['c_jk'][0] > 0.,
-            "traces not integrating during grace"
-        )
-
-        # simulate past next spike
-        nest.Simulate(1.)  # t=202
-        syn_status = nest.GetStatus(self.syn)[0]
-        # here the grace should still be at exactly 0,
-        # the synapse should start to be integrated away from w0
-        # and the traces should be doing computations
-        syn_status = nest.GetStatus(self.syn)[0]
-        self.assertEqual(
-            syn_status['w_create_steps'][0],
-            0,
-            "w_create_steps does not decrement correcly."
         )
         self.assertNotEqual(
             syn_status['w_jk'][0],
@@ -986,7 +752,6 @@
 
         nest.SetStatus(
             self.syn, {'w_jk': (1.), 'w_create_steps': 10.})
->>>>>>> 7401f429
 
     def test_w_post_terms(self):
         """Dynamics on w_jk with postsynaptic terms only"""
@@ -1071,54 +836,6 @@
             val_1,
             "Transmitted weights not stochastic/correct, second spike.")
 
-<<<<<<< HEAD
-    def setUp_grace(self, params={}):
-        """Set up a parrot network with spikes pre and post,
-        centered around creation with grace period"""
-        grace = .1
-        grace_steps = int(grace * 1e3)
-        create_steps = 50
-        dyn_start = 51 + grace_steps + create_steps
-
-        pars = {
-            'p_fail': 0.,
-            'n_pot_conns': 1,
-            't_grace_period': grace,
-            'w_jk': [0.]
-        }
-        pars.update(params)
-
-        self.setUp_net(1, params=pars)
-
-        delay = 1.
-
-        # spikes to update synapse. several around
-        # when the dynamics pick up at dyn_start
-        spikes = (np.arange(50, dyn_start - 50 + 1, 50)-delay).tolist() +\
-            (np.arange(dyn_start-2., dyn_start+2.)-delay).tolist()
-
-        nest.SetStatus(
-            self.pre_spikes, {"spike_times": spikes})
-
-        # postsynaptic spikes to feed traces
-        nest.SetStatus(
-            self.post_spikes,
-            {"spike_times": (np.arange(50, dyn_start, 10)-delay).tolist()})
-
-        syn_spec = {
-            "model": "testsyn",
-            "receptor_type": 1,
-        }
-
-        conn_spec = {
-            "rule": "all_to_all",
-        }
-
-        nest.Connect(self.pre_parrot, self.post_parrot,
-            syn_spec=syn_spec, conn_spec=conn_spec)
-        self.syn = nest.GetConnections(
-            source=self.pre_parrot, synapse_model="testsyn")
-=======
 
     def test_deletion_dynamic(self):
         """Deletion of synapses with zero crossings"""
@@ -1253,7 +970,6 @@
         self.assertTrue(math.isnan(stat['c_jk'][0]))
         self.assertTrue(math.isnan(stat['r_post_jk'][0]))
         self.assertTrue(math.isnan(stat['R_post_jk'][0]))
->>>>>>> 7401f429
 
     def setUp_decay(self, params={}, n=1):
         """Set up a net with pre and post parrots connected
@@ -1344,14 +1060,6 @@
         pre_times = [100. - delay, 200. - delay, 300. - delay]
 
         # create spike_generators with these times
-<<<<<<< HEAD
-        pre_spikes = nest.Create("spike_generator", 1, {
-                                 "spike_times": pre_times})
-
-        # create parrot neurons and connect spike_generators
-        self.pre_parrot = nest.Create("parrot_neuron", 1)
-        nest.Connect(pre_spikes, self.pre_parrot, syn_spec={"delay": delay})
-=======
         self.pre_spikes = nest.Create("spike_generator", 1, {
             "spike_times": pre_times})
 
@@ -1359,7 +1067,6 @@
         self.pre_parrot = nest.Create("parrot_neuron", 1)
         nest.Connect(self.pre_spikes, self.pre_parrot,
                      syn_spec={"delay": delay})
->>>>>>> 7401f429
 
         # create a iaf_psc_delta postsynaptic neuron
         self.post = nest.Create("iaf_psc_delta", 1)
@@ -1549,13 +1256,7 @@
 
 if __name__ == "__main__":
     run()
-<<<<<<< HEAD
-
-    # suite = unittest.TestSuite()
-    # suite.addTest(SplSynapseTestCase("test_grace_period"))
-=======
     # suite = unittest.TestSuite()
     # suite.addTest(SplSynapseTestCase("test_deletion_manual"))
->>>>>>> 7401f429
     # runner = unittest.TextTestRunner(verbosity=2)
     # runner.run(suite)