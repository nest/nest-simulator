# -*- coding: utf-8 -*-
#
# test_helper_functions.py
#
# This file is part of NEST.
#
# Copyright (C) 2004 The NEST Initiative
#
# NEST is free software: you can redistribute it and/or modify
# it under the terms of the GNU General Public License as published by
# the Free Software Foundation, either version 2 of the License, or
# (at your option) any later version.
#
# NEST is distributed in the hope that it will be useful,
# but WITHOUT ANY WARRANTY; without even the implied warranty of
# MERCHANTABILITY or FITNESS FOR A PARTICULAR PURPOSE.  See the
# GNU General Public License for more details.
#
# You should have received a copy of the GNU General Public License
# along with NEST.  If not, see <http://www.gnu.org/licenses/>.

import nest
<<<<<<< HEAD


class TestHelperFunctions(unittest.TestCase):
    def test_get_verbosity(self):
        verbosity = nest.get_verbosity()
        self.assertTrue(isinstance(verbosity, nest.verbosity))

    def test_set_verbosity(self):
        for level in nest.verbosity:
            nest.set_verbosity(level)
            verbosity = nest.get_verbosity()
            self.assertEqual(verbosity, level)


def suite():
    suite = unittest.makeSuite(TestHelperFunctions, "test")
    return suite


if __name__ == "__main__":
    runner = unittest.TextTestRunner(verbosity=2)
    runner.run(suite())
=======
import pytest
import testutil


@pytest.mark.parametrize(
    "level, value",
    [
        ("M_ALL", 0),
        ("M_DEBUG", 5),
        ("M_STATUS", 7),
        ("M_INFO", 10),
        ("M_DEPRECATED", 18),
        ("M_WARNING", 20),
        ("M_ERROR", 30),
        ("M_FATAL", 40),
        ("M_QUIET", 100),
    ],
)
def test_set_verbosity(level, value):
    nest.set_verbosity(level)
    assert nest.get_verbosity() == value


@pytest.mark.parametrize(
    "a, b, expected",
    [
        ({}, {}, True),
        ({}, {"a": 5}, True),
        ({"a": 5}, {"a": 5}, True),
        ({"a": 7}, {"a": 5}, False),
        ({"a": 5, "b": 3}, {"a": 5}, False),
    ],
)
def test_dict_is_subset(a, b, expected):
    assert testutil.dict_is_subset_of(a, b) == expected
>>>>>>> c201d671
<|MERGE_RESOLUTION|>--- conflicted
+++ resolved
@@ -20,30 +20,6 @@
 # along with NEST.  If not, see <http://www.gnu.org/licenses/>.
 
 import nest
-<<<<<<< HEAD
-
-
-class TestHelperFunctions(unittest.TestCase):
-    def test_get_verbosity(self):
-        verbosity = nest.get_verbosity()
-        self.assertTrue(isinstance(verbosity, nest.verbosity))
-
-    def test_set_verbosity(self):
-        for level in nest.verbosity:
-            nest.set_verbosity(level)
-            verbosity = nest.get_verbosity()
-            self.assertEqual(verbosity, level)
-
-
-def suite():
-    suite = unittest.makeSuite(TestHelperFunctions, "test")
-    return suite
-
-
-if __name__ == "__main__":
-    runner = unittest.TextTestRunner(verbosity=2)
-    runner.run(suite())
-=======
 import pytest
 import testutil
 
@@ -78,5 +54,4 @@
     ],
 )
 def test_dict_is_subset(a, b, expected):
-    assert testutil.dict_is_subset_of(a, b) == expected
->>>>>>> c201d671
+    assert testutil.dict_is_subset_of(a, b) == expected