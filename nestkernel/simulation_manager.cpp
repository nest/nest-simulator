/*
 *  simulation_manager.cpp
 *
 *  This file is part of NEST.
 *
 *  Copyright (C) 2004 The NEST Initiative
 *
 *  NEST is free software: you can redistribute it and/or modify
 *  it under the terms of the GNU General Public License as published by
 *  the Free Software Foundation, either version 2 of the License, or
 *  (at your option) any later version.
 *
 *  NEST is distributed in the hope that it will be useful,
 *  but WITHOUT ANY WARRANTY; without even the implied warranty of
 *  MERCHANTABILITY or FITNESS FOR A PARTICULAR PURPOSE.  See the
 *  GNU General Public License for more details.
 *
 *  You should have received a copy of the GNU General Public License
 *  along with NEST.  If not, see <http://www.gnu.org/licenses/>.
 *
 */

#include "simulation_manager.h"

// C includes:
#include <sys/time.h>

// C++ includes:
#include <iomanip>
#include <limits>
#include <vector>

// Includes from libnestutil:
#include "compose.hpp"
#include "numerics.h"

// Includes from nestkernel:
#include "connection_manager_impl.h"
#include "event_delivery_manager.h"
#include "kernel_manager.h"
#include "stopwatch_impl.h"


nest::SimulationManager::SimulationManager()
  : clock_( Time::tic( 0L ) )
  , slice_( 0L )
  , to_do_( 0L )
  , to_do_total_( 0L )
  , from_step_( 0L )
  , to_step_( 0L ) // consistent with to_do_ == 0
  , t_real_( 0L )
  , prepared_( false )
  , simulating_( false )
  , simulated_( false )
  , inconsistent_state_( false )
  , print_time_( false )
  , use_wfr_( true )
  , wfr_comm_interval_( 1.0 )
  , wfr_tol_( 0.0001 )
  , wfr_max_iterations_( 15 )
  , wfr_interpolation_order_( 3 )
  , update_time_limit_( std::numeric_limits< double >::infinity() )
  , min_update_time_( std::numeric_limits< double >::infinity() )
  , max_update_time_( -std::numeric_limits< double >::infinity() )
  , eprop_update_interval_( 1000. )
  , eprop_learning_window_( 1000. )
  , eprop_reset_neurons_on_update_( true )
{
}

void
nest::SimulationManager::initialize( const bool adjust_number_of_threads_or_rng_only )
{
  if ( adjust_number_of_threads_or_rng_only )
  {
    return;
  }

  Time::reset_to_defaults();
  Time::reset_resolution();

  clock_.set_to_zero();
  clock_.calibrate();

  to_do_ = 0;
  to_do_total_ = 0;
  slice_ = 0;
  from_step_ = 0;
  to_step_ = 0; // consistent with to_do_ = 0
  t_real_ = 0;

  prepared_ = false;
  simulating_ = false;
  simulated_ = false;
  inconsistent_state_ = false;
  print_time_ = false;
  use_wfr_ = true;

  wfr_comm_interval_ = 1.0;
  wfr_tol_ = 0.0001;
  wfr_max_iterations_ = 15;
  wfr_interpolation_order_ = 3;
  update_time_limit_ = std::numeric_limits< double >::infinity();
  min_update_time_ = std::numeric_limits< double >::infinity();
  max_update_time_ = -std::numeric_limits< double >::infinity();

  reset_timers_for_preparation();
  reset_timers_for_dynamics();
}

void
nest::SimulationManager::finalize( const bool )
{
}

void
nest::SimulationManager::reset_timers_for_preparation()
{
  sw_communicate_prepare_.reset();
  sw_gather_target_data_.reset();
}

void
nest::SimulationManager::reset_timers_for_dynamics()
{
  sw_simulate_.reset();
  sw_gather_spike_data_.reset();
  sw_gather_secondary_data_.reset();
  sw_update_.reset();
  sw_deliver_spike_data_.reset();
  sw_deliver_secondary_data_.reset();
}

void
nest::SimulationManager::set_status( const dictionary& d )
{
  // Create an instance of time converter here to capture the current
  // representation of time objects: TICS_PER_MS and TICS_PER_STEP
  // will be stored in time_converter.
  // This object can then be used to convert times in steps
  // (e.g. Connection::delay_) or tics to the new representation.
  // We pass this object to ConnectionManager::calibrate to update
  // all time objects in the connection system to the new representation.
  // MH 08-04-14
  TimeConverter time_converter;

  double time;
  if ( d.update_value( names::biological_time, time ) )
  {
    if ( time != 0.0 )
    {
      throw BadProperty( "The simulation time can only be set to 0.0." );
    }

    if ( clock_ > TimeZero )
    {
      // reset only if time has passed
      LOG( M_WARNING,
        "SimulationManager::set_status",
        "Simulation time reset to t=0.0. Resetting the simulation time is not "
        "fully supported in NEST at present. Some spikes may be lost, and "
        "stimulation devices may behave unexpectedly. PLEASE REVIEW YOUR "
        "SIMULATION OUTPUT CAREFULLY!" );

      clock_ = Time::step( 0 );
      from_step_ = 0;
      slice_ = 0;
      // clear all old spikes
      kernel().event_delivery_manager.configure_spike_data_buffers();
    }
  }

  d.update_value( names::print_time, print_time_ );

  // tics_per_ms and resolution must come after local_num_thread /
  // total_num_threads because they might reset the network and the time
  // representation
  long tics_per_ms = 0;
  bool tics_per_ms_updated = d.update_value( names::tics_per_ms, tics_per_ms );
  double resd = 0.0;
  bool res_updated = d.update_value( names::resolution, resd );

  if ( tics_per_ms_updated or res_updated )
  {
    std::vector< std::string > errors;
    if ( kernel().node_manager.size() > 0 )
    {
      errors.push_back( "Nodes have already been created" );
    }
    if ( has_been_simulated() )
    {
      errors.push_back( "Network has been simulated" );
    }
    if ( kernel().model_manager.are_model_defaults_modified() )
    {
      errors.push_back( "Model defaults were modified" );
    }

    if ( errors.size() == 1 )
    {
      throw KernelException( errors[ 0 ] + ": time representation cannot be changed." );
    }
    if ( errors.size() > 1 )
    {
      std::string msg = "Time representation unchanged. Error conditions:";
      for ( auto& error : errors )
      {
        msg += " " + error + ".";
      }
      throw KernelException( msg );
    }

    // only allow TICS_PER_MS to be changed together with resolution
    if ( res_updated and tics_per_ms_updated )
    {
      if ( resd < 1.0 / tics_per_ms )
      {
        throw KernelException( "Resolution must be greater than or equal to one tic. Value unchanged." );
      }
      else if ( not is_integer( resd * tics_per_ms ) )
      {
        throw KernelException( "Resolution must be a multiple of the tic length. Value unchanged." );
      }
      else
      {
        const double old_res = nest::Time::get_resolution().get_ms();
        const tic_t old_tpms = nest::Time::get_resolution().get_tics_per_ms();

        nest::Time::set_resolution( tics_per_ms, resd );
        // adjust to new resolution
        clock_.calibrate();
        // adjust delays in the connection system to new resolution
        kernel().connection_manager.calibrate( time_converter );
        kernel().model_manager.calibrate( time_converter );

        std::string msg =
          String::compose( "Tics per ms and resolution changed from %1 tics and %2 ms to %3 tics and %4 ms.",
            old_tpms,
            old_res,
            tics_per_ms,
            resd );
        LOG( M_INFO, "SimulationManager::set_status", msg );

        // make sure that wfr communication interval is always greater or equal
        // to resolution if no wfr is used explicitly set wfr_comm_interval
        // to resolution because communication in every step is needed
        if ( wfr_comm_interval_ < Time::get_resolution().get_ms() or not use_wfr_ )
        {
          wfr_comm_interval_ = Time::get_resolution().get_ms();
        }
      }
    }
    else if ( res_updated ) // only resolution changed
    {
      if ( resd < Time::get_ms_per_tic() )
      {
        throw KernelException( "Resolution must be greater than or equal to one tic. Value unchanged." );
      }
      else if ( not is_integer( resd / Time::get_ms_per_tic() ) )
      {
        throw KernelException( "Resolution must be a multiple of the tic length. Value unchanged." );
      }
      else
      {
        const double old_res = nest::Time::get_resolution().get_ms();

        Time::set_resolution( resd );
        clock_.calibrate(); // adjust to new resolution
        // adjust delays in the connection system to new resolution
        kernel().connection_manager.calibrate( time_converter );
        kernel().model_manager.calibrate( time_converter );

        std::string msg = String::compose( "Temporal resolution changed from %1 to %2 ms.", old_res, resd );
        LOG( M_INFO, "SimulationManager::set_status", msg );

        // make sure that wfr communication interval is always greater or equal
        // to resolution if no wfr is used explicitly set wfr_comm_interval
        // to resolution because communication in every step is needed
        if ( wfr_comm_interval_ < Time::get_resolution().get_ms() or not use_wfr_ )
        {
          wfr_comm_interval_ = Time::get_resolution().get_ms();
        }
      }
    }
    else
    {
      throw KernelException( "Change of tics_per_ms requires simultaneous specification of resolution." );
    }
  }

  // The decision whether the waveform relaxation is used
  // must be set before nodes are created.
  // Important: wfr_comm_interval_ may change depending on use_wfr_
  bool wfr;
  if ( d.update_value( names::use_wfr, wfr ) )
  {
    if ( kernel().node_manager.size() > 0 )
    {
      LOG( M_ERROR,
        "SimulationManager::set_status",
        "Cannot enable/disable usage of waveform relaxation after nodes have "
        "been created. Please call ResetKernel first." );
      throw KernelException();
    }
    else
    {
      use_wfr_ = wfr;
      // if no wfr is used explicitly set wfr_comm_interval to resolution
      // because communication in every step is needed
      if ( not use_wfr_ )
      {
        wfr_comm_interval_ = Time::get_resolution().get_ms();
      }
    }
  }

  // wfr_comm_interval_ can only be changed if use_wfr_ is true and before
  // connections are created. If use_wfr_ is false wfr_comm_interval_ is set to
  // the resolution whenever the resolution changes.
  double wfr_interval;
  if ( d.update_value( names::wfr_comm_interval, wfr_interval ) )
  {
    if ( not use_wfr_ )
    {
      LOG( M_ERROR,
        "SimulationManager::set_status",
        "Cannot set waveform communication interval when usage of waveform "
        "relaxation is disabled. Set use_wfr to true first." );
      throw KernelException();
    }
    else if ( kernel().connection_manager.get_num_connections() != 0 )
    {
      LOG( M_ERROR,
        "SimulationManager::set_status",
        "Cannot change waveform communication interval after connections have "
        "been created. Please call ResetKernel first." );
      throw KernelException();
    }
    else if ( wfr_interval < Time::get_resolution().get_ms() )
    {
      LOG( M_ERROR,
        "SimulationManager::set_status",
        "Communication interval of the waveform relaxation must be greater or "
        "equal to the resolution of the simulation." );
      throw KernelException();
    }
    else
    {
      LOG( M_INFO, "SimulationManager::set_status", "Waveform communication interval changed successfully. " );
      wfr_comm_interval_ = wfr_interval;
    }
  }

  // set the convergence tolerance for the waveform relaxation method
  double tol;
  if ( d.update_value( names::wfr_tol, tol ) )
  {
    if ( tol < 0.0 )
    {
      LOG( M_ERROR, "SimulationManager::set_status", "Tolerance must be zero or positive" );
      throw KernelException();
    }
    else
    {
      wfr_tol_ = tol;
    }
  }

  // set the maximal number of iterations for the waveform relaxation method
  long max_iter;
  if ( d.update_value( names::wfr_max_iterations, max_iter ) )
  {
    if ( max_iter <= 0 )
    {
      LOG( M_ERROR,
        "SimulationManager::set_status",
        "Maximal number of iterations  for the waveform relaxation must be "
        "positive. To disable waveform relaxation set use_wfr instead." );
      throw KernelException();
    }
    else
    {
      wfr_max_iterations_ = max_iter;
    }
  }

  // set the interpolation order for the waveform relaxation method
  long interp_order;
  if ( d.update_value( names::wfr_interpolation_order, interp_order ) )
  {
    if ( ( interp_order < 0 ) or ( interp_order == 2 ) or ( interp_order > 3 ) )
    {
      LOG( M_ERROR, "SimulationManager::set_status", "Interpolation order must be 0, 1, or 3." );
      throw KernelException();
    }
    else
    {
      wfr_interpolation_order_ = interp_order;
    }
  }

  // update time limit
  double t_new = 0.0;
  if ( d.update_value( names::update_time_limit, t_new ) )
  {
    if ( t_new <= 0 )
    {
      LOG( M_ERROR, "SimulationManager::set_status", "update_time_limit > 0 required." );
      throw KernelException();
    }

    update_time_limit_ = t_new;
  }

  // eprop update interval
  double eprop_update_interval_new = 0.0;
  if ( d.update_value( names::eprop_update_interval, eprop_update_interval_new ) )
  {
    if ( eprop_update_interval_new <= 0 )
    {
      LOG( M_ERROR, "SimulationManager::set_status", "eprop_update_interval > 0 required." );
      throw KernelException();
    }

    eprop_update_interval_ = eprop_update_interval_new;
  }

  // eprop learning window
  double eprop_learning_window_new = 0.0;
  if ( d.update_value( names::eprop_learning_window, eprop_learning_window_new ) )
  {
    if ( eprop_learning_window_new <= 0 )
    {
      LOG( M_ERROR, "SimulationManager::set_status", "eprop_learning_window > 0 required." );
      throw KernelException();
    }
    if ( eprop_learning_window_new > eprop_update_interval_ )
    {
      LOG( M_ERROR, "SimulationManager::set_status", "eprop_learning_window <= eprop_update_interval required." );
      throw KernelException();
    }

    eprop_learning_window_ = eprop_learning_window_new;
  }

  d.update_value( names::eprop_reset_neurons_on_update, eprop_reset_neurons_on_update_ );
}

void
nest::SimulationManager::get_status( dictionary& d )
{
  d[ names::ms_per_tic ] = Time::get_ms_per_tic();
  d[ names::tics_per_ms ] = Time::get_tics_per_ms();
  d[ names::tics_per_step ] =
    static_cast< size_t >( Time::get_tics_per_step() ); // casting to avoid extra checks of any types
  d[ names::resolution ] = Time::get_resolution().get_ms();

  d[ names::T_min ] = Time::min().get_ms();
  d[ names::T_max ] = Time::max().get_ms();

  d[ names::biological_time ] = get_time().get_ms();
  d[ names::to_do ] = static_cast< long >( to_do_ ); // casting to avoid extra checks of any types
  d[ names::print_time ] = print_time_;

  d[ names::prepared ] = prepared_;

  d[ names::use_wfr ] = use_wfr_;
  d[ names::wfr_comm_interval ] = wfr_comm_interval_;
  d[ names::wfr_tol ] = wfr_tol_;
  d[ names::wfr_max_iterations ] = wfr_max_iterations_;
  d[ names::wfr_interpolation_order ] = wfr_interpolation_order_;

  d[ names::update_time_limit ] = update_time_limit_;
  d[ names::min_update_time ] = min_update_time_;
  d[ names::max_update_time ] = max_update_time_;

  d[ names::time_simulate ] = sw_simulate_.elapsed();
  d[ names::time_communicate_prepare ] = sw_communicate_prepare_.elapsed();

<<<<<<< HEAD
#ifdef TIMER_DETAILED
  d[ names::time_gather_spike_data ] = sw_gather_spike_data_.elapsed();
  d[ names::time_gather_secondary_data ] = sw_gather_secondary_data_.elapsed();
  d[ names::time_update ] = sw_update_.elapsed();
  d[ names::time_gather_target_data ] = sw_gather_target_data_.elapsed();
  d[ names::time_deliver_spike_data ] = sw_deliver_spike_data_.elapsed();
  d[ names::time_deliver_secondary_data ] = sw_deliver_secondary_data_.elapsed();
#endif

  d[ names::eprop_update_interval ] = eprop_update_interval_;
  d[ names::eprop_learning_window ] = eprop_learning_window_;
  d[ names::eprop_reset_neurons_on_update ] = eprop_reset_neurons_on_update_;
=======
  sw_simulate_.get_status( d, names::time_simulate, names::time_simulate_cpu );
  sw_communicate_prepare_.get_status( d, names::time_communicate_prepare, names::time_communicate_prepare_cpu );
  sw_gather_spike_data_.get_status( d, names::time_gather_spike_data, names::time_gather_spike_data_cpu );
  sw_gather_secondary_data_.get_status( d, names::time_gather_secondary_data, names::time_gather_secondary_data_cpu );
  sw_update_.get_status( d, names::time_update, names::time_update_cpu );
  sw_gather_target_data_.get_status( d, names::time_gather_target_data, names::time_gather_target_data_cpu );
  sw_deliver_spike_data_.get_status( d, names::time_deliver_spike_data, names::time_deliver_spike_data_cpu );
  sw_deliver_secondary_data_.get_status(
    d, names::time_deliver_secondary_data, names::time_deliver_secondary_data_cpu );
  def< double >( d, names::eprop_update_interval, eprop_update_interval_ );
  def< double >( d, names::eprop_learning_window, eprop_learning_window_ );
  def< bool >( d, names::eprop_reset_neurons_on_update, eprop_reset_neurons_on_update_ );
>>>>>>> 55b486b5
}

void
nest::SimulationManager::prepare()
{
  assert( kernel().is_initialized() );

  if ( prepared_ )
  {
    std::string msg = "Prepare called twice.";
    LOG( M_ERROR, "SimulationManager::prepare", msg );
    throw KernelException();
  }

  if ( inconsistent_state_ )
  {
    throw KernelException(
      "Kernel is in inconsistent state after an "
      "earlier error. Please run ResetKernel first." );
  }

  // reset profiling timers
  reset_timers_for_dynamics();
  kernel().event_delivery_manager.reset_timers_for_dynamics();

  t_real_ = 0;
  t_slice_begin_ = timeval(); // set to timeval{0, 0} as unset flag
  t_slice_end_ = timeval();   // set to timeval{0, 0} as unset flag

  // find shortest and longest delay across all MPI processes
  // this call sets the member variables
  kernel().connection_manager.update_delay_extrema_();
  kernel().event_delivery_manager.init_moduli();

  // if at the beginning of a simulation, set up spike buffers
  if ( not simulated_ )
  {
    kernel().event_delivery_manager.configure_spike_data_buffers();
  }

  kernel().node_manager.ensure_valid_thread_local_ids();
  kernel().node_manager.prepare_nodes();

  // we have to do enter_runtime after prepare_nodes, since we use
  // calibrate to map the ports of MUSIC devices, which has to be done
  // before enter_runtime
  if ( not simulated_ ) // only enter the runtime mode once
  {
    double tick = Time::get_resolution().get_ms() * kernel().connection_manager.get_min_delay();
    kernel().music_manager.enter_runtime( tick );
  }
  prepared_ = true;

  // check whether waveform relaxation is used on any MPI process;
  // needs to be called before update_connection_intrastructure_since
  // it resizes coefficient arrays for secondary events
  kernel().node_manager.check_wfr_use();

  if ( kernel().node_manager.have_nodes_changed() or kernel().connection_manager.connections_have_changed() )
  {
#pragma omp parallel
    {
      const size_t tid = kernel().vp_manager.get_thread_id();
      update_connection_infrastructure( tid );
    } // of omp parallel
  }
}

void
nest::SimulationManager::assert_valid_simtime( Time const& t )
{
  if ( t == Time::ms( 0.0 ) )
  {
    return;
  }

  if ( t < Time::step( 1 ) )
  {
    LOG( M_ERROR,
      "SimulationManager::run",
      String::compose( "Simulation time must be >= %1 ms (one time step).", Time::get_resolution().get_ms() ) );
    throw KernelException();
  }

  if ( t.is_finite() )
  {
    Time time1 = clock_ + t;
    if ( not time1.is_finite() )
    {
      std::string msg = String::compose(
        "A clock overflow will occur after %1 of %2 ms. Please reset network "
        "clock first!",
        ( Time::max() - clock_ ).get_ms(),
        t.get_ms() );
      LOG( M_ERROR, "SimulationManager::run", msg );
      throw KernelException();
    }
  }
  else
  {
    std::string msg = String::compose(
      "The requested simulation time exceeds the largest time NEST can handle "
      "(T_max = %1 ms). Please use a shorter time!",
      Time::max().get_ms() );
    LOG( M_ERROR, "SimulationManager::run", msg );
    throw KernelException();
  }
}

void
nest::SimulationManager::run( Time const& t )
{
  assert_valid_simtime( t );

  kernel().random_manager.check_rng_synchrony();

  if ( not prepared_ )
  {
    std::string msg = "Run called without calling Prepare.";
    LOG( M_ERROR, "SimulationManager::run", msg );
    throw KernelException();
  }

  to_do_ += t.get_steps();
  to_do_total_ = to_do_;

  if ( to_do_ == 0 )
  {
    return;
  }

  kernel().io_manager.pre_run_hook();

  // Reset local spike counters within event_delivery_manager
  kernel().event_delivery_manager.reset_counters();

  sw_simulate_.start();

  // from_step_ is not touched here.  If we are at the beginning
  // of a simulation, it has been reset properly elsewhere.  If
  // a simulation was ended and is now continued, from_step_ will
  // have the proper value.  to_step_ is set as in advance_time().
  to_step_ = std::min( from_step_ + to_do_, kernel().connection_manager.get_min_delay() );


  // Warn about possible inconsistencies, see #504.
  // This test cannot come any earlier, because we first need to compute
  // min_delay_
  // above.
  if ( t.get_steps() % kernel().connection_manager.get_min_delay() != 0 )
  {
    LOG( M_WARNING,
      "SimulationManager::run",
      "The requested simulation time is not an integer multiple of the minimal "
      "delay in the network. This may result in inconsistent results under the "
      "following conditions: (i) A network contains more than one source of "
      "randomness, e.g., two different poisson_generators, and (ii) Simulate "
      "is called repeatedly with simulation times that are not multiples of "
      "the minimal delay." );
  }

  call_update_();

  kernel().io_manager.post_run_hook();
  kernel().random_manager.check_rng_synchrony();

  sw_simulate_.stop();
}

void
nest::SimulationManager::cleanup()
{
  if ( not prepared_ )
  {
    std::string msg = "Cleanup called without calling Prepare.";
    LOG( M_ERROR, "SimulationManager::cleanup", msg );
    throw KernelException();
  }

  if ( not simulated_ )
  {
    prepared_ = false;
    return;
  }

  kernel().node_manager.finalize_nodes();
  prepared_ = false;
}

void
nest::SimulationManager::call_update_()
{
  assert( kernel().is_initialized() and not inconsistent_state_ );

  std::ostringstream os;
  double t_sim = to_do_ * Time::get_resolution().get_ms();

  size_t num_active_nodes = kernel().node_manager.get_num_active_nodes();
  os << "Number of local nodes: " << num_active_nodes << std::endl;
  os << "Simulation time (ms): " << t_sim;

#ifdef _OPENMP
  os << std::endl << "Number of OpenMP threads: " << kernel().vp_manager.get_num_threads();
#else
  os << std::endl << "Not using OpenMP";
#endif

#ifdef HAVE_MPI
  os << std::endl << "Number of MPI processes: " << kernel().mpi_manager.get_num_processes();
#else
  os << std::endl << "Not using MPI";
#endif

  LOG( M_INFO, "SimulationManager::start_updating_", os.str() );


  if ( to_do_ == 0 )
  {
    return;
  }

  if ( print_time_ )
  {
    // TODO: Remove direct output
    std::cout << std::endl;
    print_progress_();
  }

  simulating_ = true;
  simulated_ = true;

  update_();

  simulating_ = false;

  if ( print_time_ )
  {
    std::cout << std::endl;
  }

  kernel().mpi_manager.synchronize();

  LOG( M_INFO, "SimulationManager::run", "Simulation finished." );
}

void
nest::SimulationManager::update_connection_infrastructure( const size_t tid )
{
  kernel().get_omp_synchronization_construction_stopwatch().start();
#pragma omp barrier
  kernel().get_omp_synchronization_construction_stopwatch().stop();

  sw_communicate_prepare_.start();

  kernel().connection_manager.sort_connections( tid );
  sw_gather_target_data_.start();
  kernel().connection_manager.restructure_connection_tables( tid );
  kernel().connection_manager.collect_compressed_spike_data( tid );
  sw_gather_target_data_.stop();

  kernel().get_omp_synchronization_construction_stopwatch().start();
#pragma omp barrier // wait for all threads to finish sorting
  kernel().get_omp_synchronization_construction_stopwatch().stop();

#pragma omp single
  {
    kernel().connection_manager.compute_target_data_buffer_size();
    kernel().event_delivery_manager.resize_send_recv_buffers_target_data();

    // check whether primary and secondary connections exists on any
    // compute node
    kernel().connection_manager.sync_has_primary_connections();
    kernel().connection_manager.check_secondary_connections_exist();
  }

  if ( kernel().connection_manager.secondary_connections_exist() )
  {
    kernel().get_omp_synchronization_construction_stopwatch().start();
#pragma omp barrier
    kernel().get_omp_synchronization_construction_stopwatch().stop();

    kernel().connection_manager.compute_compressed_secondary_recv_buffer_positions( tid );

    kernel().get_omp_synchronization_construction_stopwatch().start();
#pragma omp barrier
    kernel().get_omp_synchronization_construction_stopwatch().stop();

#pragma omp single
    {
      kernel().mpi_manager.communicate_recv_counts_secondary_events();
      kernel().event_delivery_manager.configure_secondary_buffers();
    }
  }

  sw_gather_target_data_.start();

  // communicate connection information from postsynaptic to
  // presynaptic side
  if ( kernel().connection_manager.use_compressed_spikes() )
  {
#pragma omp barrier
#pragma omp single
    {
      kernel().connection_manager.initialize_iteration_state(); // could possibly be combined with s'th above
    }
    kernel().event_delivery_manager.gather_target_data_compressed( tid );
  }
  else
  {
    kernel().event_delivery_manager.gather_target_data( tid );
  }

  sw_gather_target_data_.stop();

  if ( kernel().connection_manager.secondary_connections_exist() )
  {
    kernel().connection_manager.compress_secondary_send_buffer_pos( tid );
  }

  kernel().get_omp_synchronization_construction_stopwatch().start();
#pragma omp barrier
  kernel().get_omp_synchronization_construction_stopwatch().stop();
#pragma omp single
  {
    kernel().connection_manager.clear_compressed_spike_data_map();
    kernel().node_manager.set_have_nodes_changed( false );
    kernel().connection_manager.unset_connections_have_changed();
  }
  sw_communicate_prepare_.stop();
}

bool
nest::SimulationManager::wfr_update_( Node* n )
{
  return ( n->wfr_update( clock_, from_step_, to_step_ ) );
}

void
nest::SimulationManager::update_()
{
  // to store done values of the different threads
  std::vector< bool > done;
  bool done_all = true;
  long old_to_step;

  double start_current_update = sw_simulate_.elapsed();
  bool update_time_limit_exceeded = false;

  std::vector< std::exception_ptr > exceptions_raised( kernel().vp_manager.get_num_threads() );

// parallel section begins
#pragma omp parallel
  {
    const size_t tid = kernel().vp_manager.get_thread_id();

    // We update in a parallel region. Therefore, we need to catch
    // exceptions here and then handle them after the parallel region.
    try
    {
      do
      {
        if ( print_time_ )
        {
          gettimeofday( &t_slice_begin_, nullptr );
        }

        // Do not deliver events at beginning of first slice, nothing can be there yet
        // and invalid markers have not been properly set in send buffers.
        if ( slice_ > 0 and from_step_ == 0 )
        {
          // Deliver secondary events before primary events
          //
          // Delivering secondary events ahead of primary events ensures that LearningSignalConnectionEvents
          // reach target neurons before spikes are propagated through eprop synapses.
          // This sequence safeguards the gradient computation from missing critical information
          // from the time step preceding the arrival of the spike triggering the weight update.
          if ( kernel().connection_manager.secondary_connections_exist() )
          {
            sw_deliver_secondary_data_.start();
            kernel().event_delivery_manager.deliver_secondary_events( tid, false );
            sw_deliver_secondary_data_.stop();
          }

          if ( kernel().connection_manager.has_primary_connections() )
          {
            sw_deliver_spike_data_.start();
            // Deliver spikes from receive buffer to ring buffers.
            kernel().event_delivery_manager.deliver_events( tid );

            sw_deliver_spike_data_.stop();
          }

#ifdef HAVE_MUSIC
          // advance the time of music by one step (min_delay * h) must
          // be done after deliver_events_() since it calls
          // music_event_out_proxy::handle(), which hands the spikes over to
          // MUSIC *before* MUSIC time is advanced

          // wait until all threads are done -> synchronize
          kernel().get_omp_synchronization_simulation_stopwatch().start();
#pragma omp barrier
          kernel().get_omp_synchronization_simulation_stopwatch().stop();
// the following block is executed by the master thread only
// the other threads are enforced to wait at the end of the block
#pragma omp master
          {
            // advance the time of music by one step (min_delay * h) must
            // be done after deliver_events_() since it calls
            // music_event_out_proxy::handle(), which hands the spikes over to
            // MUSIC *before* MUSIC time is advanced
            if ( slice_ > 0 )
            {
              kernel().music_manager.advance_music_time();
            }

            // the following could be made thread-safe
            kernel().music_manager.update_music_event_handlers( clock_, from_step_, to_step_ );
          }
// end of master section, all threads have to synchronize at this point
#pragma omp barrier
#endif
        } // if from_step == 0

        // preliminary update of nodes that use waveform relaxtion, only
        // necessary if secondary connections exist and any node uses
        // wfr
        if ( kernel().connection_manager.secondary_connections_exist() and kernel().node_manager.wfr_is_used() )
        {
#pragma omp single
          {
            // if the end of the simulation is in the middle
            // of a min_delay_ step, we need to make a complete
            // step in the wfr_update and only do
            // the partial step in the final update
            // needs to be done in omp single since to_step_ is a scheduler
            // variable
            old_to_step = to_step_;
            if ( to_step_ < kernel().connection_manager.get_min_delay() )
            {
              to_step_ = kernel().connection_manager.get_min_delay();
            }
          }

          bool max_iterations_reached = true;
          const std::vector< Node* >& thread_local_wfr_nodes = kernel().node_manager.get_wfr_nodes_on_thread( tid );
          for ( long n = 0; n < wfr_max_iterations_; ++n )
          {
            bool done_p = true;

            // this loop may be empty for those threads
            // that do not have any nodes requiring wfr_update
            for ( std::vector< Node* >::const_iterator i = thread_local_wfr_nodes.begin();
                  i != thread_local_wfr_nodes.end();
                  ++i )
            {
              done_p = wfr_update_( *i ) and done_p;
            }

// add done value of thread p to done vector
#pragma omp critical
            {
              done.push_back( done_p );
            }
            // parallel section ends, wait until all threads are done -> synchronize
            kernel().get_omp_synchronization_simulation_stopwatch().start();
#pragma omp barrier
            kernel().get_omp_synchronization_simulation_stopwatch().stop();

// the following block is executed by a single thread
// the other threads wait at the end of the block
#pragma omp single
            {
              // check whether all threads are done
              for ( size_t i = 0; i < done.size(); ++i )
              {
                done_all = done[ i ] and done_all;
              }

              // gather SecondaryEvents (e.g. GapJunctionEvents)
              kernel().event_delivery_manager.gather_secondary_events( done_all );

              // reset done and done_all
              //(needs to be in the single threaded part)
              done_all = true;
              done.clear();
            }

            // deliver SecondaryEvents generated during wfr_update
            // returns the done value over all threads
            done_p = kernel().event_delivery_manager.deliver_secondary_events( tid, true );

            if ( done_p )
            {
              max_iterations_reached = false;
              break;
            }
          } // of for (wfr_max_iterations) ...

#pragma omp single
          {
            to_step_ = old_to_step;
            if ( max_iterations_reached )
            {
              std::string msg = String::compose( "Maximum number of iterations reached at interval %1-%2 ms",
                clock_.get_ms(),
                clock_.get_ms() + to_step_ * Time::get_resolution().get_ms() );
              LOG( M_WARNING, "SimulationManager::wfr_update", msg );
            }
          }

        } // of if(wfr_is_used)
          // end of preliminary update

        if ( kernel().sp_manager.is_structural_plasticity_enabled()
          and ( std::fmod( Time( Time::step( clock_.get_steps() + from_step_ ) ).get_ms(),
                  kernel().sp_manager.get_structural_plasticity_update_interval() )
            == 0 ) )
        {
#pragma omp barrier
          for ( SparseNodeArray::const_iterator i = kernel().node_manager.get_local_nodes( tid ).begin();
                i != kernel().node_manager.get_local_nodes( tid ).end();
                ++i )
          {
            Node* node = i->get_node();
            node->update_synaptic_elements( Time( Time::step( clock_.get_steps() + from_step_ ) ).get_ms() );
          }
          kernel().get_omp_synchronization_simulation_stopwatch().start();
#pragma omp barrier
          kernel().get_omp_synchronization_simulation_stopwatch().stop();
#pragma omp single
          {
            kernel().sp_manager.update_structural_plasticity();
          }
          // Remove 10% of the vacant elements
          for ( SparseNodeArray::const_iterator i = kernel().node_manager.get_local_nodes( tid ).begin();
                i != kernel().node_manager.get_local_nodes( tid ).end();
                ++i )
          {
            Node* node = i->get_node();
            node->decay_synaptic_elements_vacant();
          }

          // after structural plasticity has created and deleted
          // connections, update the connection infrastructure; implies
          // complete removal of presynaptic part and reconstruction
          // from postsynaptic data
          update_connection_infrastructure( tid );

        } // of structural plasticity

        sw_update_.start();
        const SparseNodeArray& thread_local_nodes = kernel().node_manager.get_local_nodes( tid );

        for ( SparseNodeArray::const_iterator n = thread_local_nodes.begin(); n != thread_local_nodes.end(); ++n )
        {
          Node* node = n->get_node();
          if ( not( node )->is_frozen() )
          {
            ( node )->update( clock_, from_step_, to_step_ );
          }
        }

        sw_update_.stop();

        // parallel section ends, wait until all threads are done -> synchronize
        kernel().get_omp_synchronization_simulation_stopwatch().start();
#pragma omp barrier
        kernel().get_omp_synchronization_simulation_stopwatch().stop();

        // the following block is executed by the master thread only
        // the other threads are enforced to wait at the end of the block
#pragma omp master
        {
          // gather and deliver only at end of slice, i.e., end of min_delay step
          if ( to_step_ == kernel().connection_manager.get_min_delay() )
          {
            if ( kernel().connection_manager.has_primary_connections() )
            {
              sw_gather_spike_data_.start();
              kernel().event_delivery_manager.gather_spike_data();
              sw_gather_spike_data_.stop();
            }
            if ( kernel().connection_manager.secondary_connections_exist() )
            {
              sw_gather_secondary_data_.start();
              kernel().event_delivery_manager.gather_secondary_events( true );
              sw_gather_secondary_data_.stop();
            }
          }

          advance_time_();

          if ( print_time_ )
          {
            gettimeofday( &t_slice_end_, nullptr );
            print_progress_();
          }

          // We cannot throw exception inside master, would not get caught.
          const double end_current_update = sw_simulate_.elapsed();
          const double update_time = end_current_update - start_current_update;
          update_time_limit_exceeded = update_time > update_time_limit_;
          min_update_time_ = std::min( min_update_time_, update_time );
          max_update_time_ = std::max( max_update_time_, update_time );
          start_current_update = end_current_update;
        }
// end of master section, all threads have to synchronize at this point
#pragma omp barrier

        // if block to avoid omp barrier if SIONLIB is not used
#ifdef HAVE_SIONLIB
        kernel().io_manager.post_step_hook();
        // enforce synchronization after post-step activities of the recording backends
        kernel().get_omp_synchronization_simulation_stopwatch().start();
#pragma omp barrier
        kernel().get_omp_synchronization_simulation_stopwatch().stop();
#endif

        const double end_current_update = sw_simulate_.elapsed();
        if ( end_current_update - start_current_update > update_time_limit_ )
        {
          LOG( M_ERROR, "SimulationManager::update", "Update time limit exceeded." );
          throw KernelException();
        }
        start_current_update = end_current_update;

      } while ( to_do_ > 0 and not update_time_limit_exceeded and not exceptions_raised.at( tid ) );

      // End of the slice, we update the number of synaptic elements
      for ( SparseNodeArray::const_iterator i = kernel().node_manager.get_local_nodes( tid ).begin();
            i != kernel().node_manager.get_local_nodes( tid ).end();
            ++i )
      {
        Node* node = i->get_node();
        node->update_synaptic_elements( Time( Time::step( clock_.get_steps() + to_step_ ) ).get_ms() );
      }
    }
    catch ( ... )
    {
      // Capture the current exception object and create an std::exception_ptr
      exceptions_raised.at( tid ) = std::current_exception();
    }
  } // of omp parallel

  if ( update_time_limit_exceeded )
  {
    LOG( M_ERROR, "SimulationManager::update", "Update time limit exceeded." );
    throw KernelException();
  }

  // check if any exceptions have been raised
  for ( auto eptr : exceptions_raised )
  {
    if ( eptr )
    {
      simulating_ = false; // must mark this here, see #311
      inconsistent_state_ = true;
      std::rethrow_exception( eptr );
    }
  }
}

void
nest::SimulationManager::advance_time_()
{
  // time now advanced time by the duration of the previous step
  to_do_ -= to_step_ - from_step_;

  // advance clock, update modulos, slice counter only if slice completed
  if ( to_step_ == kernel().connection_manager.get_min_delay() )
  {
    clock_ += Time::step( kernel().connection_manager.get_min_delay() );
    ++slice_;
    kernel().event_delivery_manager.update_moduli();
    from_step_ = 0;
  }
  else
  {
    from_step_ = to_step_;
  }

  long end_sim = from_step_ + to_do_;

  if ( kernel().connection_manager.get_min_delay() < end_sim )
  {
    // update to end of time slice
    to_step_ = kernel().connection_manager.get_min_delay();
  }
  else
  {
    to_step_ = end_sim; // update to end of simulation time
  }

  assert( to_step_ - from_step_ <= kernel().connection_manager.get_min_delay() );
}

void
nest::SimulationManager::print_progress_()
{
  double rt_factor = 0.0;

  if ( t_slice_end_.tv_sec != 0 )
  {
    // usec
    long t_real_s = ( t_slice_end_.tv_sec - t_slice_begin_.tv_sec ) * 1e6;
    // usec
    t_real_ += t_real_s + ( t_slice_end_.tv_usec - t_slice_begin_.tv_usec );
    // ms
    double t_real_acc = ( t_real_ ) / 1000.;
    double t_sim_acc = ( to_do_total_ - to_do_ ) * Time::get_resolution().get_ms();
    // real-time factor = wall-clock time / model time
    rt_factor = t_real_acc / t_sim_acc;
  }

  int percentage = ( 100 - static_cast< int >( static_cast< double >( to_do_ ) / to_do_total_ * 100 ) );

  std::cout << "\r[ " << std::setw( 3 ) << std::right << percentage << "% ] "
            << "Model time: " << std::fixed << std::setprecision( 1 ) << clock_.get_ms() << " ms, "
            << "Real-time factor: " << std::setprecision( 4 ) << rt_factor
            << std::resetiosflags( std::ios_base::floatfield );
  std::flush( std::cout );
}

nest::Time const
nest::SimulationManager::get_previous_slice_origin() const
{
  return clock_ - Time::step( kernel().connection_manager.get_min_delay() );
}<|MERGE_RESOLUTION|>--- conflicted
+++ resolved
@@ -474,23 +474,6 @@
   d[ names::min_update_time ] = min_update_time_;
   d[ names::max_update_time ] = max_update_time_;
 
-  d[ names::time_simulate ] = sw_simulate_.elapsed();
-  d[ names::time_communicate_prepare ] = sw_communicate_prepare_.elapsed();
-
-<<<<<<< HEAD
-#ifdef TIMER_DETAILED
-  d[ names::time_gather_spike_data ] = sw_gather_spike_data_.elapsed();
-  d[ names::time_gather_secondary_data ] = sw_gather_secondary_data_.elapsed();
-  d[ names::time_update ] = sw_update_.elapsed();
-  d[ names::time_gather_target_data ] = sw_gather_target_data_.elapsed();
-  d[ names::time_deliver_spike_data ] = sw_deliver_spike_data_.elapsed();
-  d[ names::time_deliver_secondary_data ] = sw_deliver_secondary_data_.elapsed();
-#endif
-
-  d[ names::eprop_update_interval ] = eprop_update_interval_;
-  d[ names::eprop_learning_window ] = eprop_learning_window_;
-  d[ names::eprop_reset_neurons_on_update ] = eprop_reset_neurons_on_update_;
-=======
   sw_simulate_.get_status( d, names::time_simulate, names::time_simulate_cpu );
   sw_communicate_prepare_.get_status( d, names::time_communicate_prepare, names::time_communicate_prepare_cpu );
   sw_gather_spike_data_.get_status( d, names::time_gather_spike_data, names::time_gather_spike_data_cpu );
@@ -503,7 +486,6 @@
   def< double >( d, names::eprop_update_interval, eprop_update_interval_ );
   def< double >( d, names::eprop_learning_window, eprop_learning_window_ );
   def< bool >( d, names::eprop_reset_neurons_on_update, eprop_reset_neurons_on_update_ );
->>>>>>> 55b486b5
 }
 
 void
