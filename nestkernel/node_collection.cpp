/*
 *  node_collection.cpp
 *
 *  This file is part of NEST.
 *
 *  Copyright (C) 2004 The NEST Initiative
 *
 *  NEST is free software: you can redistribute it and/or modify
 *  it under the terms of the GNU General Public License as published by
 *  the Free Software Foundation, either version 2 of the License, or
 *  (at your option) any later version.
 *
 *  NEST is distributed in the hope that it will be useful,
 *  but WITHOUT ANY WARRANTY; without even the implied warranty of
 *  MERCHANTABILITY or FITNESS FOR A PARTICULAR PURPOSE.  See the
 *  GNU General Public License for more details.
 *
 *  You should have received a copy of the GNU General Public License
 *  along with NEST.  If not, see <http://www.gnu.org/licenses/>.
 *
 */

#include "node_collection.h"

// Includes from libnestutil
#include "numerics.h"

// Includes from nestkernel:
#include "kernel_manager.h"
#include "mpi_manager_impl.h"
#include "node.h"
#include "node_collection_impl.h"
#include "vp_manager_impl.h"

// C++ includes:
#include <algorithm> // copy
#include <cmath>     // lcm
#include <numeric>   // accumulate


namespace nest
{

/**
 * Functor for sorting a vector of NodeCollectionPrimitives.
 *
 * Since primitives are contiguous, sort by GID of first element.
 */
const struct PrimitiveSortOp
{
  bool
  operator()( const NodeCollectionPrimitive& primitive_lhs, const NodeCollectionPrimitive& primitive_rhs ) const
  {
    return primitive_lhs[ 0 ] < primitive_rhs[ 0 ];
  }
} primitive_sort_op;


nc_const_iterator::nc_const_iterator( NodeCollectionPTR collection_ptr,
  const NodeCollectionPrimitive& collection,
  size_t offset,
  size_t stride,
  NCIteratorKind kind )
  : coll_ptr_( collection_ptr )
  , element_idx_( offset )
  , part_idx_( 0 )
  , step_( kind == NCIteratorKind::RANK_LOCAL
        ? std::lcm( stride, kernel().mpi_manager.get_num_processes() )
        : ( kind == NCIteratorKind::THREAD_LOCAL ? std::lcm( stride, kernel().vp_manager.get_num_virtual_processes() )
                                                 : stride ) )
  , kind_( kind )
  , rank_or_vp_( kind == NCIteratorKind::RANK_LOCAL
        ? kernel().mpi_manager.get_rank()
        : ( kind == NCIteratorKind::THREAD_LOCAL ? kernel().vp_manager.get_vp() : invalid_thread ) )
  , primitive_collection_( &collection )
  , composite_collection_( nullptr )
{
  assert( not collection_ptr.get() or collection_ptr.get() == &collection );
  assert( element_idx_ <= collection.size() ); // allow == for end()

  FULL_LOGGING_ONLY(
    kernel().write_to_dump( String::compose( "NCIT Prim ctor rk %1, thr %2, pix %3, eix %4, step %5, kind %6, rvp %7",
      kernel().mpi_manager.get_rank(),
      kernel().vp_manager.get_thread_id(),
      part_idx_,
      element_idx_,
      step_,
      static_cast< int >( kind_ ),
      rank_or_vp_ ) ); )
}

nc_const_iterator::nc_const_iterator( NodeCollectionPTR collection_ptr,
  const NodeCollectionComposite& collection,
  size_t part,
  size_t offset,
  size_t stride,
  NCIteratorKind kind )
  : coll_ptr_( collection_ptr )
  , element_idx_( offset )
  , part_idx_( part )
  , step_( kind == NCIteratorKind::RANK_LOCAL
        ? std::lcm( stride, kernel().mpi_manager.get_num_processes() )
        : ( kind == NCIteratorKind::THREAD_LOCAL ? std::lcm( stride, kernel().vp_manager.get_num_virtual_processes() )
                                                 : stride ) )
  , kind_( kind )
  , rank_or_vp_( kind == NCIteratorKind::RANK_LOCAL
        ? kernel().mpi_manager.get_rank()
        : ( kind == NCIteratorKind::THREAD_LOCAL ? kernel().vp_manager.get_vp() : invalid_thread ) )
  , primitive_collection_( nullptr )
  , composite_collection_( &collection )
{
  assert( not collection_ptr.get() or collection_ptr.get() == &collection );

  // Allow <= for end iterator
  assert( ( part < collection.parts_.size() and offset <= collection.parts_[ part ].size() ) );

  FULL_LOGGING_ONLY(
    kernel().write_to_dump( String::compose( "NCIT Comp ctor rk %1, thr %2, pix %3, eix %4, step %5, kind %6, rvp %7",
      kernel().mpi_manager.get_rank(),
      kernel().vp_manager.get_thread_id(),
      part_idx_,
      element_idx_,
      step_,
      static_cast< int >( kind_ ),
      rank_or_vp_ ) ); )
}

size_t
nc_const_iterator::find_next_within_part_( size_t n ) const
{
  const size_t new_element_idx = element_idx_ + n * step_;

  if ( primitive_collection_ )
  {
    // Avoid running over end of collection; primitive_collection_->size() is end marker
    return std::min( new_element_idx, primitive_collection_->size() );
  }

  if ( new_element_idx < composite_collection_->parts_[ part_idx_ ].size() )
  {
    if ( composite_collection_->valid_idx_( part_idx_, new_element_idx ) )
    {
      // We have found an element in the part
      return new_element_idx;
    }
    else
    {
      // We have reached the end of the node collection, return index for end iterator
      assert( part_idx_ == composite_collection_->last_part_ );
      return composite_collection_->last_elem_ + 1;
    }
  }

  // No new element found in this part and collection not exhausted
  return element_idx_;
}

void
nc_const_iterator::advance_global_iter_to_new_part_( size_t n )
{
  if ( part_idx_ == composite_collection_->last_part_ )
  {
    // No more parts, set to end()
    part_idx_ = composite_collection_->last_part_;
    element_idx_ = composite_collection_->last_elem_ + 1;
    return;
  }

  // Find new position counting from beginning of node collection
  const auto part_abs_begin = part_idx_ == 0 ? 0 : composite_collection_->cumul_abs_size_[ part_idx_ - 1 ];
  const auto new_abs_idx = part_abs_begin + element_idx_ + n * composite_collection_->stride_;

  // Confirm that new position is in a new part
  assert( new_abs_idx >= composite_collection_->cumul_abs_size_[ part_idx_ ] );

  // Move to part that contains new position
  do
  {
    ++part_idx_;
  } while ( part_idx_ <= composite_collection_->last_part_
    and composite_collection_->cumul_abs_size_[ part_idx_ ] <= new_abs_idx );

  // If there is another element, it must have this index
  element_idx_ = new_abs_idx - composite_collection_->cumul_abs_size_[ part_idx_ - 1 ];

  if ( not composite_collection_->valid_idx_( part_idx_, element_idx_ ) )
  {
    // Node collection exhausted
    part_idx_ = composite_collection_->last_part_;
    element_idx_ = composite_collection_->last_elem_ + 1;
  }
}

void
nc_const_iterator::advance_local_iter_to_new_part_( size_t n )
{
  // We know that we need to look in another part
  if ( part_idx_ == composite_collection_->last_part_ )
  {
    // No more parts, set to end()
    part_idx_ = composite_collection_->last_part_;
    element_idx_ = composite_collection_->last_elem_ + 1;
    return;
  }

  // {RANK,THREAD}_LOCAL iterators require phase adjustment
  // which is feasible only for single steps, so unroll
  for ( size_t k = 0; k < n; ++k )
  {
    // Find next part that has element in underlying GLOBAL stride
    do
    {
      ++part_idx_;
    } while ( part_idx_ <= composite_collection_->last_part_
      and composite_collection_->first_in_part_[ part_idx_ ] == invalid_index );

    if ( part_idx_ <= composite_collection_->last_part_ )
    {
      // We have a candidate part and a first valid element in it, so we perform phase adjustment

      assert( composite_collection_->first_in_part_[ part_idx_ ] != invalid_index );
      element_idx_ = composite_collection_->first_in_part_[ part_idx_ ];

      // Now perform phase adjustment
      switch ( kind_ )
      {
      case NCIteratorKind::RANK_LOCAL:
      {
        const size_t num_ranks = kernel().mpi_manager.get_num_processes();
        const size_t current_rank = kernel().mpi_manager.get_rank();

        std::tie( part_idx_, element_idx_ ) = composite_collection_->specific_local_begin_(
          num_ranks, current_rank, part_idx_, element_idx_, NodeCollectionComposite::gid_to_rank_ );

        FULL_LOGGING_ONLY( kernel().write_to_dump(
          String::compose( "ACIL rk %1, pix %2, eix %3", kernel().mpi_manager.get_rank(), part_idx_, element_idx_ ) ); )
        break;
      }
      case NCIteratorKind::THREAD_LOCAL:
      {
        const size_t num_vps = kernel().vp_manager.get_num_virtual_processes();
        const size_t current_vp = kernel().vp_manager.thread_to_vp( kernel().vp_manager.get_thread_id() );

        std::tie( part_idx_, element_idx_ ) = composite_collection_->specific_local_begin_(
          num_vps, current_vp, part_idx_, element_idx_, NodeCollectionComposite::gid_to_vp_ );

        break;
      }
      default:
        assert( false ); // should not be here, otherwise kind_ is inconsistent
        break;
      }
    }
    else
    {
      break; // no more parts to search
    }
  }

  // In case we did not find a solution in phase adjustment, set to end()
  if ( part_idx_ == invalid_index or not composite_collection_->valid_idx_( part_idx_, element_idx_ ) )
  {
    // Node collection exhausted, set to end()
    part_idx_ = composite_collection_->last_part_;
    element_idx_ = composite_collection_->last_elem_ + 1;
  }
}

void
nc_const_iterator::print_me( std::ostream& out ) const
{
  out << "[[" << this << " pc: " << primitive_collection_ << ", cc: " << composite_collection_ << ", px: " << part_idx_
      << ", ex: " << element_idx_ << "]]";
}

NodeIDTriple
nc_const_iterator::operator*() const
{
  NodeIDTriple gt;
  if ( primitive_collection_ )
  {
    gt.node_id = primitive_collection_->first_ + element_idx_;
    if ( gt.node_id > primitive_collection_->last_ )
    {
      throw KernelException( "Invalid NodeCollection iterator (primitive element beyond last element)" );
    }
    gt.model_id = primitive_collection_->model_id_;
    gt.nc_index = element_idx_;
  }
  else
  {
    if ( not composite_collection_->valid_idx_( part_idx_, element_idx_ ) )
    {
      FULL_LOGGING_ONLY( kernel().write_to_dump(
        String::compose( "nci::op* comp err rk %1, lp %2, le %3, pix %4, eix %5, end_pix %6, end_eix %7",
          kernel().mpi_manager.get_rank(),
          composite_collection_->last_part_,
          composite_collection_->last_elem_,
          part_idx_,
          element_idx_,
          composite_collection_->end().part_idx_,
          composite_collection_->end().element_idx_ ) ); )
      assert( false );
      throw KernelException( "Invalid NodeCollection iterator for composite collection)" );
    }

    const auto part_begin_idx = part_idx_ == 0 ? 0 : composite_collection_->cumul_abs_size_[ part_idx_ - 1 ];
    gt.nc_index = part_begin_idx + element_idx_;
    gt.node_id = composite_collection_->parts_[ part_idx_ ][ element_idx_ ];
    gt.model_id = composite_collection_->parts_[ part_idx_ ].model_id_;
  }

  return gt;
}

NodeCollection::NodeCollection()
  : fingerprint_( kernel().get_fingerprint() )
{
}

// NodeCollectionPTR
// NodeCollection::create( const IntVectorDatum& node_ids_datum )
// {
//   if ( node_ids_datum->empty() )
//   {
//     return NodeCollection::create_();
//   }

//   std::vector< size_t > node_ids;
//   node_ids.reserve( node_ids_datum->size() );
//   for ( const auto& datum : *node_ids_datum )
//   {
//     node_ids.push_back( static_cast< size_t >( getValue< long >( datum ) ) );
//   }

//   if ( not std::is_sorted( node_ids.begin(), node_ids.end() ) )
//   {
//     throw BadProperty( "Node IDs must be sorted in ascending order" );
//   }
//   return NodeCollection::create_( node_ids );
// }

// NodeCollectionPTR
// NodeCollection::create( const TokenArray& node_ids_array )
// {
//   if ( node_ids_array.empty() )
//   {
//     return NodeCollection::create_();
//   }

//   std::vector< size_t > node_ids;
//   node_ids.reserve( node_ids_array.size() );
//   for ( const auto& node_id_token : node_ids_array )
//   {
//     node_ids.push_back( static_cast< size_t >( getValue< long >( node_id_token ) ) );
//   }

//   if ( not std::is_sorted( node_ids.begin(), node_ids.end() ) )
//   {
//     throw BadProperty( "Node IDs must be sorted in ascending order" );
//   }
//   return NodeCollection::create_( node_ids );
// }

NodeCollectionPTR
NodeCollection::create( const size_t node_id )
{
  std::vector< size_t > node_id_vec = { node_id };
  return NodeCollection::create_( node_id_vec );
}

NodeCollectionPTR
NodeCollection::create( const Node* node )
{
  if ( node )
  {
    return NodeCollection::create( node->get_node_id() );
  }
  return NodeCollection::create_();
}

NodeCollectionPTR
NodeCollection::create_()
{
  return std::make_shared< NodeCollectionPrimitive >();
}

<<<<<<< HEAD
=======
NodeCollectionPTR
NodeCollection::create_( const std::vector< size_t >& node_ids )
{
  size_t current_first = node_ids[ 0 ];
  size_t current_last = current_first;
  size_t current_model = kernel().modelrange_manager.get_model_id( node_ids[ 0 ] );

  std::vector< NodeCollectionPrimitive > parts;

  size_t old_node_id = current_first;
  for ( auto node_id = std::next( node_ids.begin() ); node_id < node_ids.end(); ++node_id )
  {
    if ( *node_id == old_node_id )
    {
      throw BadProperty( "All node IDs in a NodeCollection have to be unique" );
    }
    old_node_id = *node_id;

    const size_t next_model = kernel().modelrange_manager.get_model_id( *node_id );

    if ( next_model == current_model and *node_id == ( current_last + 1 ) )
    {
      // node goes in Primitive
      ++current_last;
    }
    else
    {
      // store completed Primitive; node goes in new Primitive
      parts.emplace_back( current_first, current_last, current_model );
      current_first = *node_id;
      current_last = current_first;
      current_model = next_model;
    }
  }

  // now push last section we opened
  parts.emplace_back( current_first, current_last, current_model );

  if ( parts.size() == 1 )
  {
    return std::make_shared< NodeCollectionPrimitive >( parts[ 0 ] );
  }
  else
  {
    return std::make_shared< NodeCollectionComposite >( parts );
  }
}

>>>>>>> c201d671
bool
NodeCollection::valid() const
{
  return fingerprint_ == kernel().get_fingerprint();
}

void
NodeCollection::get_metadata_status( DictionaryDatum& d ) const
{
  NodeCollectionMetadataPTR meta = get_metadata();
  if ( not meta )
  {
    return;
  }
  meta->get_status( d, this );
}

NodeCollectionPrimitive::NodeCollectionPrimitive( size_t first,
  size_t last,
  size_t model_id,
  NodeCollectionMetadataPTR meta )
  : first_( first )
  , last_( last )
  , model_id_( model_id )
  , metadata_( meta )
  , nodes_have_no_proxies_( not kernel().model_manager.get_node_model( model_id_ )->has_proxies() )
{
  assert( first_ <= last_ );
  assert_consistent_model_ids_( model_id_ );
}

NodeCollectionPrimitive::NodeCollectionPrimitive( size_t first, size_t last, size_t model_id )
  : first_( first )
  , last_( last )
  , model_id_( model_id )
  , metadata_( nullptr )
  , nodes_have_no_proxies_( not kernel().model_manager.get_node_model( model_id_ )->has_proxies() )
{
  assert( first_ <= last_ );
}

NodeCollectionPrimitive::NodeCollectionPrimitive( size_t first, size_t last )
  : first_( first )
  , last_( last )
  , model_id_( invalid_index )
  , metadata_( nullptr )
{
  assert( first_ <= last_ );

  // find the model_id
  const auto first_model_id = kernel().modelrange_manager.get_model_id( first );
  const auto init_index = first + 1;
  for ( size_t node_id = init_index; node_id <= last; ++node_id )
  {
    const auto model_id = kernel().modelrange_manager.get_model_id( node_id );
    if ( model_id != first_model_id )
    {
      throw BadProperty( "model ids does not match" );
    }
  }
  model_id_ = first_model_id;
  nodes_have_no_proxies_ = not kernel().model_manager.get_node_model( model_id_ )->has_proxies();
}

NodeCollectionPrimitive::NodeCollectionPrimitive()
  : first_( 0 )
  , last_( 0 )
  , model_id_( invalid_index )
  , metadata_( nullptr )
  , nodes_have_no_proxies_( false )
{
}

<<<<<<< HEAD
// ArrayDatum
// NodeCollectionPrimitive::to_array() const
// {
//   ArrayDatum node_ids;
//   node_ids.reserve( size() );
//   for ( auto it = begin(); it < end(); ++it )
//   {
//     node_ids.push_back( ( *it ).node_id );
//   }
//   return node_ids;
// }
=======
ArrayDatum
NodeCollection::to_array( const std::string& selection ) const
{
  ArrayDatum node_ids;

  if ( selection == "thread" )
  {
    // We must do the folloing on the corresponding threads, but one at
    // a time to fill properly. Thread beginnings are marked by 0 thread 0
#pragma omp parallel
    {
#pragma omp critical
      {
        // We need to defined zero explicitly here, otherwise push_back() does strange things
        const size_t zero = 0;
        node_ids.push_back( zero );
        node_ids.push_back( kernel().vp_manager.get_thread_id() );
        node_ids.push_back( zero );

        const auto end_it = end();
        for ( auto it = thread_local_begin(); it < end_it; ++it )
        {
          node_ids.push_back( ( *it ).node_id );
        }
      } // end critical
    }   // end parallel
  }
  else
  {
    // Slightly repetitive code but nc_const_iterator does not have
    // no-argument constructor nor copy constructor and this is a debug function only.
    if ( selection == "all" )
    {
      for ( const auto& val : *this )
      {
        node_ids.push_back( val.node_id );
      }
    }
    else if ( selection == "rank" )
    {
      const auto end_it = end();
      for ( auto it = rank_local_begin(); it < end_it; ++it )
      {
        node_ids.push_back( ( *it ).node_id );
      }
    }
    else
    {
      throw BadParameter(
        String::compose( "to_array() accepts only 'all', 'rank', 'thread', but got '%1'.", selection ) );
    }
  }

  return node_ids;
}
>>>>>>> c201d671

NodeCollectionPTR
NodeCollectionPrimitive::operator+( NodeCollectionPTR rhs ) const
{
  if ( not valid() or not rhs->valid() )
  {
    throw KernelException(
      "InvalidNodeCollection: note that ResetKernel invalidates all previously created NodeCollections." );
  }
  if ( rhs->empty() )
  {
    return std::make_shared< NodeCollectionPrimitive >( *this );
  }
  if ( empty() )
  {
    auto const* const rhs_ptr = dynamic_cast< NodeCollectionPrimitive const* >( rhs.get() );
    if ( rhs_ptr )
    {
      // rhs is primitive
      return std::make_shared< NodeCollectionPrimitive >( *rhs_ptr );
    }
    else
    {
      // rhs is composite
      auto const* const rhs_ptr = dynamic_cast< NodeCollectionComposite const* >( rhs.get() );
      assert( rhs_ptr );
      return std::make_shared< NodeCollectionComposite >( *rhs_ptr );
    }
  }

  if ( ( get_metadata().get() or rhs->get_metadata().get() ) and not( get_metadata() == rhs->get_metadata() ) )
  {
    throw BadProperty( "Can only join NodeCollections with same metadata." );
  }

  auto const* const rhs_ptr = dynamic_cast< NodeCollectionPrimitive const* >( rhs.get() );

  if ( rhs_ptr ) // if rhs is Primitive
  {
    if ( overlapping( *rhs_ptr ) )
    {
      throw BadProperty( "Cannot join overlapping NodeCollections." );
    }
    if ( ( last_ + 1 ) == rhs_ptr->first_ and model_id_ == rhs_ptr->model_id_ )
    {
      // contiguous and homogeneous, lhs before rhs
      return std::make_shared< NodeCollectionPrimitive >( first_, rhs_ptr->last_, model_id_, metadata_ );
    }
    else if ( ( rhs_ptr->last_ + 1 ) == first_ and model_id_ == rhs_ptr->model_id_ )
    {
      // contiguous and homogeneous, rhs before lhs
      return std::make_shared< NodeCollectionPrimitive >( rhs_ptr->first_, last_, model_id_, metadata_ );
    }
    else
    {
      // not contiguous and homogeneous
      std::vector< NodeCollectionPrimitive > primitives;
      primitives.reserve( 2 );
      primitives.push_back( *this );
      primitives.push_back( *rhs_ptr );
      return std::make_shared< NodeCollectionComposite >( primitives );
    }
  }
  else // if rhs is not Primitive, i.e. Composite
  {
    auto const* const rhs_ptr = dynamic_cast< NodeCollectionComposite* >( rhs.get() );
    assert( rhs_ptr );
    return rhs_ptr->operator+( *this ); // use Composite operator+
  }
}

NodeCollection::const_iterator
NodeCollectionPrimitive::rank_local_begin( NodeCollectionPTR cp ) const
{
  const size_t num_processes = kernel().mpi_manager.get_num_processes();
  const size_t rank = kernel().mpi_manager.get_rank();
  const size_t first_elem_rank =
    kernel().mpi_manager.get_process_id_of_vp( kernel().vp_manager.node_id_to_vp( first_ ) );
  const size_t elem_idx = ( rank - first_elem_rank + num_processes ) % num_processes;

  if ( elem_idx > size() ) // Too few node IDs to be shared among all MPI processes.
  {
    return const_iterator( cp, *this, size(), 1, nc_const_iterator::NCIteratorKind::END ); // end iterator
  }
  else
  {
    return const_iterator( cp, *this, elem_idx, num_processes, nc_const_iterator::NCIteratorKind::RANK_LOCAL );
  }
}

NodeCollection::const_iterator
NodeCollectionPrimitive::thread_local_begin( NodeCollectionPTR cp ) const
{
  const size_t num_vps = kernel().vp_manager.get_num_virtual_processes();
  const size_t current_vp = kernel().vp_manager.thread_to_vp( kernel().vp_manager.get_thread_id() );
  const size_t vp_first_node = kernel().vp_manager.node_id_to_vp( first_ );
  const size_t offset = ( current_vp - vp_first_node + num_vps ) % num_vps;

  if ( offset >= size() ) // Too few node IDs to be shared among all vps.
  {
    return nc_const_iterator( cp, *this, size(), 1, nc_const_iterator::NCIteratorKind::END ); // end iterator
  }
  else
  {
    return nc_const_iterator( cp, *this, offset, num_vps, nc_const_iterator::NCIteratorKind::THREAD_LOCAL );
  }
}

NodeCollectionPTR
NodeCollectionPrimitive::slice( size_t start, size_t end, size_t stride ) const
{
  if ( not( start < end ) )
  {
    throw BadParameter( "start < stop required." );
  }
  if ( not( end <= size() ) )
  {
    throw BadParameter( "stop <= size() required." );
  }
  if ( not valid() )
  {
    throw KernelException(
      "InvalidNodeCollection: note that ResetKernel invalidates all previously created NodeCollections." );
  }

  NodeCollectionPTR sliced_nc;
  if ( stride == 1 and not metadata_ )
  {
    // Create primitive NodeCollection passing node IDs.
    // Subtract 1 because "end" is one past last element to take while constructor expects ID of last node.
    sliced_nc = std::make_shared< NodeCollectionPrimitive >( first_ + start, first_ + end - 1, model_id_ );
  }
  else
  {
    // This is the "slicing" constructor, so we use slicing logic and pass end as it is
    sliced_nc = std::make_shared< NodeCollectionComposite >( *this, start, end, stride );
  }

  return sliced_nc;
}

void
NodeCollectionPrimitive::print_me( std::ostream& out ) const
{
  out << "NodeCollection(";
  if ( empty() )
  {
    out << "<empty>";
  }
  else
  {
    std::string metadata = metadata_.get() ? metadata_->get_type() : "None";
    out << "metadata=" << metadata << ", ";
    print_primitive( out );
  }
  out << ")";
}

void
NodeCollectionPrimitive::print_primitive( std::ostream& out ) const
{
  const std::string model =
    model_id_ != invalid_index ? kernel().model_manager.get_node_model( model_id_ )->get_name() : "none";

  out << "model=" << model << ", size=" << size();

  if ( size() == 1 )
  {
    out << ", first=" << first_;
  }
  else
  {
    out << ", first=" << first_ << ", last=" << last_;
  }
}

bool
NodeCollectionPrimitive::is_contiguous_ascending( const NodeCollectionPrimitive& other ) const
{
  return ( ( last_ + 1 ) == other.first_ ) and ( model_id_ == other.model_id_ );
}

bool
NodeCollectionPrimitive::overlapping( const NodeCollectionPrimitive& rhs ) const
{
  return ( ( rhs.first_ <= last_ and rhs.first_ >= first_ ) or ( rhs.last_ <= last_ and rhs.last_ >= first_ ) );
}

void
NodeCollectionPrimitive::assert_consistent_model_ids_( const size_t expected_model_id ) const
{
  for ( size_t node_id = first_; node_id <= last_; ++node_id )
  {
    const auto model_id = kernel().modelrange_manager.get_model_id( node_id );
    if ( model_id != expected_model_id )
    {
      const auto node_model = kernel().modelrange_manager.get_model_of_node_id( model_id )->get_name();
      const auto expected_model = kernel().modelrange_manager.get_model_of_node_id( expected_model_id )->get_name();
      const auto message = "All nodes must have the same model (node with ID " + std::to_string( node_id )
        + " has model " + node_model + ", expected " + expected_model + ")";
      throw BadProperty( message );
    }
  }
}

NodeCollectionComposite::NodeCollectionComposite( const NodeCollectionPrimitive& primitive,
  size_t start,
  size_t end,
  size_t stride )
  : parts_( { primitive } )
  , size_( 1 + ( end - start - 1 ) / stride ) // see comment on constructor
  , stride_( stride )
  , first_part_( 0 )
  , first_elem_( start )
  , last_part_( 0 )
  , last_elem_( end - 1 )
  , is_sliced_( start != 0 or end != primitive.size() or stride > 1 )
  , cumul_abs_size_( { primitive.size() } )
  , first_in_part_( { first_elem_ } )
{
  assert( end > 0 );
  assert( first_elem_ <= last_elem_ );
}

NodeCollectionComposite::NodeCollectionComposite( const std::vector< NodeCollectionPrimitive >& parts )
  : parts_()
  , size_( 0 )
  , stride_( 1 )
  , first_part_( 0 )
  , first_elem_( 0 )
  , last_part_( 0 )
  , last_elem_( 0 )
  , is_sliced_( false )
  , cumul_abs_size_()
  , first_in_part_()
{
  if ( parts.size() < 1 )
  {
    throw BadProperty( "Cannot create an empty composite NodeCollection" );
  }

  NodeCollectionMetadataPTR meta = parts[ 0 ].get_metadata();

  for ( const auto& part : parts )
  {
    if ( meta.get() and not( meta == part.get_metadata() ) )
    {
      throw BadProperty( "all metadata in a NodeCollection must be the same" );
    }

    if ( not part.empty() )
    {
      parts_.push_back( part );
      size_ += part.size();
    }
  }

  const auto n_parts = parts_.size();
  if ( parts_.size() == 0 )
  {
    throw BadProperty( "Cannot create composite NodeCollection from only empty parts" );
  }

  std::sort( parts_.begin(), parts_.end(), primitive_sort_op );

  // Only after sorting can we set up the remaining fields
  last_part_ = n_parts - 1;
  last_elem_ = parts_[ last_part_ ].size() - 1; // well defined because we allow no empty parts

  cumul_abs_size_.resize( n_parts );
  cumul_abs_size_[ 0 ] = parts_[ 0 ].size();
  for ( size_t pix = 1; pix < n_parts; ++pix )
  {
    cumul_abs_size_[ pix ] = cumul_abs_size_[ pix - 1 ] + parts_[ pix ].size();
  }

  // All parts start at beginning since no slicing
  std::vector< size_t >( n_parts, 0 ).swap( first_in_part_ );
}

NodeCollectionComposite::NodeCollectionComposite( const NodeCollectionComposite& composite,
  size_t start,
  size_t end,
  size_t stride )
  : parts_( composite.parts_ )
  , size_( 1 + ( end - start - 1 ) / stride ) // see comment on constructor
  , stride_( stride )
  , first_part_( 0 )
  , first_elem_( 0 )
  , last_part_( 0 )
  , last_elem_( 0 )
  , is_sliced_( true )
  , cumul_abs_size_( parts_.size(), 0 )
  , first_in_part_( parts_.size(), invalid_index )
{
  if ( end - start < 1 )
  {
    throw BadProperty( "Cannot create an empty composite NodeCollection." );
  }
  if ( start > composite.size() or end > composite.size() )
  {
    throw BadProperty( "Index out of range." );
  }

  if ( composite.is_sliced_ )
  {
    if ( size_ > 1 )
    {
      // Creating a sliced NC with more than one node ID from a sliced NC is impossible.
      throw BadProperty( "Cannot slice a sliced composite NodeCollection." );
    }

    // we have a single node ID, must just find where it is.
    const nc_const_iterator it = composite.begin() + start;
    std::tie( first_part_, first_elem_ ) = it.get_part_offset();
    last_part_ = first_part_;
    last_elem_ = first_elem_;

    cumul_abs_size_[ first_part_ ] = parts_[ first_part_ ].size(); // absolute size of the one valid part
    first_in_part_[ first_part_ ] = first_elem_;
  }
  else
  {
    // The NodeCollection is not sliced
    // Update start and stop positions.
    const nc_const_iterator first_it = composite.begin() + start;
    std::tie( first_part_, first_elem_ ) = first_it.get_part_offset();

    const nc_const_iterator last_it = composite.begin() + ( end - 1 );
    std::tie( last_part_, last_elem_ ) = last_it.get_part_offset();

    // Fill cumulative size/first_in data structures beginning with first_part_
    // All entries have been initialized with 0 or invalid_index, respectively
    cumul_abs_size_[ first_part_ ] = parts_[ first_part_ ].size();
    first_in_part_[ first_part_ ] = first_elem_;

    for ( size_t pix = first_part_ + 1; pix <= last_part_; ++pix )
    {
      const auto prev_cas = cumul_abs_size_[ pix - 1 ];
      cumul_abs_size_[ pix ] = prev_cas + parts_[ pix ].size();

      // Compute absolute index from beginning of first_part_ for first element beyond part j-1
      const auto prev_num_elems = 1 + ( ( prev_cas - 1 - first_elem_ ) / stride_ );
      const auto next_elem_abs_idx = first_elem_ + prev_num_elems * stride_;
      assert( next_elem_abs_idx >= prev_cas );
      const auto next_elem_loc_idx = next_elem_abs_idx - prev_cas;

      // We have a next element if it is in the part; if we are in last_part_, we must not have passed last_elem
      if ( next_elem_abs_idx < cumul_abs_size_[ pix ] and ( pix < last_part_ or next_elem_loc_idx <= last_elem_ ) )
      {
        first_in_part_[ pix ] = next_elem_loc_idx;
      }
      else
      {
        first_in_part_[ pix ] = invalid_index;
      }
    }
  }

  // For consistency, fill size values of remaining entries
  for ( size_t pix = last_part_ + 1; pix < parts_.size(); ++pix )
  {
    cumul_abs_size_[ pix ] = cumul_abs_size_[ last_part_ ];
  }
}

NodeCollectionPTR
NodeCollectionComposite::operator+( NodeCollectionPTR rhs ) const
{
  if ( rhs->empty() )
  {
    return std::make_shared< NodeCollectionComposite >( *this );
  }

  if ( get_metadata().get() and not( get_metadata() == rhs->get_metadata() ) )
  {
    throw BadProperty( "can only join NodeCollections with the same metadata" );
  }

  if ( not valid() or not rhs->valid() )
  {
    throw KernelException(
      "InvalidNodeCollection: note that ResetKernel invalidates all previously created NodeCollections." );
  }

  if ( is_sliced_ )
  {
    assert( stride_ > 1 or last_part_ != 0 or last_elem_ != 0 );
    throw BadProperty( "Cannot add NodeCollection to a sliced composite." );
  }

  auto const* const rhs_ptr = dynamic_cast< NodeCollectionPrimitive const* >( rhs.get() );
  if ( rhs_ptr ) // if rhs is Primitive
  {
    // check primitives in the composite for overlap
    for ( auto part_it = parts_.begin(); part_it < parts_.end(); ++part_it )
    {
      if ( part_it->overlapping( *rhs_ptr ) )
      {
        throw BadProperty( "Cannot join overlapping NodeCollections." );
      }
    }
    return NodeCollectionPTR( *this + *rhs_ptr );
  }
  else // rhs is Composite
  {
    auto const* const rhs_ptr = dynamic_cast< NodeCollectionComposite const* >( rhs.get() );
    assert( rhs_ptr );
    if ( rhs_ptr->is_sliced_ )
    {
      assert( rhs_ptr->stride_ > 1 or rhs_ptr->last_part_ != 0 or rhs_ptr->last_elem_ != 0 );
      throw BadProperty( "Cannot add NodeCollection to a sliced composite." );
    }

    // check overlap between the two composites
    const auto shortest_longest_nc = std::minmax( *this,
      *rhs_ptr,
      []( const NodeCollectionComposite& a, const NodeCollectionComposite& b ) { return a.size() < b.size(); } );
    const auto& shortest = shortest_longest_nc.first;
    const auto& longest = shortest_longest_nc.second;

    for ( const auto& short_elem : shortest )
    {
      if ( longest.contains( short_elem.node_id ) )
      {
        throw BadProperty( "Cannot join overlapping NodeCollections." );
      }
    }

    auto new_parts = parts_;
    new_parts.reserve( new_parts.size() + rhs_ptr->parts_.size() );
    new_parts.insert( new_parts.end(), rhs_ptr->parts_.begin(), rhs_ptr->parts_.end() );
    std::sort( new_parts.begin(), new_parts.end(), primitive_sort_op );
    merge_parts_( new_parts );
    if ( new_parts.size() == 1 )
    {
      // If there is only a single primitive in the composite, we extract it.
      return std::make_shared< NodeCollectionPrimitive >( new_parts[ 0 ] );
    }
    else
    {
      return std::make_shared< NodeCollectionComposite >( new_parts );
    }
  }
}

NodeCollectionPTR
NodeCollectionComposite::operator+( const NodeCollectionPrimitive& rhs ) const
{
  if ( get_metadata().get() and not( get_metadata() == rhs.get_metadata() ) )
  {
    throw BadProperty( "can only join NodeCollections with the same metadata" );
  }

  // check primitives in the composites for overlap
  for ( auto part_it = parts_.begin(); part_it < parts_.end(); ++part_it )
  {
    if ( part_it->overlapping( rhs ) )
    {
      throw BadProperty( "Cannot join overlapping NodeCollections." );
    }
  }

  std::vector< NodeCollectionPrimitive > new_parts = parts_;
  new_parts.push_back( rhs );
  std::sort( new_parts.begin(), new_parts.end(), primitive_sort_op );
  merge_parts_( new_parts );
  if ( new_parts.size() == 1 )
  {
    return std::make_shared< NodeCollectionPrimitive >( new_parts[ 0 ] );
  }
  else
  {
    return std::make_shared< NodeCollectionComposite >( new_parts );
  }
}

size_t
NodeCollectionComposite::operator[]( const size_t i ) const
{
  if ( is_sliced_ )
  {
    // Composite is sliced, we use iterator arithmetic.
    return ( *( begin() + i ) ).node_id;
  }
  else
  {
    // Composite is not sliced, we can do a more efficient search.
    // TODO: Is this actually more efficient?
    size_t tot_prev_node_ids = 0;
    for ( const auto& part : parts_ ) // iterate over NodeCollections
    {
      if ( tot_prev_node_ids + part.size() > i ) // is i in current NodeCollection?
      {
        size_t local_i = i - tot_prev_node_ids; // get local i
        return part[ local_i ];
      }
      else // i is not in current NodeCollection
      {
        tot_prev_node_ids += part.size();
      }
    }
    // throw exception if outside of NodeCollection
    throw std::out_of_range( String::compose( "pos %1 points outside of the NodeCollection", i ) );
  }
}

bool
NodeCollectionComposite::operator==( NodeCollectionPTR rhs ) const
{
  auto const* const rhs_ptr = dynamic_cast< NodeCollectionComposite const* >( rhs.get() );

  // Checking if rhs_ptr is invalid first, to avoid segfaults. If rhs is a NodeCollectionPrimitive,
  // rhs_ptr will be a null pointer.
  if ( not rhs_ptr or size_ != rhs_ptr->size() or parts_.size() != rhs_ptr->parts_.size() )
  {
    return false;
  }
  auto rhs_nc = rhs_ptr->parts_.begin();
  for ( auto lhs_nc = parts_.begin(); lhs_nc < parts_.end(); ++lhs_nc, ++rhs_nc ) // iterate over NodeCollections
  {
    if ( not( ( *lhs_nc ) == ( *rhs_nc ) ) )
    {
      return false;
    }
  }
  return true;
}


std::pair< size_t, size_t >
NodeCollectionComposite::specific_local_begin_( size_t period,
  size_t phase,
  size_t first_part,
  size_t first_elem,
  gid_to_phase_fcn_ gid_to_phase ) const
{
  assert( first_elem < parts_[ first_part ].size() );

  size_t pix = first_part;
  do
  {
    const size_t phase_first_node = gid_to_phase( parts_[ pix ][ first_elem ] );

    size_t elem_idx = first_index( period, phase_first_node, stride_, phase );
    /* elem_idx can now be
     * - elem_idx < part.size() : we have a solution
     * - invalid_index : equation not solvable in existing part (eg even thread and nc has only odd gids), must search
     * in remaining parts
     * - elem_idx >= part.size() : there would be a solution if the part had been larger with same structure
     */

    // Add starting point only if valid offset, otherwise we would invalidate invalid_index marker
    if ( elem_idx != invalid_index )
    {
      elem_idx += first_elem;
    }

    FULL_LOGGING_ONLY(
      kernel().write_to_dump( String::compose( "SPLB rk %1, thr %2, phase_first %3, offs %4, stp %5, sto %6,"
                                               " pix %7, lp %8, le %9, primsz %10, nprts: %11, this: %12",
        kernel().mpi_manager.get_rank(),
        kernel().vp_manager.get_thread_id(),
        phase_first_node,
        offset,
        first_part,
        first_elem,
        pix,
        last_part_,
        last_elem_,
        parts_[ pix ].size(),
        parts_.size(),
        this ) ); )

    if ( elem_idx != invalid_index and elem_idx < parts_[ pix ].size()
      and ( pix < last_part_ or elem_idx <= last_elem_ ) )
    {
      assert( gid_to_phase( parts_[ pix ][ elem_idx ] ) == phase );
      return { pix, elem_idx };
    }
    else
    {
      // find next part with at least one element in stride
      do
      {
        ++pix;
      } while ( pix <= last_part_ and first_in_part_[ pix ] == invalid_index );

      if ( pix > last_part_ )
      {
        // node collection exhausted
        return { invalid_index, invalid_index };
      }
      else
      {
        first_elem = first_in_part_[ pix ];
      }
    }
  } while ( pix <= last_part_ );

  return { invalid_index, invalid_index };
}

size_t
NodeCollectionComposite::gid_to_vp_( size_t gid )
{
  return kernel().vp_manager.node_id_to_vp( gid );
}

size_t
NodeCollectionComposite::gid_to_rank_( size_t gid )
{
  return kernel().mpi_manager.get_process_id_of_vp( kernel().vp_manager.node_id_to_vp( gid ) );
}

NodeCollection::const_iterator
NodeCollectionComposite::rank_local_begin( NodeCollectionPTR cp ) const
{
  const size_t num_ranks = kernel().mpi_manager.get_num_processes();
  const size_t current_rank = kernel().mpi_manager.get_rank();

  const auto [ part_index, part_offset ] =
    specific_local_begin_( num_ranks, current_rank, first_part_, first_elem_, gid_to_rank_ );
  if ( part_index != invalid_index and part_offset != invalid_index )
  {
    return nc_const_iterator( cp,
      *this,
      part_index,
      part_offset,
      std::lcm( stride_, num_ranks ),
      nc_const_iterator::NCIteratorKind::RANK_LOCAL );
  }
  else
  {
    return end( cp );
  }
}

<<<<<<< HEAD
// ArrayDatum
// NodeCollectionComposite::to_array() const
// {
//   ArrayDatum node_ids;
//   node_ids.reserve( size() );
//   for ( auto it = begin(); it < end(); ++it )
//   {
//     node_ids.push_back( ( *it ).node_id );
//   }
//   return node_ids;
// }
=======
NodeCollection::const_iterator
NodeCollectionComposite::thread_local_begin( NodeCollectionPTR cp ) const
{
  const size_t num_vps = kernel().vp_manager.get_num_virtual_processes();
  const size_t current_vp = kernel().vp_manager.thread_to_vp( kernel().vp_manager.get_thread_id() );

  const auto [ part_index, part_offset ] =
    specific_local_begin_( num_vps, current_vp, first_part_, first_elem_, gid_to_vp_ );

  if ( part_index != invalid_index and part_offset != invalid_index )
  {
    return nc_const_iterator( cp,
      *this,
      part_index,
      part_offset,
      std::lcm( stride_, num_vps ),
      nc_const_iterator::NCIteratorKind::THREAD_LOCAL );
  }
  else
  {
    return end( cp );
  }
}
>>>>>>> c201d671

NodeCollectionPTR
NodeCollectionComposite::slice( size_t start, size_t end, size_t stride ) const
{
  if ( not( start < end ) )
  {
    throw BadParameter( "start < stop required." );
  }
  if ( not( end <= size() ) )
  {
    throw BadParameter( "end <= size() required." );
  }
  if ( not valid() )
  {
    throw KernelException(
      "InvalidNodeCollection: note that ResetKernel invalidates all previously created NodeCollections." );
  }

  FULL_LOGGING_ONLY( kernel().write_to_dump( "Calling NCC from slice()" ); )
  const auto new_composite = NodeCollectionComposite( *this, start, end, stride );
  FULL_LOGGING_ONLY( kernel().write_to_dump( "Calling NCC from slice() --- DONE" ); )

  if ( stride == 1 and new_composite.first_part_ == new_composite.last_part_ )
  {
    // Return only the primitive; pass last_elem_+1 because slice() expects end argument
    return new_composite.parts_[ new_composite.first_part_ ].slice(
      new_composite.first_elem_, new_composite.last_elem_ + 1 );
  }

  FULL_LOGGING_ONLY(
    kernel().write_to_dump( String::compose( "NewComposite: fp %1, fe %2, lp %3, le %4, sz %5, strd %6",
      new_composite.first_part_,
      new_composite.first_elem_,
      new_composite.last_part_,
      new_composite.last_elem_,
      new_composite.size_,
      new_composite.stride_ ) ); )

  return std::make_shared< NodeCollectionComposite >( new_composite );
}

void
NodeCollectionComposite::merge_parts_( std::vector< NodeCollectionPrimitive >& parts ) const
{
  bool did_merge = true; // initialize to enter the while loop
  size_t last_i = 0;
  while ( did_merge ) // if parts is changed, it has to be checked again
  {
    did_merge = false;
    for ( size_t i = last_i; i < parts.size() - 1; ++i )
    {
      if ( parts[ i ].is_contiguous_ascending( parts[ i + 1 ] ) )
      {
        NodeCollectionPTR merged_primitivesPTR =
          parts[ i ] + std::make_shared< NodeCollectionPrimitive >( parts[ i + 1 ] );
        auto const* const merged_primitives =
          dynamic_cast< NodeCollectionPrimitive const* >( merged_primitivesPTR.get() );

        parts[ i ] = *merged_primitives;
        parts.erase( parts.begin() + i + 1 );
        did_merge = true;
        last_i = i;
        break;
      }
    }
  }
}

long
NodeCollectionComposite::get_nc_index( const size_t node_id ) const
{
  // Check if node is in node collection
  if ( node_id < parts_[ first_part_ ][ first_elem_ ] or parts_[ last_part_ ][ last_elem_ ] < node_id )
  {
    return -1;
  }

  // Find part to which node belongs
  size_t lower = first_part_;
  size_t upper = last_part_;
  while ( lower < upper )
  {
    // Because lower < upper, we are guaranteed that mid < upper
    const size_t mid = ( lower + upper ) / 2;

    // Because mid < upper <=> mid < last_part_, we do not need to worry about last_elem_
    if ( parts_[ mid ][ parts_[ mid ].size() - 1 ] < node_id )
    {
      lower = mid + 1;
    }
    // mid == first_part_ is possible, but if node_id is before start_elem_,
    // we handled that at the beginning, so here we just check if the node_id
    // comes before the mid part
    else if ( node_id < parts_[ mid ][ 0 ] )
    {
      upper = mid - 1;
    }
    else
    {
      lower = upper = mid;
    }
  }

  // If node_id is not in the NodeCollection, lower may pass upper in the loop above
  // See test_regression_issue-3213.py for an example case.
  assert( lower >= upper );

  if ( lower > upper or node_id < parts_[ lower ][ 0 ] or parts_[ lower ][ parts_[ lower ].size() - 1 ] < node_id )
  {
    // node_id is in a gap of nc
    return -1;
  }

  // We now know that lower == upper and that if the node is in this part
  // if it is in the node collection. We do not need to check for first/last,
  // since we did that above.
  const auto part_begin_idx = lower == 0 ? 0 : cumul_abs_size_[ lower - 1 ];
  const auto node_idx = part_begin_idx + parts_[ lower ].get_nc_index( node_id );

  if ( not is_sliced_ )
  {
    // Since NC is not sliced, node_idx is the desired index
    assert( this->operator[]( node_idx ) == node_id );
    return node_idx;
  }
  else
  {
    // We need to take stride into account
    const auto distance_from_first = node_idx - first_elem_;

    // Exploit that same stride applies to all parts
    if ( distance_from_first % stride_ == 0 )
    {
      const auto sliced_node_idx = distance_from_first / stride_;
      assert( this->operator[]( sliced_node_idx ) == node_id );
      return sliced_node_idx;
    }
    else
    {
      return -1;
    }
  }
}

bool
NodeCollectionComposite::has_proxies() const
{
  return std::all_of(
    parts_.begin(), parts_.end(), []( const NodeCollectionPrimitive& prim ) { return prim.has_proxies(); } );
}

void
NodeCollectionComposite::print_me( std::ostream& out ) const
{
  std::string metadata = parts_[ 0 ].get_metadata().get() ? parts_[ 0 ].get_metadata()->get_type() : "None";
  std::string nc = "NodeCollection(";
  std::string space( nc.size(), ' ' );

  if ( is_sliced_ )
  {
    size_t current_part = 0;
    size_t current_offset = 0;
    size_t previous_part = std::numeric_limits< size_t >::infinity();
    size_t primitive_last = 0;

    size_t primitive_size = 0;
    NodeIDTriple first_in_primitive = *begin();

    std::vector< std::string > string_vector;

    out << nc << "metadata=" << metadata << ",";

    const auto end_it = end();
    for ( nc_const_iterator it = begin(); it < end_it; ++it )
    {
      std::tie( current_part, current_offset ) = it.get_part_offset();
      if ( current_part != previous_part ) // New primitive
      {
        if ( it > begin() )
        {
          // Need to count the primitive, so can't start at begin()
          out << "\n" + space
              << "model=" << kernel().model_manager.get_node_model( first_in_primitive.model_id )->get_name()
              << ", size=" << primitive_size << ", ";
          if ( primitive_size == 1 )
          {
            out << "first=" << first_in_primitive.node_id << ", last=" << first_in_primitive.node_id << ";";
          }
          else
          {
            out << "first=" << first_in_primitive.node_id << ", last=";
            out << primitive_last;
            if ( stride_ > 1 )
            {
              out << ", step=" << stride_ << ";";
            }
          }
        }
        primitive_size = 1;
        first_in_primitive = *it;
      }
      else
      {
        ++primitive_size;
      }
      primitive_last = ( *it ).node_id;
      previous_part = current_part;
    }

    // Need to also print the last primitive
    out << "\n" + space << "model=" << kernel().model_manager.get_node_model( first_in_primitive.model_id )->get_name()
        << ", size=" << primitive_size << ", ";
    if ( primitive_size == 1 )
    {
      out << "first=" << first_in_primitive.node_id << ", last=" << first_in_primitive.node_id;
    }
    else
    {
      out << "first=" << first_in_primitive.node_id << ", last=";
      out << primitive_last;
      if ( stride_ > 1 )
      {
        out << ", step=" << stride_;
      }
    }
  }
  else
  {
    // Unsliced Composite NodeCollection
    out << nc << "metadata=" << metadata << ",";
    for ( auto it = parts_.begin(); it < parts_.end(); ++it )
    {
      if ( it == parts_.end() - 1 )
      {
        out << "\n" + space;
        it->print_primitive( out );
      }
      else
      {
        out << "\n" + space;
        it->print_primitive( out );
        out << ";";
      }
    }
  }
  out << ")";
}

} // namespace nest<|MERGE_RESOLUTION|>--- conflicted
+++ resolved
@@ -385,8 +385,6 @@
   return std::make_shared< NodeCollectionPrimitive >();
 }
 
-<<<<<<< HEAD
-=======
 NodeCollectionPTR
 NodeCollection::create_( const std::vector< size_t >& node_ids )
 {
@@ -435,7 +433,6 @@
   }
 }
 
->>>>>>> c201d671
 bool
 NodeCollection::valid() const
 {
@@ -509,23 +506,10 @@
 {
 }
 
-<<<<<<< HEAD
-// ArrayDatum
-// NodeCollectionPrimitive::to_array() const
-// {
-//   ArrayDatum node_ids;
-//   node_ids.reserve( size() );
-//   for ( auto it = begin(); it < end(); ++it )
-//   {
-//     node_ids.push_back( ( *it ).node_id );
-//   }
-//   return node_ids;
-// }
-=======
-ArrayDatum
+std::vector< size_t >
 NodeCollection::to_array( const std::string& selection ) const
 {
-  ArrayDatum node_ids;
+  std::vector< size_t > node_ids;
 
   if ( selection == "thread" )
   {
@@ -577,7 +561,6 @@
 
   return node_ids;
 }
->>>>>>> c201d671
 
 NodeCollectionPTR
 NodeCollectionPrimitive::operator+( NodeCollectionPTR rhs ) const
@@ -1216,19 +1199,6 @@
   }
 }
 
-<<<<<<< HEAD
-// ArrayDatum
-// NodeCollectionComposite::to_array() const
-// {
-//   ArrayDatum node_ids;
-//   node_ids.reserve( size() );
-//   for ( auto it = begin(); it < end(); ++it )
-//   {
-//     node_ids.push_back( ( *it ).node_id );
-//   }
-//   return node_ids;
-// }
-=======
 NodeCollection::const_iterator
 NodeCollectionComposite::thread_local_begin( NodeCollectionPTR cp ) const
 {
@@ -1251,254 +1221,248 @@
   {
     return end( cp );
   }
-}
->>>>>>> c201d671
-
-NodeCollectionPTR
-NodeCollectionComposite::slice( size_t start, size_t end, size_t stride ) const
-{
-  if ( not( start < end ) )
-  {
-    throw BadParameter( "start < stop required." );
-  }
-  if ( not( end <= size() ) )
-  {
-    throw BadParameter( "end <= size() required." );
-  }
-  if ( not valid() )
-  {
-    throw KernelException(
-      "InvalidNodeCollection: note that ResetKernel invalidates all previously created NodeCollections." );
-  }
-
-  FULL_LOGGING_ONLY( kernel().write_to_dump( "Calling NCC from slice()" ); )
-  const auto new_composite = NodeCollectionComposite( *this, start, end, stride );
-  FULL_LOGGING_ONLY( kernel().write_to_dump( "Calling NCC from slice() --- DONE" ); )
-
-  if ( stride == 1 and new_composite.first_part_ == new_composite.last_part_ )
-  {
-    // Return only the primitive; pass last_elem_+1 because slice() expects end argument
-    return new_composite.parts_[ new_composite.first_part_ ].slice(
-      new_composite.first_elem_, new_composite.last_elem_ + 1 );
-  }
-
-  FULL_LOGGING_ONLY(
-    kernel().write_to_dump( String::compose( "NewComposite: fp %1, fe %2, lp %3, le %4, sz %5, strd %6",
-      new_composite.first_part_,
-      new_composite.first_elem_,
-      new_composite.last_part_,
-      new_composite.last_elem_,
-      new_composite.size_,
-      new_composite.stride_ ) ); )
-
-  return std::make_shared< NodeCollectionComposite >( new_composite );
-}
-
-void
-NodeCollectionComposite::merge_parts_( std::vector< NodeCollectionPrimitive >& parts ) const
-{
-  bool did_merge = true; // initialize to enter the while loop
-  size_t last_i = 0;
-  while ( did_merge ) // if parts is changed, it has to be checked again
-  {
-    did_merge = false;
-    for ( size_t i = last_i; i < parts.size() - 1; ++i )
-    {
-      if ( parts[ i ].is_contiguous_ascending( parts[ i + 1 ] ) )
-      {
-        NodeCollectionPTR merged_primitivesPTR =
-          parts[ i ] + std::make_shared< NodeCollectionPrimitive >( parts[ i + 1 ] );
-        auto const* const merged_primitives =
-          dynamic_cast< NodeCollectionPrimitive const* >( merged_primitivesPTR.get() );
-
-        parts[ i ] = *merged_primitives;
-        parts.erase( parts.begin() + i + 1 );
-        did_merge = true;
-        last_i = i;
-        break;
-      }
-    }
-  }
-}
-
-long
-NodeCollectionComposite::get_nc_index( const size_t node_id ) const
-{
-  // Check if node is in node collection
-  if ( node_id < parts_[ first_part_ ][ first_elem_ ] or parts_[ last_part_ ][ last_elem_ ] < node_id )
-  {
-    return -1;
-  }
-
-  // Find part to which node belongs
-  size_t lower = first_part_;
-  size_t upper = last_part_;
-  while ( lower < upper )
-  {
-    // Because lower < upper, we are guaranteed that mid < upper
-    const size_t mid = ( lower + upper ) / 2;
-
-    // Because mid < upper <=> mid < last_part_, we do not need to worry about last_elem_
-    if ( parts_[ mid ][ parts_[ mid ].size() - 1 ] < node_id )
-    {
-      lower = mid + 1;
-    }
-    // mid == first_part_ is possible, but if node_id is before start_elem_,
-    // we handled that at the beginning, so here we just check if the node_id
-    // comes before the mid part
-    else if ( node_id < parts_[ mid ][ 0 ] )
-    {
-      upper = mid - 1;
+
+  NodeCollectionPTR NodeCollectionComposite::slice( size_t start, size_t end, size_t stride ) const
+  {
+    if ( not( start < end ) )
+    {
+      throw BadParameter( "start < stop required." );
+    }
+    if ( not( end <= size() ) )
+    {
+      throw BadParameter( "end <= size() required." );
+    }
+    if ( not valid() )
+    {
+      throw KernelException(
+        "InvalidNodeCollection: note that ResetKernel invalidates all previously created NodeCollections." );
+    }
+
+    FULL_LOGGING_ONLY( kernel().write_to_dump( "Calling NCC from slice()" ); )
+    const auto new_composite = NodeCollectionComposite( *this, start, end, stride );
+    FULL_LOGGING_ONLY( kernel().write_to_dump( "Calling NCC from slice() --- DONE" ); )
+
+    if ( stride == 1 and new_composite.first_part_ == new_composite.last_part_ )
+    {
+      // Return only the primitive; pass last_elem_+1 because slice() expects end argument
+      return new_composite.parts_[ new_composite.first_part_ ].slice(
+        new_composite.first_elem_, new_composite.last_elem_ + 1 );
+    }
+
+    FULL_LOGGING_ONLY(
+      kernel().write_to_dump( String::compose( "NewComposite: fp %1, fe %2, lp %3, le %4, sz %5, strd %6",
+        new_composite.first_part_,
+        new_composite.first_elem_,
+        new_composite.last_part_,
+        new_composite.last_elem_,
+        new_composite.size_,
+        new_composite.stride_ ) ); )
+
+    return std::make_shared< NodeCollectionComposite >( new_composite );
+  }
+
+  void NodeCollectionComposite::merge_parts_( std::vector< NodeCollectionPrimitive > & parts ) const
+  {
+    bool did_merge = true; // initialize to enter the while loop
+    size_t last_i = 0;
+    while ( did_merge ) // if parts is changed, it has to be checked again
+    {
+      did_merge = false;
+      for ( size_t i = last_i; i < parts.size() - 1; ++i )
+      {
+        if ( parts[ i ].is_contiguous_ascending( parts[ i + 1 ] ) )
+        {
+          NodeCollectionPTR merged_primitivesPTR =
+            parts[ i ] + std::make_shared< NodeCollectionPrimitive >( parts[ i + 1 ] );
+          auto const* const merged_primitives =
+            dynamic_cast< NodeCollectionPrimitive const* >( merged_primitivesPTR.get() );
+
+          parts[ i ] = *merged_primitives;
+          parts.erase( parts.begin() + i + 1 );
+          did_merge = true;
+          last_i = i;
+          break;
+        }
+      }
+    }
+  }
+
+  long NodeCollectionComposite::get_nc_index( const size_t node_id ) const
+  {
+    // Check if node is in node collection
+    if ( node_id < parts_[ first_part_ ][ first_elem_ ] or parts_[ last_part_ ][ last_elem_ ] < node_id )
+    {
+      return -1;
+    }
+
+    // Find part to which node belongs
+    size_t lower = first_part_;
+    size_t upper = last_part_;
+    while ( lower < upper )
+    {
+      // Because lower < upper, we are guaranteed that mid < upper
+      const size_t mid = ( lower + upper ) / 2;
+
+      // Because mid < upper <=> mid < last_part_, we do not need to worry about last_elem_
+      if ( parts_[ mid ][ parts_[ mid ].size() - 1 ] < node_id )
+      {
+        lower = mid + 1;
+      }
+      // mid == first_part_ is possible, but if node_id is before start_elem_,
+      // we handled that at the beginning, so here we just check if the node_id
+      // comes before the mid part
+      else if ( node_id < parts_[ mid ][ 0 ] )
+      {
+        upper = mid - 1;
+      }
+      else
+      {
+        lower = upper = mid;
+      }
+    }
+
+    // If node_id is not in the NodeCollection, lower may pass upper in the loop above
+    // See test_regression_issue-3213.py for an example case.
+    assert( lower >= upper );
+
+    if ( lower > upper or node_id < parts_[ lower ][ 0 ] or parts_[ lower ][ parts_[ lower ].size() - 1 ] < node_id )
+    {
+      // node_id is in a gap of nc
+      return -1;
+    }
+
+    // We now know that lower == upper and that if the node is in this part
+    // if it is in the node collection. We do not need to check for first/last,
+    // since we did that above.
+    const auto part_begin_idx = lower == 0 ? 0 : cumul_abs_size_[ lower - 1 ];
+    const auto node_idx = part_begin_idx + parts_[ lower ].get_nc_index( node_id );
+
+    if ( not is_sliced_ )
+    {
+      // Since NC is not sliced, node_idx is the desired index
+      assert( this->operator[]( node_idx ) == node_id );
+      return node_idx;
     }
     else
     {
-      lower = upper = mid;
-    }
-  }
-
-  // If node_id is not in the NodeCollection, lower may pass upper in the loop above
-  // See test_regression_issue-3213.py for an example case.
-  assert( lower >= upper );
-
-  if ( lower > upper or node_id < parts_[ lower ][ 0 ] or parts_[ lower ][ parts_[ lower ].size() - 1 ] < node_id )
-  {
-    // node_id is in a gap of nc
-    return -1;
-  }
-
-  // We now know that lower == upper and that if the node is in this part
-  // if it is in the node collection. We do not need to check for first/last,
-  // since we did that above.
-  const auto part_begin_idx = lower == 0 ? 0 : cumul_abs_size_[ lower - 1 ];
-  const auto node_idx = part_begin_idx + parts_[ lower ].get_nc_index( node_id );
-
-  if ( not is_sliced_ )
-  {
-    // Since NC is not sliced, node_idx is the desired index
-    assert( this->operator[]( node_idx ) == node_id );
-    return node_idx;
-  }
-  else
-  {
-    // We need to take stride into account
-    const auto distance_from_first = node_idx - first_elem_;
-
-    // Exploit that same stride applies to all parts
-    if ( distance_from_first % stride_ == 0 )
-    {
-      const auto sliced_node_idx = distance_from_first / stride_;
-      assert( this->operator[]( sliced_node_idx ) == node_id );
-      return sliced_node_idx;
-    }
-    else
-    {
-      return -1;
-    }
-  }
-}
-
-bool
-NodeCollectionComposite::has_proxies() const
-{
-  return std::all_of(
-    parts_.begin(), parts_.end(), []( const NodeCollectionPrimitive& prim ) { return prim.has_proxies(); } );
-}
-
-void
-NodeCollectionComposite::print_me( std::ostream& out ) const
-{
-  std::string metadata = parts_[ 0 ].get_metadata().get() ? parts_[ 0 ].get_metadata()->get_type() : "None";
-  std::string nc = "NodeCollection(";
-  std::string space( nc.size(), ' ' );
-
-  if ( is_sliced_ )
-  {
-    size_t current_part = 0;
-    size_t current_offset = 0;
-    size_t previous_part = std::numeric_limits< size_t >::infinity();
-    size_t primitive_last = 0;
-
-    size_t primitive_size = 0;
-    NodeIDTriple first_in_primitive = *begin();
-
-    std::vector< std::string > string_vector;
-
-    out << nc << "metadata=" << metadata << ",";
-
-    const auto end_it = end();
-    for ( nc_const_iterator it = begin(); it < end_it; ++it )
-    {
-      std::tie( current_part, current_offset ) = it.get_part_offset();
-      if ( current_part != previous_part ) // New primitive
-      {
-        if ( it > begin() )
+      // We need to take stride into account
+      const auto distance_from_first = node_idx - first_elem_;
+
+      // Exploit that same stride applies to all parts
+      if ( distance_from_first % stride_ == 0 )
+      {
+        const auto sliced_node_idx = distance_from_first / stride_;
+        assert( this->operator[]( sliced_node_idx ) == node_id );
+        return sliced_node_idx;
+      }
+      else
+      {
+        return -1;
+      }
+    }
+  }
+
+  bool NodeCollectionComposite::has_proxies() const
+  {
+    return std::all_of(
+      parts_.begin(), parts_.end(), []( const NodeCollectionPrimitive& prim ) { return prim.has_proxies(); } );
+  }
+
+  void NodeCollectionComposite::print_me( std::ostream & out ) const
+  {
+    std::string metadata = parts_[ 0 ].get_metadata().get() ? parts_[ 0 ].get_metadata()->get_type() : "None";
+    std::string nc = "NodeCollection(";
+    std::string space( nc.size(), ' ' );
+
+    if ( is_sliced_ )
+    {
+      size_t current_part = 0;
+      size_t current_offset = 0;
+      size_t previous_part = std::numeric_limits< size_t >::infinity();
+      size_t primitive_last = 0;
+
+      size_t primitive_size = 0;
+      NodeIDTriple first_in_primitive = *begin();
+
+      std::vector< std::string > string_vector;
+
+      out << nc << "metadata=" << metadata << ",";
+
+      const auto end_it = end();
+      for ( nc_const_iterator it = begin(); it < end_it; ++it )
+      {
+        std::tie( current_part, current_offset ) = it.get_part_offset();
+        if ( current_part != previous_part ) // New primitive
         {
-          // Need to count the primitive, so can't start at begin()
-          out << "\n" + space
-              << "model=" << kernel().model_manager.get_node_model( first_in_primitive.model_id )->get_name()
-              << ", size=" << primitive_size << ", ";
-          if ( primitive_size == 1 )
+          if ( it > begin() )
           {
-            out << "first=" << first_in_primitive.node_id << ", last=" << first_in_primitive.node_id << ";";
-          }
-          else
-          {
-            out << "first=" << first_in_primitive.node_id << ", last=";
-            out << primitive_last;
-            if ( stride_ > 1 )
+            // Need to count the primitive, so can't start at begin()
+            out << "\n" + space
+                << "model=" << kernel().model_manager.get_node_model( first_in_primitive.model_id )->get_name()
+                << ", size=" << primitive_size << ", ";
+            if ( primitive_size == 1 )
             {
-              out << ", step=" << stride_ << ";";
+              out << "first=" << first_in_primitive.node_id << ", last=" << first_in_primitive.node_id << ";";
+            }
+            else
+            {
+              out << "first=" << first_in_primitive.node_id << ", last=";
+              out << primitive_last;
+              if ( stride_ > 1 )
+              {
+                out << ", step=" << stride_ << ";";
+              }
             }
           }
+          primitive_size = 1;
+          first_in_primitive = *it;
         }
-        primitive_size = 1;
-        first_in_primitive = *it;
+        else
+        {
+          ++primitive_size;
+        }
+        primitive_last = ( *it ).node_id;
+        previous_part = current_part;
+      }
+
+      // Need to also print the last primitive
+      out << "\n" + space
+          << "model=" << kernel().model_manager.get_node_model( first_in_primitive.model_id )->get_name()
+          << ", size=" << primitive_size << ", ";
+      if ( primitive_size == 1 )
+      {
+        out << "first=" << first_in_primitive.node_id << ", last=" << first_in_primitive.node_id;
       }
       else
       {
-        ++primitive_size;
-      }
-      primitive_last = ( *it ).node_id;
-      previous_part = current_part;
-    }
-
-    // Need to also print the last primitive
-    out << "\n" + space << "model=" << kernel().model_manager.get_node_model( first_in_primitive.model_id )->get_name()
-        << ", size=" << primitive_size << ", ";
-    if ( primitive_size == 1 )
-    {
-      out << "first=" << first_in_primitive.node_id << ", last=" << first_in_primitive.node_id;
+        out << "first=" << first_in_primitive.node_id << ", last=";
+        out << primitive_last;
+        if ( stride_ > 1 )
+        {
+          out << ", step=" << stride_;
+        }
+      }
     }
     else
     {
-      out << "first=" << first_in_primitive.node_id << ", last=";
-      out << primitive_last;
-      if ( stride_ > 1 )
-      {
-        out << ", step=" << stride_;
-      }
-    }
-  }
-  else
-  {
-    // Unsliced Composite NodeCollection
-    out << nc << "metadata=" << metadata << ",";
-    for ( auto it = parts_.begin(); it < parts_.end(); ++it )
-    {
-      if ( it == parts_.end() - 1 )
-      {
-        out << "\n" + space;
-        it->print_primitive( out );
-      }
-      else
-      {
-        out << "\n" + space;
-        it->print_primitive( out );
-        out << ";";
-      }
-    }
-  }
-  out << ")";
-}
+      // Unsliced Composite NodeCollection
+      out << nc << "metadata=" << metadata << ",";
+      for ( auto it = parts_.begin(); it < parts_.end(); ++it )
+      {
+        if ( it == parts_.end() - 1 )
+        {
+          out << "\n" + space;
+          it->print_primitive( out );
+        }
+        else
+        {
+          out << "\n" + space;
+          it->print_primitive( out );
+          out << ";";
+        }
+      }
+    }
+    out << ")";
+  }
 
 } // namespace nest