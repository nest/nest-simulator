/*
 *  nest.cpp
 *
 *  This file is part of NEST.
 *
 *  Copyright (C) 2004 The NEST Initiative
 *
 *  NEST is free software: you can redistribute it and/or modify
 *  it under the terms of the GNU General Public License as published by
 *  the Free Software Foundation, either version 2 of the License, or
 *  (at your option) any later version.
 *
 *  NEST is distributed in the hope that it will be useful,
 *  but WITHOUT ANY WARRANTY; without even the implied warranty of
 *  MERCHANTABILITY or FITNESS FOR A PARTICULAR PURPOSE.  See the
 *  GNU General Public License for more details.
 *
 *  You should have received a copy of the GNU General Public License
 *  along with NEST.  If not, see <http://www.gnu.org/licenses/>.
 *
 */

#include "nest.h"

// C++ includes:
#include <cassert>

// Includes from nestkernel:
#include "exceptions.h"
#include "kernel_manager.h"
#include "mpi_manager_impl.h"
#include "parameter.h"

#include "connector_model_impl.h"
#include "iaf_psc_alpha.h"
#include "iaf_psc_delta.h"
#include "iaf_psc_exp.h"
#include "parrot_neuron.h"

#include "bernoulli_synapse.h"
#include "clopath_synapse.h"
#include "common_synapse_properties.h"
#include "cont_delay_synapse.h"
#include "cont_delay_synapse_impl.h"
#include "diffusion_connection.h"
#include "gap_junction.h"
#include "ht_synapse.h"
#include "jonke_synapse.h"
#include "quantal_stp_synapse.h"
#include "quantal_stp_synapse_impl.h"
#include "rate_connection_delayed.h"
#include "rate_connection_instantaneous.h"
#include "static_synapse.h"
#include "static_synapse_hom_w.h"
// #include "stdp_dopamine_synapse.h"
#include "stdp_nn_pre_centered_synapse.h"
#include "stdp_nn_restr_synapse.h"
#include "stdp_nn_symm_synapse.h"
// #include "stdp_pl_synapse_hom.h"
#include "stdp_synapse.h"
#include "stdp_synapse_facetshw_hom.h"
#include "stdp_synapse_facetshw_hom_impl.h"
// #include "stdp_synapse_hom.h"
#include "stdp_triplet_synapse.h"
#include "tsodyks2_synapse.h"
#include "tsodyks_synapse.h"
// #include "tsodyks_synapse_hom.h"
#include "urbanczik_synapse.h"
#include "vogels_sprekeler_synapse.h"

#include "weight_recorder.h"
// #include "volume_transmitter.h"

#include "spatial.h"

#include "connection_manager_impl.h"

#include "genericmodel_impl.h"
#include "model_manager.h"
#include "model_manager_impl.h"

#include "config.h"
#include "dictionary.h"

namespace nest
{

void
init_nest( int* argc, char** argv[] )
{
  KernelManager::create_kernel_manager();
  kernel().mpi_manager.init_mpi( argc, argv );
  kernel().initialize();

  kernel().model_manager.register_node_model< iaf_psc_alpha >( "iaf_psc_alpha" );
  kernel().model_manager.register_node_model< iaf_psc_delta >( "iaf_psc_delta" );
  kernel().model_manager.register_node_model< iaf_psc_exp >( "iaf_psc_exp" );
  kernel().model_manager.register_node_model< parrot_neuron >( "parrot_neuron" );

  kernel().model_manager.register_node_model< weight_recorder >( "weight_recorder" );
  // kernel().model_manager.register_node_model< volume_transmitter >( "volume_transmitter" );

  kernel().model_manager.register_connection_model< bernoulli_synapse >( "bernoulli_synapse" );
  kernel().model_manager.register_connection_model< clopath_synapse >(
    "clopath_synapse", default_connection_model_flags | RegisterConnectionModelFlags::REQUIRES_CLOPATH_ARCHIVING );
  kernel().model_manager.register_connection_model< cont_delay_synapse >( "cont_delay_synapse" );
  kernel().model_manager.register_connection_model< ht_synapse >( "ht_synapse" );
  kernel().model_manager.register_connection_model< jonke_synapse >( "jonke_synapse" );
  kernel().model_manager.register_connection_model< quantal_stp_synapse >( "quantal_stp_synapse" );
  kernel().model_manager.register_connection_model< static_synapse >( "static_synapse" );
  kernel().model_manager.register_connection_model< static_synapse_hom_w >( "static_synapse_hom_w" );
  kernel().model_manager.register_connection_model< stdp_synapse >( "stdp_synapse" );
  // kernel().model_manager.register_connection_model< stdp_synapse_hom >( "stdp_synapse_hom" );
  // kernel().model_manager.register_connection_model< stdp_dopamine_synapse >( "stdp_dopamine_synapse" );
  kernel().model_manager.register_connection_model< stdp_facetshw_synapse_hom >( "stdp_facetshw_synapse_hom" );
  kernel().model_manager.register_connection_model< stdp_nn_restr_synapse >( "stdp_nn_restr_synapse" );
  kernel().model_manager.register_connection_model< stdp_nn_symm_synapse >( "stdp_nn_symm_synapse" );
  kernel().model_manager.register_connection_model< stdp_nn_pre_centered_synapse >( "stdp_nn_pre_centered_synapse" );
  // kernel().model_manager.register_connection_model< stdp_pl_synapse_hom >( "stdp_pl_synapse_hom" );
  kernel().model_manager.register_connection_model< stdp_triplet_synapse >( "stdp_triplet_synapse" );
  kernel().model_manager.register_connection_model< tsodyks_synapse >( "tsodyks_synapse" );
  // kernel().model_manager.register_connection_model< tsodyks_synapse_hom >( "tsodyks_synapse_hom" );
  kernel().model_manager.register_connection_model< tsodyks2_synapse >( "tsodyks2_synapse" );
  kernel().model_manager.register_connection_model< urbanczik_synapse >(
    "urbanczik_synapse", default_connection_model_flags | RegisterConnectionModelFlags::REQUIRES_URBANCZIK_ARCHIVING );
  kernel().model_manager.register_connection_model< vogels_sprekeler_synapse >( "vogels_sprekeler_synapse" );


  // Add connection rules
  kernel().connection_manager.register_conn_builder< OneToOneBuilder >( "one_to_one" );
  kernel().connection_manager.register_conn_builder< AllToAllBuilder >( "all_to_all" );
  kernel().connection_manager.register_conn_builder< FixedInDegreeBuilder >( "fixed_indegree" );
  kernel().connection_manager.register_conn_builder< FixedOutDegreeBuilder >( "fixed_outdegree" );
  kernel().connection_manager.register_conn_builder< BernoulliBuilder >( "pairwise_bernoulli" );
  kernel().connection_manager.register_conn_builder< SymmetricBernoulliBuilder >( "symmetric_pairwise_bernoulli" );
  kernel().connection_manager.register_conn_builder< FixedTotalNumberBuilder >( "fixed_total_number" );
#ifdef HAVE_LIBNEUROSIM
  kernel().connection_manager.register_conn_builder< ConnectionGeneratorBuilder >( "conngen" );
#endif

  register_parameter< ConstantParameter >( "constant" );
  register_parameter< UniformParameter >( "uniform" );
  register_parameter< UniformIntParameter >( "uniform_int" );
  register_parameter< NormalParameter >( "normal" );
  register_parameter< LognormalParameter >( "lognormal" );
  register_parameter< ExponentialParameter >( "exponential" );
  register_parameter< NodePosParameter >( "position" );
  register_parameter< SpatialDistanceParameter >( "distance" );
  register_parameter< GaussianParameter >( "gaussian" );
  register_parameter< Gaussian2DParameter >( "gaussian2d" );
  register_parameter< GammaParameter >( "gamma" );
  register_parameter< ExpDistParameter >( "exp_distribution" );
}

void
fail_exit( int )
{
}

void
install_module( const std::string& )
{
}

void
reset_kernel()
{
  kernel().reset();
}

void
enable_dryrun_mode( const index n_procs )
{
  kernel().mpi_manager.set_num_processes( n_procs );
}

void
register_logger_client( const deliver_logging_event_ptr client_callback )
{
  kernel().logging_manager.register_logging_client( client_callback );
}

int
get_rank()
{
  return kernel().mpi_manager.get_rank();
}

int
get_num_mpi_processes()
{
  return kernel().mpi_manager.get_num_processes();
}

std::string
print_nodes_to_string()
{
  std::stringstream string_stream;
  kernel().node_manager.print( string_stream );
  return string_stream.str();
}

std::string
pprint_to_string( NodeCollectionPTR nc )
{
  std::stringstream stream;
  nc->print_me( stream );
  return stream.str();
}

size_t
nc_size( NodeCollectionPTR nc )
{
  return nc->size();
}

void
set_kernel_status( const dictionary& dict )
{
  dict.init_access_flags();
  kernel().set_status( dict );
  dict.all_entries_accessed( "SetKernelStatus", "params" );
}

dictionary
get_kernel_status()
{
  assert( kernel().is_initialized() );

  dictionary d;
  kernel().get_status( d );

  return d;
}

dictionary
get_nc_status( NodeCollectionPTR node_collection )
{
  dictionary result;
  for ( NodeCollection::const_iterator it = node_collection->begin(); it < node_collection->end(); ++it )
  {
    const auto node_status = get_node_status( ( *it ).node_id );
    for ( auto& kv_pair : node_status )
    {
      auto p = result.find( kv_pair.first );
      if ( p != result.end() )
      {
        // key exists
        auto& v = boost::any_cast< std::vector< boost::any >& >( p->second );
        v.push_back( kv_pair.second );
        // *p = v;
      }
      else
      {
        // key does not exist yet
        result[ kv_pair.first ] = std::vector< boost::any > { kv_pair.second };
      }
    }
  }
  return result;
}

void
set_nc_status( NodeCollectionPTR nc, dictionary& params )
{
  params.init_access_flags();
  for ( auto it = nc->begin(); it < nc->end(); ++it )
  {
    kernel().node_manager.set_status( ( *it ).node_id, params );
  }
  params.all_entries_accessed( "NodeCollection.set()", "params" );
}

void
set_connection_status( const std::deque< ConnectionID >& conns, const dictionary& dict )
{
  for ( auto& conn : conns )
  {
    kernel().connection_manager.set_synapse_status( conn.get_source_node_id(),
      conn.get_target_node_id(),
      conn.get_target_thread(),
      conn.get_synapse_model_id(),
      conn.get_port(),
      dict );
  }
}

void
set_connection_status( const std::deque< ConnectionID >& conns, const std::vector< dictionary >& dicts )
{
  if ( conns.size() != dicts.size() )
  {
    throw BadParameter( "List of dictionaries must contain one dictionary per connection" );
  }

  for ( size_t i = 0; i < conns.size(); ++i )
  {
    const auto conn = conns[ i ];
    const auto dict = dicts[ i ];
    kernel().connection_manager.set_synapse_status( conn.get_source_node_id(),
      conn.get_target_node_id(),
      conn.get_target_thread(),
      conn.get_synapse_model_id(),
      conn.get_port(),
      dict );
  }
}

std::vector< dictionary >
get_connection_status( const std::deque< ConnectionID >& conns )
{
  std::vector< dictionary > result;
  result.reserve( conns.size() );

  for ( auto& conn : conns )
  {
    const auto d = kernel().connection_manager.get_synapse_status( conn.get_source_node_id(),
      conn.get_target_node_id(),
      conn.get_target_thread(),
      conn.get_synapse_model_id(),
      conn.get_port() );
    result.push_back( d );
  }
  return result;
}

void
set_node_status( const index node_id, const dictionary& dict )
{
  kernel().node_manager.set_status( node_id, dict );
}

dictionary
get_node_status( const index node_id )
{
  return kernel().node_manager.get_status( node_id );
}

void
set_connection_status( const ConnectionDatum& conn, const dictionary& dict )
{
  // TODO_PYNEST-NG: Get ConnectionDatum dict
  // dictionary conn_dict = conn.get_dict();
  dictionary conn_dict;
  const index source_node_id = conn_dict.get< long >( nest::names::source );
  const index target_node_id = conn_dict.get< long >( nest::names::target );
  const thread tid = conn_dict.get< long >( nest::names::target_thread );
  const synindex syn_id = conn_dict.get< long >( nest::names::synapse_modelid );
  const port p = conn_dict.get< long >( nest::names::port );

  // TODO_PYNEST-NG: Access flags
  // dict->clear_access_flags();

  kernel().connection_manager.set_synapse_status( source_node_id, target_node_id, tid, syn_id, p, dict );

  // ALL_ENTRIES_ACCESSED2( *dict,
  //   "SetStatus",
  //   "Unread dictionary entries: ",
  //   "Maybe you tried to set common synapse properties through an individual "
  //   "synapse?" );
}

dictionary
get_connection_status( const ConnectionDatum& conn )
{
  return kernel().connection_manager.get_synapse_status( conn->get_source_node_id(),
    conn->get_target_node_id(),
    conn->get_target_thread(),
    conn->get_synapse_model_id(),
    conn->get_port() );
}

NodeCollectionPTR
slice_nc( const NodeCollectionPTR nc, long start, long stop, long step )
{
  const size_t g_size = nc->size();

  // TODO-PYNEST-NG: Zero-based indexing?
  if ( step < 1 )
  {
    throw BadParameter( "Slicing step must be strictly positive." );
  }

  if ( start >= 0 )
  {
    start -= 1; // adjust from 1-based to 0-based indexing
  }
  else
  {
    start += g_size; // automatically correct for 0-based indexing
  }

  if ( stop >= 0 )
  {
    // no adjustment necessary: adjustment from 1- to 0- based indexing
    // and adjustment from last- to stop-based logic cancel
  }
  else
  {
    stop += g_size + 1; // adjust from 0- to 1- based indexin
  }

  return nc->slice( start, stop, step );
}

NodeCollectionPTR
create( const std::string model_name, const index n_nodes )
{
  if ( n_nodes == 0 )
  {
    throw RangeCheck();
  }

<<<<<<< HEAD
  if ( not kernel().model_manager.get_modeldict().known( model_name ) )
  {
    std::cerr << "model name: " << model_name << "\n";
    throw UnknownModelName( model_name );
  }

  // create
  const index model_id = static_cast< index >( kernel().model_manager.get_modeldict().get< index >( model_name ) );

=======
  const index model_id = kernel().model_manager.get_node_model_id( model_name );
>>>>>>> 7bdb9963
  return kernel().node_manager.add_node( model_id, n_nodes );
}

NodeCollectionPTR
create_spatial( const dictionary& layer_dict )
{
  return create_layer( layer_dict );
}

NodeCollectionPTR
make_nodecollection( const std::vector< index > node_ids )
{
  return NodeCollection::create( node_ids );
}

NodeCollectionPTR
get_nodes( const dictionary& params, const bool local_only )
{
  return kernel().node_manager.get_nodes( params, local_only );
}

bool
equal( const NodeCollectionPTR lhs, const NodeCollectionPTR rhs )
{
  return lhs->operator==( rhs );
}

bool
contains( const NodeCollectionPTR nc, const size_t node_id )
{
  return nc->contains( node_id );
}

long
find( const NodeCollectionPTR nc, size_t node_id )
{
  return nc->find( node_id );
}

dictionary
get_metadata( const NodeCollectionPTR nc )
{
  dictionary status_dict;
  const auto meta = nc->get_metadata();
  // Fill the status dictionary only if the NodeCollection has valid metadata.
  if ( meta.get() )
  {
    meta->get_status( status_dict );
    status_dict[ names::network_size ] = nc->size();
  }
  return status_dict;
}

void
connect( NodeCollectionPTR sources,
  NodeCollectionPTR targets,
  const dictionary& connectivity,
  const std::vector< dictionary >& synapse_params )
{
  kernel().connection_manager.connect( sources, targets, connectivity, synapse_params );
}

void
connect_arrays( long* sources,
  long* targets,
  double* weights,
  double* delays,
  std::vector< std::string >& p_keys,
  double* p_values,
  size_t n,
  std::string syn_model )
{
  kernel().connection_manager.connect_arrays( sources, targets, weights, delays, p_keys, p_values, n, syn_model );
}

std::deque< ConnectionID >
get_connections( const dictionary& dict )
{
  dict.init_access_flags();

  const auto& connectome = kernel().connection_manager.get_connections( dict );

  dict.all_entries_accessed( "GetConnections", "params" );

  return connectome;
}

void
simulate( const double& t )
{
  prepare();
  run( t );
  cleanup();
}

void
run( const double& time )
{
  const Time t_sim = Time::ms( time );

  if ( time < 0 )
  {
    throw BadParameter( "The simulation time cannot be negative." );
  }
  if ( not t_sim.is_finite() )
  {
    throw BadParameter( "The simulation time must be finite." );
  }
  if ( not t_sim.is_grid_time() )
  {
    throw BadParameter(
      "The simulation time must be a multiple "
      "of the simulation resolution." );
  }

  kernel().simulation_manager.run( t_sim );
}

void
prepare()
{
  kernel().prepare();
}

void
cleanup()
{
  kernel().cleanup();
}

void
copy_model( const std::string& oldmodname, const std::string& newmodname, const dictionary& dict )
{
  kernel().model_manager.copy_model( oldmodname, newmodname, dict );
}

void
<<<<<<< HEAD
set_model_defaults( const std::string& modelname, const dictionary& dict )
=======
set_model_defaults( const std::string component, const DictionaryDatum& dict )
>>>>>>> 7bdb9963
{
  if ( kernel().model_manager.set_model_defaults( component, dict ) )
  {
    return;
  }

  if ( kernel().io_manager.is_valid_recording_backend( component ) )
  {
    kernel().io_manager.set_recording_backend_status( component, dict );
    return;
  }

  throw UnknownComponent( component );
}

<<<<<<< HEAD
dictionary
get_model_defaults( const std::string& modelname )
{
  dictionary dict;

  if ( kernel().model_manager.get_modeldict().known( modelname ) )
  {
    const auto model_id = kernel().model_manager.get_modeldict().get< index >( modelname );
    const auto model = kernel().model_manager.get_model( model_id );
    dict = model->get_status();
  }
  else if ( kernel().model_manager.get_synapsedict().known( modelname ) )
  {
    const auto synapse_id = kernel().model_manager.get_synapsedict().get< index >( modelname );
    dict = kernel().model_manager.get_connector_defaults( synapse_id );
=======
DictionaryDatum
get_model_defaults( const std::string component )
{
  try
  {
    const index model_id = kernel().model_manager.get_node_model_id( component );
    return kernel().model_manager.get_node_model( model_id )->get_status();
  }
  catch ( UnknownModelName& )
  {
    // ignore errors; throw at the end of the function if that's reached
  }

  try
  {
    const index synapse_model_id = kernel().model_manager.get_synapse_model_id( component );
    return kernel().model_manager.get_connector_defaults( synapse_model_id );
  }
  catch ( UnknownSynapseType& )
  {
    // ignore errors; throw at the end of the function if that's reached
>>>>>>> 7bdb9963
  }

  if ( kernel().io_manager.is_valid_recording_backend( component ) )
  {
<<<<<<< HEAD
    throw UnknownModelName( modelname );
=======
    return kernel().io_manager.get_recording_backend_status( component );
>>>>>>> 7bdb9963
  }

  throw UnknownComponent( component );
  return DictionaryDatum(); // supress missing return value warning; never reached
}

std::shared_ptr< Parameter >
create_parameter( const boost::any& value )
{
  if ( is_type< double >( value ) )
  {
    return create_parameter( boost::any_cast< double >( value ) );
  }
  else if ( is_type< int >( value ) )
  {
    return create_parameter( boost::any_cast< int >( value ) );
  }
  else if ( is_type< dictionary >( value ) )
  {
    return create_parameter( boost::any_cast< dictionary >( value ) );
  }
  else if ( is_type< std::shared_ptr< nest::Parameter > >( value ) )
  {
    return create_parameter( boost::any_cast< std::shared_ptr< Parameter > >( value ) );
  }
  throw BadProperty( "Parameter must be parametertype, constant or dictionary." );
}

std::shared_ptr< Parameter >
create_parameter( const std::shared_ptr< Parameter > param )
{
  // TODO-PYNEST-NG: do we need this function?
  return param;
}

std::shared_ptr< Parameter >
create_parameter( const double value )
{
  const auto param = new ConstantParameter( value );
  return std::shared_ptr< Parameter >( param );
}

std::shared_ptr< Parameter >
create_parameter( const int value )
{
  const auto param = new ConstantParameter( value );
  return std::shared_ptr< Parameter >( param );
}

std::shared_ptr< Parameter >
create_parameter( const dictionary& param_dict )
{
  // The dictionary should only have a single key, which is the name of
  // the parameter type to create.
  if ( param_dict.size() != 1 )
  {
    throw BadProperty( "Parameter definition dictionary must contain one single key only." );
  }

  const auto n = param_dict.begin()->first;
  const auto pdict = param_dict.get< dictionary >( n );
  pdict.init_access_flags();
  auto parameter = create_parameter( n, pdict );
  pdict.all_entries_accessed( "create_parameter", "param" );
  return parameter;
}

std::shared_ptr< Parameter >
create_parameter( const std::string& name, const dictionary& d )
{
  // The parameter factory will create the parameter
  return std::shared_ptr< Parameter >( parameter_factory_().create( name, d ) );
}

ParameterFactory&
parameter_factory_( void )
{
  static ParameterFactory factory;
  return factory;
}


double
get_value( const ParameterDatum& param )
{
  RngPtr rng = get_rank_synced_rng();
  return param->value( rng, nullptr );
}

bool
is_spatial( const ParameterDatum& param )
{
  return param->is_spatial();
}

std::vector< double >
apply( const ParameterDatum& param, const NodeCollectionDatum& nc )
{
  std::vector< double > result;
  result.reserve( nc->size() );
  RngPtr rng = get_rank_synced_rng();
  for ( auto it = nc->begin(); it < nc->end(); ++it )
  {
    auto node = kernel().node_manager.get_node_or_proxy( ( *it ).node_id );
    result.push_back( param->value( rng, node ) );
  }
  return result;
}

std::vector< double >
apply( const ParameterDatum& param, const dictionary& positions )
{
  auto source_nc = positions.get< NodeCollectionPTR >( names::source );
  auto targets = positions.get< std::vector< int > >( names::targets );
  // TODO-PYNEST-NG: fix Parameter::apply()
  // return param->apply( source_nc, targets );
  return {};
}

NodeCollectionPTR
node_collection_array_index( NodeCollectionPTR node_collection, const long* array, unsigned long n )
{
  assert( node_collection->size() >= n );
  std::vector< index > node_ids;
  node_ids.reserve( n );

  for ( auto node_ptr = array; node_ptr != array + n; ++node_ptr )
  {
    node_ids.push_back( node_collection->operator[]( *node_ptr ) );
  }
  return NodeCollection::create( node_ids );
}

NodeCollectionPTR
node_collection_array_index( NodeCollectionPTR node_collection, const bool* array, unsigned long n )
{
  assert( node_collection->size() == n );
  std::vector< index > node_ids;
  node_ids.reserve( n );

  auto nc_it = node_collection->begin();
  for ( auto node_ptr = array; node_ptr != array + n; ++node_ptr, ++nc_it )
  {
    if ( *node_ptr )
    {
      node_ids.push_back( ( *nc_it ).node_id );
    }
  }
  return NodeCollection::create( node_ids );
}

dictionary
get_modeldict()
{
  return kernel().model_manager.get_modeldict();
}

dictionary
get_synapsedict()
{
  return kernel().model_manager.get_synapsedict();
}

dictionary
get_connruledict()
{
  return kernel().connection_manager.get_connruledict();
}

void
slice_positions_if_sliced_nc( DictionaryDatum& dict, const NodeCollectionDatum& nc )
{
  // If metadata contains node positions and the NodeCollection is sliced, get only positions of the sliced nodes.
  if ( dict->known( names::positions ) )
  {
    const auto positions = getValue< TokenArray >( dict, names::positions );
    if ( nc->size() != positions.size() )
    {
      TokenArray sliced_points;
      // Iterate only local nodes
      NodeCollection::const_iterator nc_begin = nc->has_proxies() ? nc->MPI_local_begin() : nc->begin();
      NodeCollection::const_iterator nc_end = nc->end();
      for ( auto node = nc_begin; node < nc_end; ++node )
      {
        // Because the local ID also includes non-local nodes, it must be adapted to represent
        // the index for the local node position.
        const auto index =
          static_cast< size_t >( std::floor( ( *node ).lid / kernel().mpi_manager.get_num_processes() ) );
        sliced_points.push_back( positions[ index ] );
      }
      def2< TokenArray, ArrayDatum >( dict, names::positions, sliced_points );
    }
  }
}


} // namespace nest<|MERGE_RESOLUTION|>--- conflicted
+++ resolved
@@ -32,9 +32,51 @@
 #include "parameter.h"
 
 #include "connector_model_impl.h"
+
+#include "ac_generator.h"
+#include "dc_generator.h"
+#include "spike_generator.h"
+#include "spike_recorder.h"
+#include "poisson_generator.h"
+#include "poisson_generator_ps.h"
+#include "multimeter.h"
+#include "noise_generator.h"
+#include "aeif_cond_alpha.h"
+#include "aeif_cond_alpha_multisynapse.h"
+#include "aeif_cond_beta_multisynapse.h"
+#include "aeif_psc_delta_clopath.h"
+#include "cm_default.h"
+#include "erfc_neuron.h"
+#include "glif_cond.h"
+#include "glif_psc.h"
+#include "hh_psc_alpha_gap.h"
+#include "ht_neuron.h"
+#include "iaf_cond_alpha_mc.h"
+#include "pp_psc_delta.h"
+#include "lin_rate.h"
+#include "tanh_rate.h"
+#include "iaf_cond_alpha.h"
+
+#include "parrot_neuron_ps.h"
+#include "step_rate_generator.h"
+#include "step_current_generator.h"
+#include "hh_psc_alpha_clopath.h"
+#include "iaf_cond_exp.h"
+#include "aeif_cond_exp.h"
+
+#include "aeif_psc_alpha.h"
+#include "aeif_psc_delta.h"
+#include "aeif_psc_exp.h"
+#include "threshold_lin_rate.h"
+
 #include "iaf_psc_alpha.h"
 #include "iaf_psc_delta.h"
 #include "iaf_psc_exp.h"
+#include "iaf_psc_exp_multisynapse.h"
+
+#include "spin_detector.h"
+#include "pp_cond_exp_mc_urbanczik.h"
+
 #include "parrot_neuron.h"
 
 #include "bernoulli_synapse.h"
@@ -52,24 +94,24 @@
 #include "rate_connection_instantaneous.h"
 #include "static_synapse.h"
 #include "static_synapse_hom_w.h"
-// #include "stdp_dopamine_synapse.h"
+#include "stdp_dopamine_synapse.h"
 #include "stdp_nn_pre_centered_synapse.h"
 #include "stdp_nn_restr_synapse.h"
 #include "stdp_nn_symm_synapse.h"
-// #include "stdp_pl_synapse_hom.h"
+#include "stdp_pl_synapse_hom.h"
 #include "stdp_synapse.h"
 #include "stdp_synapse_facetshw_hom.h"
 #include "stdp_synapse_facetshw_hom_impl.h"
-// #include "stdp_synapse_hom.h"
+#include "stdp_synapse_hom.h"
 #include "stdp_triplet_synapse.h"
 #include "tsodyks2_synapse.h"
 #include "tsodyks_synapse.h"
-// #include "tsodyks_synapse_hom.h"
+#include "tsodyks_synapse_hom.h"
 #include "urbanczik_synapse.h"
 #include "vogels_sprekeler_synapse.h"
 
 #include "weight_recorder.h"
-// #include "volume_transmitter.h"
+#include "volume_transmitter.h"
 
 #include "spatial.h"
 
@@ -92,13 +134,56 @@
   kernel().mpi_manager.init_mpi( argc, argv );
   kernel().initialize();
 
+
+  kernel().model_manager.register_node_model< ac_generator >( "ac_generator" );
+  kernel().model_manager.register_node_model< dc_generator >( "dc_generator" );
+  kernel().model_manager.register_node_model< spike_generator >( "spike_generator" );
+  kernel().model_manager.register_node_model< spike_recorder >( "spike_recorder" );
+  kernel().model_manager.register_node_model< poisson_generator >( "poisson_generator" );
+  kernel().model_manager.register_node_model< poisson_generator_ps >( "poisson_generator_ps" );
+  kernel().model_manager.register_node_model< voltmeter >( "voltmeter" );
+  kernel().model_manager.register_node_model< multimeter >( "multimeter" );
+  kernel().model_manager.register_node_model< noise_generator >( "noise_generator" );
+  kernel().model_manager.register_node_model< aeif_cond_alpha >( "aeif_cond_alpha" );
+  kernel().model_manager.register_node_model< aeif_cond_alpha_multisynapse >( "aeif_cond_alpha_multisynapse" );
+  kernel().model_manager.register_node_model< aeif_cond_beta_multisynapse >( "aeif_cond_beta_multisynapse" );
+  kernel().model_manager.register_node_model< aeif_psc_delta_clopath >( "aeif_psc_delta_clopath" );
+  kernel().model_manager.register_node_model< cm_default >( "cm_default" );
+  kernel().model_manager.register_node_model< erfc_neuron >( "erfc_neuron" );
+  kernel().model_manager.register_node_model< glif_cond >( "glif_cond" );
+  kernel().model_manager.register_node_model< glif_psc >( "glif_psc" );
+  kernel().model_manager.register_node_model< hh_psc_alpha_gap >( "hh_psc_alpha_gap" );
+  kernel().model_manager.register_node_model< ht_neuron >( "ht_neuron" );
+  kernel().model_manager.register_node_model< iaf_cond_alpha_mc >( "iaf_cond_alpha_mc" );
+  kernel().model_manager.register_node_model< pp_psc_delta >( "pp_psc_delta" );
+  kernel().model_manager.register_node_model< lin_rate_ipn >( "lin_rate_ipn" );
+  kernel().model_manager.register_node_model< iaf_cond_alpha >( "iaf_cond_alpha" );
+
+  kernel().model_manager.register_node_model< tanh_rate_ipn >( "tanh_rate_ipn" );
+  kernel().model_manager.register_node_model< lin_rate_opn >( "lin_rate_opn" );
+  kernel().model_manager.register_node_model< parrot_neuron_ps >( "parrot_neuron_ps" );
+  kernel().model_manager.register_node_model< step_rate_generator >( "step_rate_generator" );
+  kernel().model_manager.register_node_model< step_current_generator >( "step_current_generator" );
+  kernel().model_manager.register_node_model< hh_psc_alpha_clopath >( "hh_psc_alpha_clopath" );
+  kernel().model_manager.register_node_model< iaf_cond_exp >( "iaf_cond_exp" );
+  kernel().model_manager.register_node_model< aeif_cond_exp >( "aeif_cond_exp" );
+
+  kernel().model_manager.register_node_model< aeif_psc_alpha >( "aeif_psc_alpha" );
+  kernel().model_manager.register_node_model< aeif_psc_delta >( "aeif_psc_delta" );
+  kernel().model_manager.register_node_model< aeif_psc_exp >( "aeif_psc_exp" );
+  kernel().model_manager.register_node_model< threshold_lin_rate_ipn >( "threshold_lin_rate_ipn" );
+  
   kernel().model_manager.register_node_model< iaf_psc_alpha >( "iaf_psc_alpha" );
   kernel().model_manager.register_node_model< iaf_psc_delta >( "iaf_psc_delta" );
   kernel().model_manager.register_node_model< iaf_psc_exp >( "iaf_psc_exp" );
+  kernel().model_manager.register_node_model< iaf_psc_exp_multisynapse >( "iaf_psc_exp_multisynapse" );
   kernel().model_manager.register_node_model< parrot_neuron >( "parrot_neuron" );
 
+  kernel().model_manager.register_node_model< spin_detector >( "spin_detector" );
+kernel().model_manager.register_node_model< pp_cond_exp_mc_urbanczik >( "pp_cond_exp_mc_urbanczik" );
+ 
   kernel().model_manager.register_node_model< weight_recorder >( "weight_recorder" );
-  // kernel().model_manager.register_node_model< volume_transmitter >( "volume_transmitter" );
+  kernel().model_manager.register_node_model< volume_transmitter >( "volume_transmitter" );
 
   kernel().model_manager.register_connection_model< bernoulli_synapse >( "bernoulli_synapse" );
   kernel().model_manager.register_connection_model< clopath_synapse >(
@@ -110,16 +195,16 @@
   kernel().model_manager.register_connection_model< static_synapse >( "static_synapse" );
   kernel().model_manager.register_connection_model< static_synapse_hom_w >( "static_synapse_hom_w" );
   kernel().model_manager.register_connection_model< stdp_synapse >( "stdp_synapse" );
-  // kernel().model_manager.register_connection_model< stdp_synapse_hom >( "stdp_synapse_hom" );
-  // kernel().model_manager.register_connection_model< stdp_dopamine_synapse >( "stdp_dopamine_synapse" );
+  kernel().model_manager.register_connection_model< stdp_synapse_hom >( "stdp_synapse_hom" );
+  kernel().model_manager.register_connection_model< stdp_dopamine_synapse >( "stdp_dopamine_synapse" );
   kernel().model_manager.register_connection_model< stdp_facetshw_synapse_hom >( "stdp_facetshw_synapse_hom" );
   kernel().model_manager.register_connection_model< stdp_nn_restr_synapse >( "stdp_nn_restr_synapse" );
   kernel().model_manager.register_connection_model< stdp_nn_symm_synapse >( "stdp_nn_symm_synapse" );
   kernel().model_manager.register_connection_model< stdp_nn_pre_centered_synapse >( "stdp_nn_pre_centered_synapse" );
-  // kernel().model_manager.register_connection_model< stdp_pl_synapse_hom >( "stdp_pl_synapse_hom" );
+  kernel().model_manager.register_connection_model< stdp_pl_synapse_hom >( "stdp_pl_synapse_hom" );
   kernel().model_manager.register_connection_model< stdp_triplet_synapse >( "stdp_triplet_synapse" );
   kernel().model_manager.register_connection_model< tsodyks_synapse >( "tsodyks_synapse" );
-  // kernel().model_manager.register_connection_model< tsodyks_synapse_hom >( "tsodyks_synapse_hom" );
+  kernel().model_manager.register_connection_model< tsodyks_synapse_hom >( "tsodyks_synapse_hom" );
   kernel().model_manager.register_connection_model< tsodyks2_synapse >( "tsodyks2_synapse" );
   kernel().model_manager.register_connection_model< urbanczik_synapse >(
     "urbanczik_synapse", default_connection_model_flags | RegisterConnectionModelFlags::REQUIRES_URBANCZIK_ARCHIVING );
@@ -203,14 +288,24 @@
 std::string
 pprint_to_string( NodeCollectionPTR nc )
 {
-  std::stringstream stream;
-  nc->print_me( stream );
-  return stream.str();
+  if (nc)
+  {
+    std::stringstream stream;
+    nc->print_me( stream );
+    return stream.str();
+  }
+  else
+  {
+    //PYNEST-ng: added this, not sure why this can happen now, but could not previously
+    std::cout << "pprint_to_string: nc is not assigned" << std::endl;
+    return "";
+  }
 }
 
 size_t
 nc_size( NodeCollectionPTR nc )
 {
+  assert(nc && "NodeCollectionPTR must be initialized.");
   return nc->size();
 }
 
@@ -234,10 +329,10 @@
 }
 
 dictionary
-get_nc_status( NodeCollectionPTR node_collection )
+get_nc_status( NodeCollectionPTR nc )
 {
   dictionary result;
-  for ( NodeCollection::const_iterator it = node_collection->begin(); it < node_collection->end(); ++it )
+  for ( NodeCollection::const_iterator it = nc->begin(); it < nc->end(); ++it )
   {
     const auto node_status = get_node_status( ( *it ).node_id );
     for ( auto& kv_pair : node_status )
@@ -261,14 +356,35 @@
 }
 
 void
-set_nc_status( NodeCollectionPTR nc, dictionary& params )
-{
-  params.init_access_flags();
-  for ( auto it = nc->begin(); it < nc->end(); ++it )
-  {
-    kernel().node_manager.set_status( ( *it ).node_id, params );
-  }
-  params.all_entries_accessed( "NodeCollection.set()", "params" );
+set_nc_status( NodeCollectionPTR nc, std::vector< dictionary >& params )
+{
+  if ( params.size() == 1 )
+  {
+    params[0].init_access_flags();
+    for ( auto it = nc->begin(); it < nc->end(); ++it )
+    {
+      kernel().node_manager.set_status( ( *it ).node_id, params[0] );
+    }
+    params[0].all_entries_accessed( "NodeCollection.set()", "params" );
+  }
+  else if (nc->size() == params.size())
+  {
+    for ( auto it = nc->begin(); it < nc->end(); ++it )
+    {
+      size_t i = ( *it ).lid;
+      params[ i ].init_access_flags();
+      kernel().node_manager.set_status( ( *it ).node_id, params[ i ] );
+      params[ i ].all_entries_accessed( "NodeCollection.set()", "params" );
+    }
+  }
+  else
+  {
+    std::string msg =
+      String::compose( "List of dictionaries must be the same size as the NodeCollection (%1), %2 given.",
+        nc->size(),
+	params.size() );
+    throw BadParameter( msg );
+  }
 }
 
 void
@@ -284,6 +400,31 @@
       dict );
   }
 }
+
+//// void
+//// set_connection_status( const std::deque< ConnectionID >& conn, const dictionary& dict )
+//// {
+////   // TODO_PYNEST-NG: Get ConnectionDatum dict
+////   // dictionary conn_dict = conn.get_dict();
+////   dictionary conn_dict;
+////   const index source_node_id = conn_dict.get< long >( nest::names::source );
+////   const index target_node_id = conn_dict.get< long >( nest::names::target );
+////   const thread tid = conn_dict.get< long >( nest::names::target_thread );
+////   const synindex syn_id = conn_dict.get< long >( nest::names::synapse_modelid );
+////   const port p = conn_dict.get< long >( nest::names::port );
+//// 
+////   // TODO_PYNEST-NG: Access flags
+////   // dict->clear_access_flags();
+//// 
+////   kernel().connection_manager.set_synapse_status( source_node_id, target_node_id, tid, syn_id, p, dict );
+//// 
+////   // ALL_ENTRIES_ACCESSED2( *dict,
+////   //   "SetStatus",
+////   //   "Unread dictionary entries: ",
+////   //   "Maybe you tried to set common synapse properties through an individual "
+////   //   "synapse?" );
+//// }
+
 
 void
 set_connection_status( const std::deque< ConnectionID >& conns, const std::vector< dictionary >& dicts )
@@ -336,38 +477,14 @@
   return kernel().node_manager.get_status( node_id );
 }
 
-void
-set_connection_status( const ConnectionDatum& conn, const dictionary& dict )
-{
-  // TODO_PYNEST-NG: Get ConnectionDatum dict
-  // dictionary conn_dict = conn.get_dict();
-  dictionary conn_dict;
-  const index source_node_id = conn_dict.get< long >( nest::names::source );
-  const index target_node_id = conn_dict.get< long >( nest::names::target );
-  const thread tid = conn_dict.get< long >( nest::names::target_thread );
-  const synindex syn_id = conn_dict.get< long >( nest::names::synapse_modelid );
-  const port p = conn_dict.get< long >( nest::names::port );
-
-  // TODO_PYNEST-NG: Access flags
-  // dict->clear_access_flags();
-
-  kernel().connection_manager.set_synapse_status( source_node_id, target_node_id, tid, syn_id, p, dict );
-
-  // ALL_ENTRIES_ACCESSED2( *dict,
-  //   "SetStatus",
-  //   "Unread dictionary entries: ",
-  //   "Maybe you tried to set common synapse properties through an individual "
-  //   "synapse?" );
-}
-
 dictionary
-get_connection_status( const ConnectionDatum& conn )
-{
-  return kernel().connection_manager.get_synapse_status( conn->get_source_node_id(),
-    conn->get_target_node_id(),
-    conn->get_target_thread(),
-    conn->get_synapse_model_id(),
-    conn->get_port() );
+get_connection_status( const ConnectionID& conn )
+{
+  return kernel().connection_manager.get_synapse_status( conn.get_source_node_id(),
+    conn.get_target_node_id(),
+    conn.get_target_thread(),
+    conn.get_synapse_model_id(),
+    conn.get_port() );
 }
 
 NodeCollectionPTR
@@ -411,19 +528,7 @@
     throw RangeCheck();
   }
 
-<<<<<<< HEAD
-  if ( not kernel().model_manager.get_modeldict().known( model_name ) )
-  {
-    std::cerr << "model name: " << model_name << "\n";
-    throw UnknownModelName( model_name );
-  }
-
-  // create
-  const index model_id = static_cast< index >( kernel().model_manager.get_modeldict().get< index >( model_name ) );
-
-=======
   const index model_id = kernel().model_manager.get_node_model_id( model_name );
->>>>>>> 7bdb9963
   return kernel().node_manager.add_node( model_id, n_nodes );
 }
 
@@ -432,6 +537,14 @@
 {
   return create_layer( layer_dict );
 }
+
+//std::vector< std::vector< double > >
+//get_position( NodeCollectionPTR layer_nc )
+//{
+//  return get_position( layer );  // PYNEST-NG: is this call creating a copy?
+//}
+
+
 
 NodeCollectionPTR
 make_nodecollection( const std::vector< index > node_ids )
@@ -561,11 +674,7 @@
 }
 
 void
-<<<<<<< HEAD
-set_model_defaults( const std::string& modelname, const dictionary& dict )
-=======
-set_model_defaults( const std::string component, const DictionaryDatum& dict )
->>>>>>> 7bdb9963
+set_model_defaults( const std::string& component, const dictionary& dict )
 {
   if ( kernel().model_manager.set_model_defaults( component, dict ) )
   {
@@ -581,25 +690,8 @@
   throw UnknownComponent( component );
 }
 
-<<<<<<< HEAD
 dictionary
-get_model_defaults( const std::string& modelname )
-{
-  dictionary dict;
-
-  if ( kernel().model_manager.get_modeldict().known( modelname ) )
-  {
-    const auto model_id = kernel().model_manager.get_modeldict().get< index >( modelname );
-    const auto model = kernel().model_manager.get_model( model_id );
-    dict = model->get_status();
-  }
-  else if ( kernel().model_manager.get_synapsedict().known( modelname ) )
-  {
-    const auto synapse_id = kernel().model_manager.get_synapsedict().get< index >( modelname );
-    dict = kernel().model_manager.get_connector_defaults( synapse_id );
-=======
-DictionaryDatum
-get_model_defaults( const std::string component )
+get_model_defaults( const std::string& component )
 {
   try
   {
@@ -614,28 +706,24 @@
   try
   {
     const index synapse_model_id = kernel().model_manager.get_synapse_model_id( component );
-    return kernel().model_manager.get_connector_defaults( synapse_model_id );
+    const auto ret =  kernel().model_manager.get_connector_defaults( synapse_model_id );
+    return ret;
   }
   catch ( UnknownSynapseType& )
   {
     // ignore errors; throw at the end of the function if that's reached
->>>>>>> 7bdb9963
   }
 
   if ( kernel().io_manager.is_valid_recording_backend( component ) )
   {
-<<<<<<< HEAD
-    throw UnknownModelName( modelname );
-=======
     return kernel().io_manager.get_recording_backend_status( component );
->>>>>>> 7bdb9963
   }
 
   throw UnknownComponent( component );
-  return DictionaryDatum(); // supress missing return value warning; never reached
-}
-
-std::shared_ptr< Parameter >
+  return dictionary(); // supress missing return value warning; never reached
+}
+
+ParameterPTR
 create_parameter( const boost::any& value )
 {
   if ( is_type< double >( value ) )
@@ -650,35 +738,35 @@
   {
     return create_parameter( boost::any_cast< dictionary >( value ) );
   }
-  else if ( is_type< std::shared_ptr< nest::Parameter > >( value ) )
-  {
-    return create_parameter( boost::any_cast< std::shared_ptr< Parameter > >( value ) );
+  else if ( is_type< ParameterPTR >( value ) )
+  {
+    return create_parameter( boost::any_cast< ParameterPTR >( value ) );
   }
   throw BadProperty( "Parameter must be parametertype, constant or dictionary." );
 }
 
-std::shared_ptr< Parameter >
-create_parameter( const std::shared_ptr< Parameter > param )
+ParameterPTR
+create_parameter( const ParameterPTR param )
 {
   // TODO-PYNEST-NG: do we need this function?
   return param;
 }
 
-std::shared_ptr< Parameter >
+ParameterPTR
 create_parameter( const double value )
 {
   const auto param = new ConstantParameter( value );
-  return std::shared_ptr< Parameter >( param );
-}
-
-std::shared_ptr< Parameter >
+  return ParameterPTR( param );
+}
+
+ParameterPTR
 create_parameter( const int value )
 {
   const auto param = new ConstantParameter( value );
-  return std::shared_ptr< Parameter >( param );
-}
-
-std::shared_ptr< Parameter >
+  return ParameterPTR( param );
+}
+
+ParameterPTR
 create_parameter( const dictionary& param_dict )
 {
   // The dictionary should only have a single key, which is the name of
@@ -696,11 +784,11 @@
   return parameter;
 }
 
-std::shared_ptr< Parameter >
+ParameterPTR
 create_parameter( const std::string& name, const dictionary& d )
 {
   // The parameter factory will create the parameter
-  return std::shared_ptr< Parameter >( parameter_factory_().create( name, d ) );
+  return ParameterPTR( parameter_factory_().create( name, d ) );
 }
 
 ParameterFactory&
@@ -712,20 +800,20 @@
 
 
 double
-get_value( const ParameterDatum& param )
+get_value( const ParameterPTR param )
 {
   RngPtr rng = get_rank_synced_rng();
   return param->value( rng, nullptr );
 }
 
 bool
-is_spatial( const ParameterDatum& param )
+is_spatial( const ParameterPTR param )
 {
   return param->is_spatial();
 }
 
 std::vector< double >
-apply( const ParameterDatum& param, const NodeCollectionDatum& nc )
+apply( const ParameterPTR param, const NodeCollectionPTR nc )
 {
   std::vector< double > result;
   result.reserve( nc->size() );
@@ -739,37 +827,35 @@
 }
 
 std::vector< double >
-apply( const ParameterDatum& param, const dictionary& positions )
+apply( const ParameterPTR param, const dictionary& positions )
 {
   auto source_nc = positions.get< NodeCollectionPTR >( names::source );
-  auto targets = positions.get< std::vector< int > >( names::targets );
-  // TODO-PYNEST-NG: fix Parameter::apply()
-  // return param->apply( source_nc, targets );
-  return {};
+  auto targets = positions.get< std::vector< std::vector< double > > >( names::targets );
+  return param->apply( source_nc, targets );
 }
 
 NodeCollectionPTR
-node_collection_array_index( NodeCollectionPTR node_collection, const long* array, unsigned long n )
-{
-  assert( node_collection->size() >= n );
+node_collection_array_index( NodeCollectionPTR nc, const long* array, unsigned long n )
+{
+  assert( nc->size() >= n );
   std::vector< index > node_ids;
   node_ids.reserve( n );
 
   for ( auto node_ptr = array; node_ptr != array + n; ++node_ptr )
   {
-    node_ids.push_back( node_collection->operator[]( *node_ptr ) );
+    node_ids.push_back( nc->operator[]( *node_ptr ) );
   }
   return NodeCollection::create( node_ids );
 }
 
 NodeCollectionPTR
-node_collection_array_index( NodeCollectionPTR node_collection, const bool* array, unsigned long n )
-{
-  assert( node_collection->size() == n );
+node_collection_array_index( NodeCollectionPTR nc, const bool* array, unsigned long n )
+{
+  assert( nc->size() == n );
   std::vector< index > node_ids;
   node_ids.reserve( n );
 
-  auto nc_it = node_collection->begin();
+  auto nc_it = nc->begin();
   for ( auto node_ptr = array; node_ptr != array + n; ++node_ptr, ++nc_it )
   {
     if ( *node_ptr )
@@ -780,31 +866,14 @@
   return NodeCollection::create( node_ids );
 }
 
-dictionary
-get_modeldict()
-{
-  return kernel().model_manager.get_modeldict();
-}
-
-dictionary
-get_synapsedict()
-{
-  return kernel().model_manager.get_synapsedict();
-}
-
-dictionary
-get_connruledict()
-{
-  return kernel().connection_manager.get_connruledict();
-}
-
-void
-slice_positions_if_sliced_nc( DictionaryDatum& dict, const NodeCollectionDatum& nc )
+void
+slice_positions_if_sliced_nc( dictionary& dict, const NodeCollectionPTR nc )
 {
   // If metadata contains node positions and the NodeCollection is sliced, get only positions of the sliced nodes.
-  if ( dict->known( names::positions ) )
-  {
-    const auto positions = getValue< TokenArray >( dict, names::positions );
+  if ( dict.known( names::positions ) )
+  {
+    //PyNEST-NG: Check if TokenArray is the correct type here
+    const auto positions = dict.get< TokenArray >( names::positions );
     if ( nc->size() != positions.size() )
     {
       TokenArray sliced_points;
@@ -819,7 +888,7 @@
           static_cast< size_t >( std::floor( ( *node ).lid / kernel().mpi_manager.get_num_processes() ) );
         sliced_points.push_back( positions[ index ] );
       }
-      def2< TokenArray, ArrayDatum >( dict, names::positions, sliced_points );
+      dict[ names::positions ] = sliced_points;
     }
   }
 }
