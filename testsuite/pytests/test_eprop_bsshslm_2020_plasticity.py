# -*- coding: utf-8 -*-
#
# test_eprop_bsshslm_2020_plasticity.py
#
# This file is part of NEST.
#
# Copyright (C) 2004 The NEST Initiative
#
# NEST is free software: you can redistribute it and/or modify
# it under the terms of the GNU General Public License as published by
# the Free Software Foundation, either version 2 of the License, or
# (at your option) any later version.
#
# NEST is distributed in the hope that it will be useful,
# but WITHOUT ANY WARRANTY; without even the implied warranty of
# MERCHANTABILITY or FITNESS FOR A PARTICULAR PURPOSE.  See the
# GNU General Public License for more details.
#
# You should have received a copy of the GNU General Public License
# along with NEST.  If not, see <http://www.gnu.org/licenses/>.

"""
Test functionality of e-prop plasticity.
"""

import nest
import numpy as np
import pytest

nest.set_verbosity(nest.verbosity.M_WARNING)

supported_source_models = ["eprop_iaf_bsshslm_2020", "eprop_iaf_adapt_bsshslm_2020"]
supported_target_models = supported_source_models + ["eprop_readout_bsshslm_2020"]


@pytest.fixture(autouse=True)
def fix_resolution():
    nest.ResetKernel()


@pytest.mark.parametrize("source_model", supported_source_models)
@pytest.mark.parametrize("target_model", supported_target_models)
def test_connect_with_eprop_synapse(source_model, target_model):
    """
    Ensure that the restriction to supported neuron models works.
    """

    # Connect supported models with e-prop synapse
    src = nest.Create(source_model)
    tgt = nest.Create(target_model)
    nest.Connect(src, tgt, "all_to_all", {"synapse_model": "eprop_synapse_bsshslm_2020", "delay": nest.resolution})


@pytest.mark.parametrize("target_model", set(nest.node_models) - set(supported_target_models))
def test_unsupported_model_raises(target_model):
    """
    Confirm that connecting a non-eprop neuron as target via an eprop_synapse_bsshslm_2020 raises an error.
    """

    src_nrn = nest.Create(supported_source_models[0])
    tgt_nrn = nest.Create(target_model)

    with pytest.raises(nest.NESTError):
        nest.Connect(src_nrn, tgt_nrn, "all_to_all", {"synapse_model": "eprop_synapse_bsshslm_2020"})


def test_eprop_regression():
    """
    Test correct computation of losses for a regression task (for details on the task, see
    nest-simulator/pynest/examples/eprop_plasticity/eprop_supervised_regression_sine-waves_bsshslm_2020.py)
    by comparing the simulated losses with

        1. NEST reference losses to catch scenarios in which the e-prop model does not work as
        intended (e.g., potential future changes to the NEST code base or a faulty installation).
        These reference losses were obtained from a simulation with the verified NEST e-prop
        implementation run with Linux 4.15.0-213-generic, Python v3.11.6, Numpy v1.26.0, and
        NEST@3304c6b5c.

        2. TensorFlow reference losses to check the faithfulness to the original model. These
        reference losses were obtained from a simulation with the original TensorFlow implementation
        (https://github.com/INM-6/eligibility_propagation/blob/eprop_in_nest/Figure_3_and_S7_e_prop_tutorials/tutorial_pattern_generation.py,
        a modified fork of the original model at
        https://github.com/IGITUGraz/eligibility_propagation) run with Linux 4.15.0-213-generic,
        Python v3.6.10, Numpy v1.18.0, TensorFlow v1.15.0, and
        INM6/eligibility_propagation@7df7d2627.
    """  # pylint: disable=line-too-long # noqa: E501

    # Initialize random generator
    rng_seed = 1
    np.random.seed(rng_seed)

    # Define timing of task

    batch_size = 1
    n_iter = 5

    steps = {
        "sequence": 1000,
    }

    steps["learning_window"] = steps["sequence"]
    steps["task"] = n_iter * batch_size * steps["sequence"]

    steps.update(
        {
            "offset_gen": 1,
            "delay_in_rec": 1,
            "delay_rec_out": 1,
            "delay_out_norm": 1,
            "extension_sim": 1,
        }
    )

    steps["delays"] = steps["delay_in_rec"] + steps["delay_rec_out"] + steps["delay_out_norm"]

    steps["total_offset"] = steps["offset_gen"] + steps["delays"]

    steps["sim"] = steps["task"] + steps["total_offset"] + steps["extension_sim"]

    duration = {"step": 1.0}

    duration.update({key: value * duration["step"] for key, value in steps.items()})

    # Set up simulation

    params_setup = {
        "eprop_learning_window": duration["learning_window"],
        "eprop_reset_neurons_on_update": True,
        "eprop_update_interval": duration["sequence"],
        "print_time": False,
        "resolution": duration["step"],
        "total_num_virtual_procs": 1,
    }

    nest.ResetKernel()
    nest.set(**params_setup)

    # Create neurons

    n_in = 100
    n_rec = 100
    n_out = 1

    params_nrn_out = {
        "C_m": 1.0,
        "E_L": 0.0,
        "I_e": 0.0,
        "loss": "mean_squared_error",
        "regular_spike_arrival": False,
        "tau_m": 30.0,
        "V_m": 0.0,
    }

    params_nrn_rec = {
        "beta": 1.0,
        "C_m": 1.0,
        "c_reg": 300.0,
        "E_L": 0.0,
        "f_target": 10.0,
        "gamma": 0.3,
        "I_e": 0.0,
        "regular_spike_arrival": False,
        "surrogate_gradient_function": "piecewise_linear",
        "t_ref": 0.0,
        "tau_m": 30.0,
        "V_m": 0.0,
        "V_th": 0.03,
    }

    params_nrn_rec["gamma"] /= params_nrn_rec["V_th"]
    params_nrn_rec["beta"] /= np.abs(params_nrn_rec["V_th"])

    gen_spk_in = nest.Create("spike_generator", n_in)
    nrns_in = nest.Create("parrot_neuron", n_in)
    nrns_rec = nest.Create("eprop_iaf_bsshslm_2020", n_rec, params_nrn_rec)
    nrns_out = nest.Create("eprop_readout_bsshslm_2020", n_out, params_nrn_out)
    gen_rate_target = nest.Create("step_rate_generator", n_out)

    # Create recorders

    n_record = 1
    n_record_w = 1

    params_mm_rec = {
        "interval": duration["sequence"],
        "record_from": ["V_m", "surrogate_gradient", "learning_signal"],
        "start": duration["offset_gen"] + duration["delay_in_rec"],
        "stop": duration["offset_gen"] + duration["delay_in_rec"] + duration["task"],
    }

    params_mm_out = {
        "interval": duration["step"],
        "record_from": ["V_m", "readout_signal", "readout_signal_unnorm", "target_signal", "error_signal"],
        "start": duration["total_offset"],
        "stop": duration["total_offset"] + duration["task"],
    }

    params_wr = {
        "senders": nrns_in[:n_record_w] + nrns_rec[:n_record_w],
        "targets": nrns_rec[:n_record_w] + nrns_out,
        "start": duration["total_offset"],
        "stop": duration["total_offset"] + duration["task"],
    }

    params_sr = {
        "start": duration["offset_gen"],
        "stop": duration["total_offset"] + duration["task"],
    }

<<<<<<< HEAD
    mm_rec = nest.Create("multimeter", params=params_mm_rec)
    mm_out = nest.Create("multimeter", params=params_mm_out)
    sr = nest.Create("spike_recorder")
    wr = nest.Create("weight_recorder", params=params_wr)
=======
    mm_rec = nest.Create("multimeter", params_mm_rec)
    mm_out = nest.Create("multimeter", params_mm_out)
    sr = nest.Create("spike_recorder", params_sr)
    wr = nest.Create("weight_recorder", params_wr)
>>>>>>> 55b486b5

    nrns_rec_record = nrns_rec[:n_record]

    # Create connections

    params_conn_all_to_all = {"rule": "all_to_all", "allow_autapses": False}
    params_conn_one_to_one = {"rule": "one_to_one"}

    dtype_weights = np.float32
    weights_in_rec = np.array(np.random.randn(n_in, n_rec).T / np.sqrt(n_in), dtype=dtype_weights)
    weights_rec_rec = np.array(np.random.randn(n_rec, n_rec).T / np.sqrt(n_rec), dtype=dtype_weights)
    np.fill_diagonal(weights_rec_rec, 0.0)
    weights_rec_out = np.array(np.random.randn(n_rec, n_out).T / np.sqrt(n_rec), dtype=dtype_weights)
    weights_out_rec = np.array(np.random.randn(n_rec, n_out) / np.sqrt(n_rec), dtype=dtype_weights)

    params_common_syn_eprop = {
        "optimizer": {
            "type": "gradient_descent",
            "batch_size": batch_size,
            "eta": 1e-4,
            "Wmin": -100.0,
            "Wmax": 100.0,
        },
        "average_gradient": False,
        "weight_recorder": wr,
    }

    params_syn_base = {
        "synapse_model": "eprop_synapse_bsshslm_2020",
        "delay": duration["step"],
        "tau_m_readout": params_nrn_out["tau_m"],
    }

    params_syn_in = params_syn_base.copy()
    params_syn_in["weight"] = weights_in_rec

    params_syn_rec = params_syn_base.copy()
    params_syn_rec["weight"] = weights_rec_rec

    params_syn_out = params_syn_base.copy()
    params_syn_out["weight"] = weights_rec_out

    params_syn_feedback = {
        "synapse_model": "eprop_learning_signal_connection_bsshslm_2020",
        "delay": duration["step"],
        "weight": weights_out_rec,
    }

    params_syn_rate_target = {
        "synapse_model": "rate_connection_delayed",
        "delay": duration["step"],
        "receptor_type": 2,
    }

    params_syn_static = {
        "synapse_model": "static_synapse",
        "delay": duration["step"],
    }

    nest.SetDefaults("eprop_synapse_bsshslm_2020", params_common_syn_eprop)

    nest.Connect(gen_spk_in, nrns_in, params_conn_one_to_one, params_syn_static)
    nest.Connect(nrns_in, nrns_rec, params_conn_all_to_all, params_syn_in)
    nest.Connect(nrns_rec, nrns_rec, params_conn_all_to_all, params_syn_rec)
    nest.Connect(nrns_rec, nrns_out, params_conn_all_to_all, params_syn_out)
    nest.Connect(nrns_out, nrns_rec, params_conn_all_to_all, params_syn_feedback)
    nest.Connect(gen_rate_target, nrns_out, params_conn_one_to_one, params_syn_rate_target)

    nest.Connect(nrns_in + nrns_rec, sr, params_conn_all_to_all, params_syn_static)

    nest.Connect(mm_rec, nrns_rec_record, params_conn_all_to_all, params_syn_static)
    nest.Connect(mm_out, nrns_out, params_conn_all_to_all, params_syn_static)

    # Create input

    input_spike_prob = 0.05
    dtype_in_spks = np.float32

    input_spike_bools = (np.random.rand(steps["sequence"], n_in) < input_spike_prob).swapaxes(0, 1)
    input_spike_bools[:, 0] = 0

    sequence_starts = np.arange(0.0, duration["task"], duration["sequence"]) + duration["offset_gen"]
    params_gen_spk_in = []
    for input_spike_bool in input_spike_bools:
        input_spike_times = np.arange(0.0, duration["sequence"], duration["step"])[input_spike_bool]
        input_spike_times_all = [input_spike_times + start for start in sequence_starts]
        params_gen_spk_in.append({"spike_times": np.hstack(input_spike_times_all).astype(dtype_in_spks)})

    gen_spk_in.set(params_gen_spk_in)

    # Create output

    def generate_superimposed_sines(steps_sequence, periods):
        n_sines = len(periods)

        amplitudes = np.random.uniform(low=0.5, high=2.0, size=n_sines)
        phases = np.random.uniform(low=0.0, high=2.0 * np.pi, size=n_sines)

        sines = [
            A * np.sin(np.linspace(phi, phi + 2.0 * np.pi * (steps_sequence // T), steps_sequence))
            for A, phi, T in zip(amplitudes, phases, periods)
        ]

        superposition = sum(sines)
        superposition -= superposition[0]
        superposition /= max(np.abs(superposition).max(), 1e-6)
        return superposition

    target_signal = generate_superimposed_sines(steps["sequence"], [1000, 500, 333, 200])

    params_gen_rate_target = {
        "amplitude_times": np.arange(0.0, duration["task"], duration["step"]) + duration["total_offset"],
        "amplitude_values": np.tile(target_signal, n_iter * batch_size),
    }

    gen_rate_target.set(params_gen_rate_target)

    # Simulate

    nest.Simulate(duration["sim"])

    # Read out recorders

    events_mm_out = mm_out.get("events")

    # Evaluate training error

    readout_signal = events_mm_out["readout_signal"]
    target_signal = events_mm_out["target_signal"]
    senders = events_mm_out["senders"]

    readout_signal = np.array([readout_signal[senders == i] for i in set(senders)])
    target_signal = np.array([target_signal[senders == i] for i in set(senders)])

    readout_signal = readout_signal.reshape((n_out, n_iter, batch_size, steps["sequence"]))
    target_signal = target_signal.reshape((n_out, n_iter, batch_size, steps["sequence"]))

    loss = 0.5 * np.mean(np.sum((readout_signal - target_signal) ** 2, axis=3), axis=(0, 2))

    # Verify results
    loss_nest_reference = [
        101.964356999041,
        103.466731126205,
        103.340607074771,
        103.680244037686,
        104.412775748752,
    ]

    loss_tf_reference = np.array(
        [
            101.964363098144,
            103.466735839843,
            103.340606689453,
            103.680244445800,
            104.412780761718,
        ]
    )

    assert np.allclose(loss, loss_tf_reference, rtol=1e-7)
    assert np.allclose(loss, loss_nest_reference, rtol=1e-8)


@pytest.mark.parametrize(
    "batch_size,loss_nest_reference",
    [
        (
            1,
            [
                0.741152550006,
                0.740388187700,
                0.665785233177,
                0.663644193322,
                0.729428962844,
            ],
        ),
        (
            2,
            [
                0.702163370672,
                0.735555303152,
                0.740354864111,
                0.683882815282,
                0.707841122268,
            ],
        ),
    ],
)
def test_eprop_classification(batch_size, loss_nest_reference):
    """
    Test correct computation of losses for a classification task (for details on the task, see
    nest-simulator/pynest/examples/eprop_plasticity/eprop_supervised_classification_evidence-accumulation_bsshslm_2020.py)
    by comparing the simulated losses with

        1. NEST reference losses to catch scenarios in which the e-prop model does not work as
        intended (e.g., potential future changes to the NEST code base or a faulty installation).
        These reference losses were obtained from a simulation with the verified NEST e-prop
        implementation run with Linux 4.15.0-213-generic, Python v3.11.6, Numpy v1.26.0, and
        NEST@3304c6b5c.

        2. TensorFlow reference losses to check the faithfulness to the original model. These
        reference losses were obtained from a simulation with the original TensorFlow implementation
        (https://github.com/INM-6/eligibility_propagation/blob/eprop_in_nest/Figure_3_and_S7_e_prop_tutorials/tutorial_evidence_accumulation_with_alif.py,
        a modified fork of the original model at
        https://github.com/IGITUGraz/eligibility_propagation) run with Linux 4.15.0-213-generic,
        Python v3.6.10, Numpy v1.18.0, TensorFlow v1.15.0, and
        INM6/eligibility_propagation@7df7d2627.
    """  # pylint: disable=line-too-long # noqa: E501

    # Initialize random generator

    rng_seed = 1
    np.random.seed(rng_seed)

    # Define timing of task

    n_iter = 5

    input = {
        "n_symbols": 4,
        "n_cues": 7,
        "prob_group": 0.3,
        "spike_prob": 0.04,
    }

    steps = {
        "cue": 100,
        "spacing": 50,
        "bg_noise": 1050,
        "recall": 150,
    }

    steps["cues"] = input["n_cues"] * (steps["cue"] + steps["spacing"])
    steps["sequence"] = steps["cues"] + steps["bg_noise"] + steps["recall"]
    steps["learning_window"] = steps["recall"]
    steps["task"] = n_iter * batch_size * steps["sequence"]

    steps.update(
        {
            "offset_gen": 1,
            "delay_in_rec": 1,
            "delay_rec_out": 1,
            "delay_out_norm": 1,
            "extension_sim": 1,
        }
    )

    steps["delays"] = steps["delay_in_rec"] + steps["delay_rec_out"] + steps["delay_out_norm"]

    steps["total_offset"] = steps["offset_gen"] + steps["delays"]

    steps["sim"] = steps["task"] + steps["total_offset"] + steps["extension_sim"]

    duration = {"step": 1.0}

    duration.update({key: value * duration["step"] for key, value in steps.items()})

    # Set up simulation

    params_setup = {
        "eprop_learning_window": duration["learning_window"],
        "eprop_reset_neurons_on_update": True,
        "eprop_update_interval": duration["sequence"],
        "print_time": False,
        "resolution": duration["step"],
        "total_num_virtual_procs": 1,
    }

    nest.ResetKernel()
    nest.set(**params_setup)

    # Create neurons

    n_in = 40
    n_ad = 50
    n_reg = 50
    n_rec = n_ad + n_reg
    n_out = 2

    params_nrn_out = {
        "C_m": 1.0,
        "E_L": 0.0,
        "I_e": 0.0,
        "loss": "cross_entropy",
        "regular_spike_arrival": False,
        "tau_m": 20.0,
        "V_m": 0.0,
    }

    params_nrn_reg = {
        "beta": 1.0,
        "C_m": 1.0,
        "c_reg": 300.0,
        "E_L": 0.0,
        "f_target": 10.0,
        "gamma": 0.3,
        "I_e": 0.0,
        "regular_spike_arrival": True,
        "surrogate_gradient_function": "piecewise_linear",
        "t_ref": 5.0,
        "tau_m": 20.0,
        "V_m": 0.0,
        "V_th": 0.6,
    }

    params_nrn_reg["gamma"] /= params_nrn_reg["V_th"]
    params_nrn_reg["beta"] /= np.abs(params_nrn_reg["V_th"])

    params_nrn_ad = {
        "beta": 1.0,
        "adapt_tau": 2000.0,
        "adaptation": 0.0,
        "C_m": 1.0,
        "c_reg": 300.0,
        "E_L": 0.0,
        "f_target": 10.0,
        "gamma": 0.3,
        "I_e": 0.0,
        "regular_spike_arrival": True,
        "surrogate_gradient_function": "piecewise_linear",
        "t_ref": 5.0,
        "tau_m": 20.0,
        "V_m": 0.0,
        "V_th": 0.6,
    }

    params_nrn_ad["gamma"] /= params_nrn_ad["V_th"]
    params_nrn_ad["beta"] /= np.abs(params_nrn_ad["V_th"])

    params_nrn_ad["adapt_beta"] = 1.7 * (
        (1.0 - np.exp(-duration["step"] / params_nrn_ad["adapt_tau"]))
        / (1.0 - np.exp(-duration["step"] / params_nrn_ad["tau_m"]))
    )

    gen_spk_in = nest.Create("spike_generator", n_in)
    nrns_in = nest.Create("parrot_neuron", n_in)
    nrns_reg = nest.Create("eprop_iaf_bsshslm_2020", n_reg, params_nrn_reg)
    nrns_ad = nest.Create("eprop_iaf_adapt_bsshslm_2020", n_ad, params_nrn_ad)
    nrns_out = nest.Create("eprop_readout_bsshslm_2020", n_out, params_nrn_out)
    gen_rate_target = nest.Create("step_rate_generator", n_out)

    nrns_rec = nrns_reg + nrns_ad

    # Create recorders

    n_record = 1
    n_record_w = 1

    params_mm_reg = {
        "interval": duration["step"],
        "record_from": ["V_m", "surrogate_gradient", "learning_signal"],
        "start": duration["offset_gen"] + duration["delay_in_rec"],
        "stop": duration["offset_gen"] + duration["delay_in_rec"] + duration["task"],
    }

    params_mm_ad = {
        "interval": duration["step"],
        "record_from": params_mm_reg["record_from"] + ["V_th_adapt", "adaptation"],
        "start": duration["offset_gen"] + duration["delay_in_rec"],
        "stop": duration["offset_gen"] + duration["delay_in_rec"] + duration["task"],
    }

    params_mm_out = {
        "interval": duration["step"],
        "record_from": ["V_m", "readout_signal", "readout_signal_unnorm", "target_signal", "error_signal"],
        "start": duration["total_offset"],
        "stop": duration["total_offset"] + duration["task"],
    }

    params_wr = {
        "senders": nrns_in[:n_record_w] + nrns_rec[:n_record_w],
        "targets": nrns_rec[:n_record_w] + nrns_out,
        "start": duration["total_offset"],
        "stop": duration["total_offset"] + duration["task"],
    }

<<<<<<< HEAD
    mm_rec = nest.Create("multimeter", params=params_mm_rec)
    mm_out = nest.Create("multimeter", params=params_mm_out)
    sr = nest.Create("spike_recorder")
    wr = nest.Create("weight_recorder", params=params_wr)
=======
    params_sr = {
        "start": duration["offset_gen"],
        "stop": duration["total_offset"] + duration["task"],
    }

    mm_reg = nest.Create("multimeter", params_mm_reg)
    mm_ad = nest.Create("multimeter", params_mm_ad)
    mm_out = nest.Create("multimeter", params_mm_out)
    sr = nest.Create("spike_recorder", params_sr)
    wr = nest.Create("weight_recorder", params_wr)
>>>>>>> 55b486b5

    nrns_reg_record = nrns_reg[:n_record]
    nrns_ad_record = nrns_ad[:n_record]

    # Create connections

    params_conn_all_to_all = {"rule": "all_to_all", "allow_autapses": False}
    params_conn_one_to_one = {"rule": "one_to_one"}

    def calculate_glorot_dist(fan_in, fan_out):
        glorot_scale = 1.0 / max(1.0, (fan_in + fan_out) / 2.0)
        glorot_limit = np.sqrt(3.0 * glorot_scale)
        glorot_distribution = np.random.uniform(low=-glorot_limit, high=glorot_limit, size=(fan_in, fan_out))
        return glorot_distribution

    dtype_weights = np.float32
    weights_in_rec = np.array(np.random.randn(n_in, n_rec).T / np.sqrt(n_in), dtype=dtype_weights)
    weights_rec_rec = np.array(np.random.randn(n_rec, n_rec).T / np.sqrt(n_rec), dtype=dtype_weights)
    np.fill_diagonal(weights_rec_rec, 0.0)
    weights_rec_out = np.array(calculate_glorot_dist(n_rec, n_out).T, dtype=dtype_weights)
    weights_out_rec = np.array(np.random.randn(n_rec, n_out), dtype=dtype_weights)

    params_common_syn_eprop = {
        "optimizer": {
            "type": "adam",
            "batch_size": batch_size,
            "beta_1": 0.9,
            "beta_2": 0.999,
            "epsilon": 1e-8,
            "eta": 5e-3,
            "Wmin": -100.0,
            "Wmax": 100.0,
        },
        "average_gradient": True,
        "weight_recorder": wr,
    }

    params_syn_base = {
        "synapse_model": "eprop_synapse_bsshslm_2020",
        "delay": duration["step"],
        "tau_m_readout": params_nrn_out["tau_m"],
    }

    params_syn_in = params_syn_base.copy()
    params_syn_in["weight"] = weights_in_rec

    params_syn_rec = params_syn_base.copy()
    params_syn_rec["weight"] = weights_rec_rec

    params_syn_out = params_syn_base.copy()
    params_syn_out["weight"] = weights_rec_out

    params_syn_feedback = {
        "synapse_model": "eprop_learning_signal_connection_bsshslm_2020",
        "delay": duration["step"],
        "weight": weights_out_rec,
    }

    params_syn_out_out = {
        "synapse_model": "rate_connection_delayed",
        "delay": duration["step"],
        "receptor_type": 1,
        "weight": 1.0,
    }

    params_syn_rate_target = {
        "synapse_model": "rate_connection_delayed",
        "delay": duration["step"],
        "receptor_type": 2,
    }

    params_syn_static = {
        "synapse_model": "static_synapse",
        "delay": duration["step"],
    }

    params_init_optimizer = {
        "optimizer": {
            "m": 0.0,
            "v": 0.0,
        }
    }

    nest.SetDefaults("eprop_synapse_bsshslm_2020", params_common_syn_eprop)

    nest.Connect(gen_spk_in, nrns_in, params_conn_one_to_one, params_syn_static)
    nest.Connect(nrns_in, nrns_rec, params_conn_all_to_all, params_syn_in)
    nest.Connect(nrns_rec, nrns_rec, params_conn_all_to_all, params_syn_rec)
    nest.Connect(nrns_rec, nrns_out, params_conn_all_to_all, params_syn_out)
    nest.Connect(nrns_out, nrns_rec, params_conn_all_to_all, params_syn_feedback)
    nest.Connect(gen_rate_target, nrns_out, params_conn_one_to_one, params_syn_rate_target)
    nest.Connect(nrns_out, nrns_out, params_conn_all_to_all, params_syn_out_out)

    nest.Connect(nrns_in + nrns_rec, sr, params_conn_all_to_all, params_syn_static)

    nest.Connect(mm_reg, nrns_reg_record, params_conn_all_to_all, params_syn_static)
    nest.Connect(mm_ad, nrns_ad_record, params_conn_all_to_all, params_syn_static)
    nest.Connect(mm_out, nrns_out, params_conn_all_to_all, params_syn_static)

    nest.GetConnections(nrns_rec[0], nrns_rec[1:3]).set([params_init_optimizer] * 2)

    # Create input and output

    def generate_evidence_accumulation_input_output(batch_size, n_in, steps, input):
        n_pop_nrn = n_in // input["n_symbols"]

        prob_choices = np.array([input["prob_group"], 1 - input["prob_group"]], dtype=np.float32)
        idx = np.random.choice([0, 1], batch_size)
        probs = np.zeros((batch_size, 2), dtype=np.float32)
        probs[:, 0] = prob_choices[idx]
        probs[:, 1] = prob_choices[1 - idx]

        batched_cues = np.zeros((batch_size, input["n_cues"]), dtype=int)
        for b_idx in range(batch_size):
            batched_cues[b_idx, :] = np.random.choice([0, 1], input["n_cues"], p=probs[b_idx])

        input_spike_probs = np.zeros((batch_size, steps["sequence"], n_in))

        for b_idx in range(batch_size):
            for c_idx in range(input["n_cues"]):
                cue = batched_cues[b_idx, c_idx]

                step_start = c_idx * (steps["cue"] + steps["spacing"]) + steps["spacing"]
                step_stop = step_start + steps["cue"]

                pop_nrn_start = cue * n_pop_nrn
                pop_nrn_stop = pop_nrn_start + n_pop_nrn

                input_spike_probs[b_idx, step_start:step_stop, pop_nrn_start:pop_nrn_stop] = input["spike_prob"]

        input_spike_probs[:, -steps["recall"] :, 2 * n_pop_nrn : 3 * n_pop_nrn] = input["spike_prob"]
        input_spike_probs[:, :, 3 * n_pop_nrn :] = input["spike_prob"] / 4.0
        input_spike_bools = input_spike_probs > np.random.rand(input_spike_probs.size).reshape(input_spike_probs.shape)
        input_spike_bools[:, 0, :] = 0

        target_cues = np.zeros(batch_size, dtype=int)
        target_cues[:] = np.sum(batched_cues, axis=1) > int(input["n_cues"] / 2)

        return input_spike_bools, target_cues

    dtype_in_spks = np.float32

    input_spike_bools_list = []
    target_cues_list = []

    for _ in range(n_iter):
        input_spike_bools, target_cues = generate_evidence_accumulation_input_output(batch_size, n_in, steps, input)
        input_spike_bools_list.append(input_spike_bools)
        target_cues_list.extend(target_cues)

    input_spike_bools_arr = np.array(input_spike_bools_list).reshape(steps["task"], n_in)
    timeline_task = np.arange(0.0, duration["task"], duration["step"]) + duration["offset_gen"]

    params_gen_spk_in = [
        {"spike_times": timeline_task[input_spike_bools_arr[:, nrn_in_idx]].astype(dtype_in_spks)}
        for nrn_in_idx in range(n_in)
    ]

    target_rate_changes = np.zeros((n_out, batch_size * n_iter))
    target_rate_changes[np.array(target_cues_list), np.arange(batch_size * n_iter)] = 1

    params_gen_rate_target = [
        {
            "amplitude_times": np.arange(0.0, duration["task"], duration["sequence"]) + duration["total_offset"],
            "amplitude_values": target_rate_changes[nrn_out_idx],
        }
        for nrn_out_idx in range(n_out)
    ]

    gen_spk_in.set(params_gen_spk_in)
    gen_rate_target.set(params_gen_rate_target)

    # Simulate

    nest.Simulate(duration["sim"])

    # Read out recorders

    events_mm_out = mm_out.get("events")

    # Evaluate training error

    readout_signal = events_mm_out["readout_signal"]
    target_signal = events_mm_out["target_signal"]
    senders = events_mm_out["senders"]

    readout_signal = np.array([readout_signal[senders == i] for i in set(senders)])
    target_signal = np.array([target_signal[senders == i] for i in set(senders)])

    readout_signal = readout_signal.reshape((n_out, n_iter, batch_size, steps["sequence"]))
    target_signal = target_signal.reshape((n_out, n_iter, batch_size, steps["sequence"]))

    readout_signal = readout_signal[:, :, :, -steps["learning_window"] :]
    target_signal = target_signal[:, :, :, -steps["learning_window"] :]

    loss = -np.mean(np.sum(target_signal * np.log(readout_signal), axis=0), axis=(1, 2))

    # Verify results

    loss_tf_reference = np.array(
        [
            0.741152524948,
            0.740388214588,
            0.665785133838,
            0.663644134998,
            0.729429066181,
        ]
    )

    if batch_size == 1:
        assert np.allclose(loss, loss_tf_reference, rtol=1e-6)
    assert np.allclose(loss, loss_nest_reference, rtol=1e-8)


@pytest.mark.parametrize("source_model", supported_source_models)
def test_unsupported_surrogate_gradient(source_model):
    """
    Confirm that selecting an unsupported surrogate gradient raises an error.
    """

    params_nrn_rec = {
        "surrogate_gradient_function": "unsupported_surrogate_gradient",
    }

    with pytest.raises(nest.kernel.NESTErrors.BadProperty):
        nest.SetDefaults(source_model, params_nrn_rec)


@pytest.mark.parametrize(
    "neuron_model,eprop_history_duration_reference",
    [
        ("eprop_iaf_bsshslm_2020", np.hstack([np.arange(x, y) for x, y in [[1, 3], [1, 61], [21, 61], [41, 48]]])),
        (
            "eprop_readout_bsshslm_2020",
            np.hstack([np.arange(x, y) for x, y in [[1, 4], [2, 22], [21, 61], [21, 61], [41, 47]]]),
        ),
    ],
)
def test_eprop_history_cleaning(neuron_model, eprop_history_duration_reference):
    """
    Test the e-prop archiving mechanism's cleaning process by ensuring that the length of the `eprop_history`
    buffer matches the expected values based on a given input firing pattern. These reference length values
    were obtained from a simulation with the verified NEST e-prop implementation run with Linux 5.8.7-1-default,
    Python v3.12.5, Numpy v2.0.1, and NEST@3a1c2c914.
    """

    # Define timing of task

    duration = {"step": 1.0, "sequence": 20.0}

    # Set up simulation

    params_setup = {
        "print_time": False,
        "resolution": duration["step"],
        "eprop_update_interval": duration["sequence"],
        "total_num_virtual_procs": 1,
    }

    nest.ResetKernel()
    nest.set(**params_setup)

    # Create neurons

    gen_spk_in = nest.Create("spike_generator", 3)
    nrns_in = nest.Create("parrot_neuron", 3)
    nrns_rec = nest.Create(neuron_model, 1)

    # Create recorders

    params_mm_rec = {
        "interval": duration["step"],
        "record_from": ["eprop_history_duration"],
    }

    mm_rec = nest.Create("multimeter", params_mm_rec)

    # Create connections

    params_conn_all_to_all = {"rule": "all_to_all", "allow_autapses": False}
    params_conn_one_to_one = {"rule": "one_to_one"}

    params_syn_base = {
        "synapse_model": "eprop_synapse_bsshslm_2020",
        "delay": duration["step"],
        "weight": 1.0,
    }

    params_syn_static = {
        "synapse_model": "static_synapse",
        "delay": duration["step"],
    }

    params_syn_in = params_syn_base.copy()

    nest.Connect(gen_spk_in, nrns_in, params_conn_one_to_one, params_syn_static)
    nest.Connect(nrns_in, nrns_rec, params_conn_all_to_all, params_syn_in)
    nest.Connect(mm_rec, nrns_rec, params_conn_all_to_all, params_syn_static)

    # Create input

    input_spike_times = [
        [10.0, 20.0, 50.0, 60.0],
        [10.0, 30.0, 50.0, 90.0],
        [40.0, 60.0],
    ]

    params_gen_spk_in = [{"spike_times": spike_times} for spike_times in input_spike_times]

    nest.SetStatus(gen_spk_in, params_gen_spk_in)

    # Simulate

    nest.Simulate(110.0)

    # Evaluate training error

    events_mm_rec = mm_rec.get("events")

    eprop_history_duration = events_mm_rec["eprop_history_duration"]
    senders = events_mm_rec["senders"]

    eprop_history_duration = np.array([eprop_history_duration[senders == i] for i in set(senders)])[0]

    assert np.allclose(eprop_history_duration, eprop_history_duration_reference, rtol=1e-8)<|MERGE_RESOLUTION|>--- conflicted
+++ resolved
@@ -207,17 +207,10 @@
         "stop": duration["total_offset"] + duration["task"],
     }
 
-<<<<<<< HEAD
     mm_rec = nest.Create("multimeter", params=params_mm_rec)
     mm_out = nest.Create("multimeter", params=params_mm_out)
-    sr = nest.Create("spike_recorder")
+    sr = nest.Create("spike_recorder", params=params_sr)
     wr = nest.Create("weight_recorder", params=params_wr)
-=======
-    mm_rec = nest.Create("multimeter", params_mm_rec)
-    mm_out = nest.Create("multimeter", params_mm_out)
-    sr = nest.Create("spike_recorder", params_sr)
-    wr = nest.Create("weight_recorder", params_wr)
->>>>>>> 55b486b5
 
     nrns_rec_record = nrns_rec[:n_record]
 
@@ -593,23 +586,16 @@
         "stop": duration["total_offset"] + duration["task"],
     }
 
-<<<<<<< HEAD
-    mm_rec = nest.Create("multimeter", params=params_mm_rec)
-    mm_out = nest.Create("multimeter", params=params_mm_out)
-    sr = nest.Create("spike_recorder")
-    wr = nest.Create("weight_recorder", params=params_wr)
-=======
     params_sr = {
         "start": duration["offset_gen"],
         "stop": duration["total_offset"] + duration["task"],
     }
 
-    mm_reg = nest.Create("multimeter", params_mm_reg)
-    mm_ad = nest.Create("multimeter", params_mm_ad)
-    mm_out = nest.Create("multimeter", params_mm_out)
-    sr = nest.Create("spike_recorder", params_sr)
-    wr = nest.Create("weight_recorder", params_wr)
->>>>>>> 55b486b5
+    mm_reg = nest.Create("multimeter", params=params_mm_reg)
+    mm_ad = nest.Create("multimeter", params=params_mm_ad)
+    mm_out = nest.Create("multimeter", params=params_mm_out)
+    sr = nest.Create("spike_recorder", params=params_sr)
+    wr = nest.Create("weight_recorder", params=params_wr)
 
     nrns_reg_record = nrns_reg[:n_record]
     nrns_ad_record = nrns_ad[:n_record]
