--- conflicted
+++ resolved
@@ -145,20 +145,6 @@
   //engine.addmodule( pDynLoader );
 #endif
 
-  // #ifdef _IS_PYNEST
-  // add the init-script to the list of module initializers
-<<<<<<< HEAD
-  // ArrayDatum* ad = dynamic_cast< ArrayDatum* >( engine.baselookup( engine.commandstring_name ).datum() );
-  // assert( ad != NULL );
-  // ad->push_back( new StringDatum( "(" + modulepath + "/pynest-init.sli) run" ) );
-  // #endif
-=======
-  ArrayDatum* ad = dynamic_cast< ArrayDatum* >( engine.baselookup( engine.commandstring_name ).datum() );
-  assert( ad );
-  ad->push_back( new StringDatum( "(" + modulepath + "/pynest-init.sli) run" ) );
-#endif
->>>>>>> cca4bd75
-
   return engine.startup();
 }
 
