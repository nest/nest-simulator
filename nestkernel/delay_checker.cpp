/*
 *  delay_checker.cpp
 *
 *  This file is part of NEST.
 *
 *  Copyright (C) 2004 The NEST Initiative
 *
 *  NEST is free software: you can redistribute it and/or modify
 *  it under the terms of the GNU General Public License as published by
 *  the Free Software Foundation, either version 2 of the License, or
 *  (at your option) any later version.
 *
 *  NEST is distributed in the hope that it will be useful,
 *  but WITHOUT ANY WARRANTY; without even the implied warranty of
 *  MERCHANTABILITY or FITNESS FOR A PARTICULAR PURPOSE.  See the
 *  GNU General Public License for more details.
 *
 *  You should have received a copy of the GNU General Public License
 *  along with NEST.  If not, see <http://www.gnu.org/licenses/>.
 *
 */

#include "delay_checker.h"

// C++ includes:
#include <algorithm> // min, max

// Includes from nestkernel:
#include "exceptions.h"
#include "kernel_manager.h"
#include "nest_timeconverter.h"

nest::DelayChecker::DelayChecker()
  : min_delay_( Time::pos_inf() )
  , max_delay_( Time::neg_inf() )
  , user_set_delay_extrema_( false )
  , freeze_delay_update_( false )
{
}

nest::DelayChecker::DelayChecker( const DelayChecker& cr )
  : min_delay_( cr.min_delay_ )
  , max_delay_( cr.max_delay_ )
  , user_set_delay_extrema_( cr.user_set_delay_extrema_ )
  , freeze_delay_update_( cr.freeze_delay_update_ )
{
  min_delay_.calibrate(); // in case of change in resolution
  max_delay_.calibrate();
}

void
nest::DelayChecker::calibrate( const TimeConverter& tc )
{
  // Calibrate will be called after a change in resolution, when there are no
  // network elements present.

<<<<<<< HEAD
void
nest::DelayChecker::get_status( dictionary& d ) const
{
  d[ names::min_delay ] = get_min_delay().get_ms();
  d[ names::max_delay ] = get_max_delay().get_ms();
}

void
nest::DelayChecker::set_status( const dictionary& d )
=======
  if ( min_delay_ == Time::pos_inf() or max_delay_ == Time::neg_inf() )
  {
    min_delay_ = tc.from_old_tics( min_delay_.get_tics() );
    max_delay_ = tc.from_old_tics( max_delay_.get_tics() );
  }
  else
  {
    double min_d = min_delay_.get_ms();
    double max_d = max_delay_.get_ms();

    DelayChecker::set_min_max_delay_( min_d, max_d );
  }
}

void
nest::DelayChecker::set_min_max_delay_( const double min_d, const double max_d )
>>>>>>> 4cf76ceb
{
  // For the minimum delay, we always round down. The easiest way to do this,
  // is to round up and then subtract one step. The only remaining edge case
  // is that the min delay is exactly at a step, in which case one would get
  // a min delay that is one step too small. We can detect this by an
  // additional test.
<<<<<<< HEAD
  double delay_tmp = 0.0;
  bool min_delay_updated = d.update_value( names::min_delay, delay_tmp );
=======

>>>>>>> 4cf76ceb
  Time new_min_delay;
  long new_min_delay_steps = Time( Time::ms_stamp( min_d ) ).get_steps();
  if ( Time( Time::step( new_min_delay_steps ) ).get_ms() > min_d )
  {
    new_min_delay_steps -= 1;
  }
  new_min_delay = Time( Time::step( new_min_delay_steps ) );

  // For the maximum delay, we always round up, using ms_stamp
<<<<<<< HEAD
  bool max_delay_updated = d.update_value( names::max_delay, delay_tmp );
  Time new_max_delay = Time( Time::ms_stamp( delay_tmp ) );
=======
  Time new_max_delay = Time( Time::ms_stamp( max_d ) );

  if ( new_min_delay < Time::get_resolution() )
  {
    throw BadDelay( new_min_delay.get_ms(), "min_delay must be greater than or equal to resolution." );
  }
  else if ( new_max_delay < new_min_delay )
  {
    throw BadDelay( new_min_delay.get_ms(), "min_delay must be smaller than or equal to max_delay." );
  }
  else
  {
    min_delay_ = new_min_delay;
    max_delay_ = new_max_delay;

    std::string msg = String::compose(
      "Minimum and maximum delays were changed to %1 ms and %2 ms.", min_delay_.get_ms(), max_delay_.get_ms() );
    LOG( M_INFO, "DelayChecker::set_min_max_delay_", msg );
  }
}

void
nest::DelayChecker::get_status( DictionaryDatum& d ) const
{
  ( *d )[ names::min_delay ] = get_min_delay().get_ms();
  ( *d )[ names::max_delay ] = get_max_delay().get_ms();
}

void
nest::DelayChecker::set_status( const DictionaryDatum& d )
{
  double min_d_tmp = 0.0;
  bool min_delay_updated = updateValue< double >( d, names::min_delay, min_d_tmp );

  double max_d_tmp = 0.0;
  bool max_delay_updated = updateValue< double >( d, names::max_delay, max_d_tmp );
>>>>>>> 4cf76ceb

  if ( min_delay_updated xor max_delay_updated )
  {
    throw BadProperty( "Both min_delay and max_delay have to be specified" );
  }

  if ( min_delay_updated and max_delay_updated )
  {
    if ( kernel().connection_manager.get_num_connections() > 0 )
    {
      throw BadProperty( "Connections already exist. Please call ResetKernel first" );
    }
    else
    {
      DelayChecker::set_min_max_delay_( min_d_tmp, max_d_tmp );
      user_set_delay_extrema_ = true;
    }
  }
}

void
nest::DelayChecker::assert_valid_delay_ms( double requested_new_delay )
{
  const long new_delay = Time::delay_ms_to_steps( requested_new_delay );
  const double new_delay_ms = Time::delay_steps_to_ms( new_delay );

  if ( new_delay < Time::get_resolution().get_steps() )
  {
    throw BadDelay( new_delay_ms, "Delay must be greater than or equal to resolution" );
  }

  // if already simulated, the new delay has to be checked against the
  // min_delay and the max_delay which have been used during simulation
  if ( kernel().simulation_manager.has_been_simulated() )
  {
    const bool bad_min_delay = new_delay < kernel().connection_manager.get_min_delay();
    const bool bad_max_delay = new_delay > kernel().connection_manager.get_max_delay();
    if ( bad_min_delay or bad_max_delay )
    {
      throw BadDelay( new_delay_ms,
        "Minimum and maximum delay cannot be changed "
        "after Simulate has been called." );
    }
  }

  const bool new_min_delay = new_delay < min_delay_.get_steps();
  const bool new_max_delay = new_delay > max_delay_.get_steps();

  if ( new_min_delay )
  {
    if ( user_set_delay_extrema_ )
    {
      throw BadDelay( new_delay_ms,
        "Delay must be greater than or equal to min_delay. "
        "You may set min_delay before creating connections." );
    }
    else
    {
      if ( not freeze_delay_update_ )
      {
        min_delay_ = Time( Time::step( new_delay ) );
      }
    }
  }

  if ( new_max_delay )
  {
    if ( user_set_delay_extrema_ )
    {
      throw BadDelay( new_delay_ms,
        "Delay must be smaller than or equal to max_delay. "
        "You may set min_delay before creating connections." );
    }
    else
    {
      if ( not freeze_delay_update_ )
      {
        max_delay_ = Time( Time::step( new_delay ) );
      }
    }
  }
}

void
nest::DelayChecker::assert_two_valid_delays_steps( long new_delay1, long new_delay2 )
{
  const long ldelay = std::min( new_delay1, new_delay2 );
  const long hdelay = std::max( new_delay1, new_delay2 );

  if ( ldelay < Time::get_resolution().get_steps() )
  {
    throw BadDelay( Time::delay_steps_to_ms( ldelay ), "Delay must be greater than or equal to resolution" );
  }

  if ( kernel().simulation_manager.has_been_simulated() )
  {
    const bool bad_min_delay = ldelay < kernel().connection_manager.get_min_delay();
    const bool bad_max_delay = hdelay > kernel().connection_manager.get_max_delay();
    if ( bad_min_delay )
    {
      throw BadDelay(
        Time::delay_steps_to_ms( ldelay ), "Minimum delay cannot be changed after Simulate has been called." );
    }
    if ( bad_max_delay )
    {
      throw BadDelay(
        Time::delay_steps_to_ms( hdelay ), "Maximum delay cannot be changed after Simulate has been called." );
    }
  }

  const bool new_min_delay = ldelay < min_delay_.get_steps();
  const bool new_max_delay = hdelay > max_delay_.get_steps();

  if ( new_min_delay )
  {
    if ( user_set_delay_extrema_ )
    {
      throw BadDelay( Time::delay_steps_to_ms( ldelay ),
        "Delay must be greater than or equal to min_delay. "
        "You may set min_delay before creating connections." );
    }
    else
    {
      if ( not freeze_delay_update_ )
      {
        min_delay_ = Time( Time::step( ldelay ) );
      }
    }
  }

  if ( new_max_delay )
  {
    if ( user_set_delay_extrema_ )
    {
      throw BadDelay( Time::delay_steps_to_ms( hdelay ),
        "Delay must be smaller than or equal to max_delay. "
        "You may set max_delay before creating connections." );
    }
    else
    {
      if ( not freeze_delay_update_ )
      {
        max_delay_ = Time( Time::step( hdelay ) );
      }
    }
  }
}<|MERGE_RESOLUTION|>--- conflicted
+++ resolved
@@ -54,17 +54,6 @@
   // Calibrate will be called after a change in resolution, when there are no
   // network elements present.
 
-<<<<<<< HEAD
-void
-nest::DelayChecker::get_status( dictionary& d ) const
-{
-  d[ names::min_delay ] = get_min_delay().get_ms();
-  d[ names::max_delay ] = get_max_delay().get_ms();
-}
-
-void
-nest::DelayChecker::set_status( const dictionary& d )
-=======
   if ( min_delay_ == Time::pos_inf() or max_delay_ == Time::neg_inf() )
   {
     min_delay_ = tc.from_old_tics( min_delay_.get_tics() );
@@ -81,19 +70,13 @@
 
 void
 nest::DelayChecker::set_min_max_delay_( const double min_d, const double max_d )
->>>>>>> 4cf76ceb
 {
   // For the minimum delay, we always round down. The easiest way to do this,
   // is to round up and then subtract one step. The only remaining edge case
   // is that the min delay is exactly at a step, in which case one would get
   // a min delay that is one step too small. We can detect this by an
   // additional test.
-<<<<<<< HEAD
-  double delay_tmp = 0.0;
-  bool min_delay_updated = d.update_value( names::min_delay, delay_tmp );
-=======
-
->>>>>>> 4cf76ceb
+
   Time new_min_delay;
   long new_min_delay_steps = Time( Time::ms_stamp( min_d ) ).get_steps();
   if ( Time( Time::step( new_min_delay_steps ) ).get_ms() > min_d )
@@ -103,10 +86,6 @@
   new_min_delay = Time( Time::step( new_min_delay_steps ) );
 
   // For the maximum delay, we always round up, using ms_stamp
-<<<<<<< HEAD
-  bool max_delay_updated = d.update_value( names::max_delay, delay_tmp );
-  Time new_max_delay = Time( Time::ms_stamp( delay_tmp ) );
-=======
   Time new_max_delay = Time( Time::ms_stamp( max_d ) );
 
   if ( new_min_delay < Time::get_resolution() )
@@ -129,21 +108,20 @@
 }
 
 void
-nest::DelayChecker::get_status( DictionaryDatum& d ) const
-{
-  ( *d )[ names::min_delay ] = get_min_delay().get_ms();
-  ( *d )[ names::max_delay ] = get_max_delay().get_ms();
-}
-
-void
-nest::DelayChecker::set_status( const DictionaryDatum& d )
+nest::DelayChecker::get_status( dictionary& d ) const
+{
+  d[ names::min_delay ] = get_min_delay().get_ms();
+  d[ names::max_delay ] = get_max_delay().get_ms();
+}
+
+void
+nest::DelayChecker::set_status( const dictionary& d )
 {
   double min_d_tmp = 0.0;
-  bool min_delay_updated = updateValue< double >( d, names::min_delay, min_d_tmp );
+  bool min_delay_updated = d.update_value( names::min_delay, min_d_tmp );
 
   double max_d_tmp = 0.0;
-  bool max_delay_updated = updateValue< double >( d, names::max_delay, max_d_tmp );
->>>>>>> 4cf76ceb
+  bool max_delay_updated = d.update_value( names::max_delay, max_d_tmp );
 
   if ( min_delay_updated xor max_delay_updated )
   {
