--- conflicted
+++ resolved
@@ -731,10 +731,6 @@
   }
 #endif
 
-<<<<<<< HEAD
-  // communicate connection information from postsynaptic to presynaptic side
-  kernel().event_delivery_manager.gather_target_data( tid );
-=======
   // communicate connection information from postsynaptic to
   // presynaptic side
   if ( kernel().connection_manager.use_compressed_spikes() )
@@ -750,7 +746,6 @@
   {
     kernel().event_delivery_manager.gather_target_data( tid );
   }
->>>>>>> e9760078
 
 #ifdef TIMER_DETAILED
 #pragma omp barrier
@@ -873,19 +868,10 @@
 #endif
         } // if from_step == 0
 
-<<<<<<< HEAD
-      // preliminary update of nodes that use waveform relaxation, only
-      // necessary if secondary connections exist and any node uses
-      // wfr
-      if ( kernel().connection_manager.secondary_connections_exist() and kernel().node_manager.wfr_is_used() )
-      {
-#pragma omp single
-=======
-        // preliminary update of nodes that use waveform relaxtion, only
+        // preliminary update of nodes that use waveform relaxation, only
         // necessary if secondary connections exist and any node uses
         // wfr
         if ( kernel().connection_manager.secondary_connections_exist() and kernel().node_manager.wfr_is_used() )
->>>>>>> e9760078
         {
 #pragma omp single
           {
