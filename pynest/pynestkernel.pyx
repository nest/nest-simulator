--- conflicted
+++ resolved
@@ -38,11 +38,8 @@
 from cpython.ref cimport PyObject
 from cpython.object cimport Py_LT, Py_LE, Py_EQ, Py_NE, Py_GT, Py_GE
 
-<<<<<<< HEAD
 import nest
-=======
 from nest.lib.hl_api_exceptions import NESTMappedException, NESTErrors, NESTError
->>>>>>> d59fdbb0
 
 
 cdef string SLI_TYPE_BOOL = b"booltype"
