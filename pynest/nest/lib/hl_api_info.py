--- conflicted
+++ resolved
@@ -279,11 +279,7 @@
             return
 
     if params_is_dict:
-<<<<<<< HEAD
-        node_params = only_local_nodes[0].get()
-=======
         node_params = only_local_nodes[0].get() if set_status_nodes else nodes[0].get()
->>>>>>> fcc28c06
         contains_list = [
             is_iterable(vals) and key in node_params and not is_iterable(node_params[key])
             for key, vals in params.items()
