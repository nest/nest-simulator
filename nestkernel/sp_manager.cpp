/*
 *  sp_manager.cpp
 *
 *  This file is part of NEST.
 *
 *  Copyright (C) 2004 The NEST Initiative
 *
 *  NEST is free software: you can redistribute it and/or modify
 *  it under the terms of the GNU General Public License as published by
 *  the Free Software Foundation, either version 2 of the License, or
 *  (at your option) any later version.
 *
 *  NEST is distributed in the hope that it will be useful,
 *  but WITHOUT ANY WARRANTY; without even the implied warranty of
 *  MERCHANTABILITY or FITNESS FOR A PARTICULAR PURPOSE.  See the
 *  GNU General Public License for more details.
 *
 *  You should have received a copy of the GNU General Public License
 *  along with NEST.  If not, see <http://www.gnu.org/licenses/>.
 *
 */

#include "sp_manager.h"

// C++ includes:
#include <algorithm>

// Includes from nestkernel:
#include "conn_builder.h"
#include "conn_parameter.h"
#include "connector_base.h"
#include "connector_model.h"
#include "kernel_manager.h"
#include "nest_names.h"

namespace nest
{

SPManager::SPManager()
  : ManagerInterface()
  , structural_plasticity_update_interval_( 10000. )
  , structural_plasticity_enabled_( false )
  , sp_conn_builders_()
  , growthcurve_factories_()
  , growthcurvedict_()
{
}

SPManager::~SPManager()
{
  finalize();
}

void
SPManager::initialize()
{
  structural_plasticity_update_interval_ = 10000.;
  structural_plasticity_enabled_ = false;
}

void
SPManager::finalize()
{
  for ( std::vector< SPBuilder* >::const_iterator i = sp_conn_builders_.begin(); i != sp_conn_builders_.end(); i++ )
  {
    delete *i;
  }
  sp_conn_builders_.clear();
}

void
SPManager::get_status( dictionary& d )
{
  dictionary sp_synapses;

  for ( std::vector< SPBuilder* >::const_iterator i = sp_conn_builders_.begin(); i != sp_conn_builders_.end(); i++ )
  {
<<<<<<< HEAD
    dictionary sp_synapse;
    sp_synapse[ names::pre_synaptic_element ] = ( *i )->get_pre_synaptic_element_name();
    sp_synapse[ names::post_synaptic_element ] = ( *i )->get_post_synaptic_element_name();
    sp_synapse[ names::synapse_model ] =
      kernel().model_manager.get_connection_model( ( *i )->get_synapse_model(), 0 ).get_name();
    std::stringstream syn_name;
    syn_name << "syn" << ( sp_conn_builders_.end() - i );
    sp_synapses[ syn_name.str() ] = sp_synapse;
=======
    sp_synapse = DictionaryDatum( new Dictionary() );
    def< std::string >( sp_synapse, names::pre_synaptic_element, ( *i )->get_pre_synaptic_element_name() );
    def< std::string >( sp_synapse, names::post_synaptic_element, ( *i )->get_post_synaptic_element_name() );
    const std::string model = kernel().model_manager.get_connection_model( ( *i )->get_synapse_model(), 0 ).get_name();
    def< std::string >( sp_synapse, names::synapse_model, model );
    def< bool >( sp_synapse, names::allow_autapses, ( *i )->allows_autapses() );
    def< bool >( sp_synapse, names::allow_multapses, ( *i )->allows_multapses() );

    def< DictionaryDatum >( sp_synapses, ( *i )->get_name(), sp_synapse );
>>>>>>> 4cf76ceb
  }

  d[ names::structural_plasticity_synapses ] = sp_synapses;
  d[ names::structural_plasticity_update_interval ] = structural_plasticity_update_interval_;

  std::vector< std::string > growth_curves;
  for ( auto const& element : growthcurvedict_ )
  {
    growth_curves.push_back( element.first );
  }
  d[ names::growth_curves ] = growth_curves;
}

void
SPManager::set_status( const dictionary& d )
{
<<<<<<< HEAD
  if ( d.known( names::structural_plasticity_update_interval ) )
  {
    d.update_value< double >( names::structural_plasticity_update_interval, structural_plasticity_update_interval_ );
  }
  if ( not d.known( names::structural_plasticity_synapses ) )
=======
  updateValue< double >( d, names::structural_plasticity_update_interval, structural_plasticity_update_interval_ );

  if ( not d->known( names::structural_plasticity_synapses ) )
>>>>>>> 4cf76ceb
  {
    return;
  }

<<<<<<< HEAD
  dictionary syn_specs;
  dictionary syn_spec;
  dictionary conn_spec;

  if ( d.known( names::allow_autapses ) )
  {
    conn_spec[ names::allow_autapses ] = d.get< bool >( names::allow_autapses );
  }
  if ( d.known( names::allow_multapses ) )
  {
    conn_spec[ names::allow_multapses ] = d.get< bool >( names::allow_multapses );
  }
=======
  // Configure synapses model updated during the simulation.
  Token synmodel;
  DictionaryDatum syn_specs;
  DictionaryDatum syn_spec;
  DictionaryDatum conn_spec = DictionaryDatum( new Dictionary() );
>>>>>>> 4cf76ceb
  NodeCollectionPTR sources( new NodeCollectionPrimitive() );
  NodeCollectionPTR targets( new NodeCollectionPrimitive() );

  for ( std::vector< SPBuilder* >::const_iterator i = sp_conn_builders_.begin(); i != sp_conn_builders_.end(); i++ )
  {
    delete ( *i );
  }
  sp_conn_builders_.clear();
<<<<<<< HEAD
  d.update_value< dictionary >( names::structural_plasticity_synapses, syn_specs );
  for ( auto& kv_pair : syn_specs )
  {
    syn_spec = boost::any_cast< dictionary >( kv_pair.second );
=======

  updateValue< DictionaryDatum >( d, names::structural_plasticity_synapses, syn_specs );
  for ( Dictionary::const_iterator i = syn_specs->begin(); i != syn_specs->end(); ++i )
  {
    syn_spec = getValue< DictionaryDatum >( syn_specs, i->first );
    if ( syn_spec->known( names::allow_autapses ) )
    {
      def< bool >( conn_spec, names::allow_autapses, getValue< bool >( syn_spec, names::allow_autapses ) );
    }
    if ( syn_spec->known( names::allow_multapses ) )
    {
      def< bool >( conn_spec, names::allow_multapses, getValue< bool >( syn_spec, names::allow_multapses ) );
    }

>>>>>>> 4cf76ceb
    // We use a ConnBuilder with dummy values to check the synapse parameters
    SPBuilder* conn_builder = new SPBuilder( sources, targets, conn_spec, { syn_spec } );
    conn_builder->set_name( i->first.toString() );

    // check that the user defined the min and max delay properly, if the
    // default delay is not used.
    if ( not conn_builder->get_default_delay() and not kernel().connection_manager.get_user_set_delay_extrema() )
    {
      throw BadProperty(
        "Structural Plasticity: to use different delays for synapses you must "
        "specify the min and max delay in the kernel parameters." );
    }
    sp_conn_builders_.push_back( conn_builder );
  }
}

long
SPManager::builder_min_delay() const
{
  long min_delay = Time::pos_inf().get_steps();
  long builder_delay = Time::pos_inf().get_steps();

  for ( std::vector< SPBuilder* >::const_iterator i = sp_conn_builders_.begin(); i != sp_conn_builders_.end(); i++ )
  {
    ( *i )->update_delay( builder_delay );
    min_delay = std::min( min_delay, builder_delay );
  }
  return min_delay;
}

long
SPManager::builder_max_delay() const
{
  long max_delay = Time::neg_inf().get_steps();
  long builder_delay = Time::neg_inf().get_steps();

  for ( std::vector< SPBuilder* >::const_iterator i = sp_conn_builders_.begin(); i != sp_conn_builders_.end(); i++ )
  {
    ( *i )->update_delay( builder_delay );
    max_delay = std::max( max_delay, builder_delay );
  }
  return max_delay;
}

void
SPManager::disconnect( const size_t snode_id, Node* target, size_t target_thread, const size_t syn_id )
{
  Node* const source = kernel().node_manager.get_node_or_proxy( snode_id );
  // normal nodes and devices with proxies
  if ( target->has_proxies() )
  {
    kernel().connection_manager.disconnect( target_thread, syn_id, snode_id, target->get_node_id() );
  }
  else if ( target->local_receiver() ) // normal devices
  {
    if ( source->is_proxy() )
    {
      return;
    }
    if ( ( source->get_thread() != target_thread ) and ( source->has_proxies() ) )
    {
      target_thread = source->get_thread();
      target = kernel().node_manager.get_node_or_proxy( target->get_node_id(), target_thread );
    }

    kernel().connection_manager.disconnect( target_thread, syn_id, snode_id, target->get_node_id() );
  }
  else // globally receiving devices iterate over all target threads
  {
    // we do not allow to connect a device to a global receiver at the moment
    if ( not source->has_proxies() )
    {
      return;
    }
    const size_t n_threads = kernel().vp_manager.get_num_threads();
    for ( size_t t = 0; t < n_threads; t++ )
    {
      target = kernel().node_manager.get_node_or_proxy( target->get_node_id(), t );
      target_thread = target->get_thread();
      kernel().connection_manager.disconnect( target_thread, syn_id, snode_id, target->get_node_id() );
    }
  }
}

void
SPManager::disconnect( NodeCollectionPTR sources,
  NodeCollectionPTR targets,
  const dictionary& conn_spec,
  const dictionary& syn_spec )
{
  if ( kernel().connection_manager.connections_have_changed() )
  {
#pragma omp parallel
    {
      const size_t tid = kernel().vp_manager.get_thread_id();
      kernel().simulation_manager.update_connection_infrastructure( tid );
    }
  }

  // The ConnBuilder expects synapse specifications in a vector. We have to define
  // the vector here to keep track of access flags.
  const std::vector< dictionary > syn_spec_vec = { syn_spec };

  ConnBuilder* cb = nullptr;
  conn_spec.init_access_flags();
  syn_spec_vec[ 0 ].init_access_flags();

  if ( not conn_spec.known( names::rule ) )
  {
    throw BadProperty( "Disconnection spec must contain disconnection rule." );
  }
  const std::string rule_name = conn_spec.get< std::string >( names::rule );

  if ( not kernel().connection_manager.valid_connection_rule( rule_name ) )
  {
    throw BadProperty( "Unknown connectivity rule: " + rule_name );
  }

  if ( not sp_conn_builders_.empty() )
  { // Implement a getter for sp_conn_builders_

    for ( std::vector< SPBuilder* >::const_iterator i = sp_conn_builders_.begin(); i != sp_conn_builders_.end(); i++ )
    {
      std::string syn_model = syn_spec_vec[ 0 ].get< std::string >( names::synapse_model );
      if ( ( *i )->get_synapse_model() == kernel().model_manager.get_synapse_model_id( syn_model ) )
      {
<<<<<<< HEAD
        cb = kernel().connection_manager.get_conn_builder( rule_name, sources, targets, conn_spec, syn_spec_vec );
        cb->set_post_synaptic_element_name( ( *i )->get_post_synaptic_element_name() );
        cb->set_pre_synaptic_element_name( ( *i )->get_pre_synaptic_element_name() );
=======
        cb = kernel().connection_manager.get_conn_builder( rule_name, sources, targets, conn_spec, { syn_spec } );
        cb->set_synaptic_element_names(
          ( *i )->get_pre_synaptic_element_name(), ( *i )->get_post_synaptic_element_name() );
>>>>>>> 4cf76ceb
      }
    }
  }
  else
  {
    cb = kernel().connection_manager.get_conn_builder( rule_name, sources, targets, conn_spec, syn_spec_vec );
  }
  assert( cb );

  // at this point, all entries in conn_spec and syn_spec have been checked
  conn_spec.all_entries_accessed( "Disconnect", "conn_spec" );
  syn_spec_vec[ 0 ].all_entries_accessed( "Disconnect", "syn_spec" );

  // Set flag before calling cb->disconnect() in case exception is thrown after some connections have been removed.
  kernel().connection_manager.set_connections_have_changed();
  cb->disconnect();

  delete cb;
}

void
SPManager::update_structural_plasticity()
{
  for ( std::vector< SPBuilder* >::const_iterator i = sp_conn_builders_.begin(); i != sp_conn_builders_.end(); ++i )
  {
    update_structural_plasticity( ( *i ) );
  }
}

void
SPManager::update_structural_plasticity( SPBuilder* sp_builder )
{
  // Index of neurons having a vacant synaptic element
  std::vector< size_t > pre_vacant_id;  // pre synaptic elements (e.g Axon)
  std::vector< size_t > post_vacant_id; // postsynaptic element (e.g Den)
  std::vector< int > pre_vacant_n;      // number of synaptic elements
  std::vector< int > post_vacant_n;     // number of synaptic elements

  // Index of neuron deleting a synaptic element
  std::vector< size_t > pre_deleted_id, post_deleted_id;
  std::vector< int > pre_deleted_n, post_deleted_n;

  // Global vector for vacant and deleted synaptic element
  std::vector< size_t > pre_vacant_id_global, post_vacant_id_global;
  std::vector< int > pre_vacant_n_global, post_vacant_n_global;
  std::vector< size_t > pre_deleted_id_global, post_deleted_id_global;
  std::vector< int > pre_deleted_n_global, post_deleted_n_global;

  // Vector of displacements for communication
  std::vector< int > displacements;

  // Get pre synaptic elements data from global nodes
  get_synaptic_elements(
    sp_builder->get_pre_synaptic_element_name(), pre_vacant_id, pre_vacant_n, pre_deleted_id, pre_deleted_n );

  // Communicate the number of deleted pre-synaptic elements
  kernel().mpi_manager.communicate( pre_deleted_id, pre_deleted_id_global, displacements );
  kernel().mpi_manager.communicate( pre_deleted_n, pre_deleted_n_global, displacements );

  if ( pre_deleted_id_global.size() > 0 )
  {
    delete_synapses_from_pre( pre_deleted_id_global,
      pre_deleted_n_global,
      sp_builder->get_synapse_model(),
      sp_builder->get_pre_synaptic_element_name(),
      sp_builder->get_post_synaptic_element_name() );
    // update the number of synaptic elements
    get_synaptic_elements(
      sp_builder->get_pre_synaptic_element_name(), pre_vacant_id, pre_vacant_n, pre_deleted_id, pre_deleted_n );
  }
  // Get postsynaptic elements data from local nodes
  get_synaptic_elements(
    sp_builder->get_post_synaptic_element_name(), post_vacant_id, post_vacant_n, post_deleted_id, post_deleted_n );
  // Communicate the number of deleted postsynaptic elements
  kernel().mpi_manager.communicate( post_deleted_id, post_deleted_id_global, displacements );
  kernel().mpi_manager.communicate( post_deleted_n, post_deleted_n_global, displacements );

  if ( post_deleted_id_global.size() > 0 )
  {
    delete_synapses_from_post( post_deleted_id_global,
      post_deleted_n_global,
      sp_builder->get_synapse_model(),
      sp_builder->get_pre_synaptic_element_name(),
      sp_builder->get_post_synaptic_element_name() );
    get_synaptic_elements(
      sp_builder->get_pre_synaptic_element_name(), pre_vacant_id, pre_vacant_n, pre_deleted_id, pre_deleted_n );
    get_synaptic_elements(
      sp_builder->get_post_synaptic_element_name(), post_vacant_id, post_vacant_n, post_deleted_id, post_deleted_n );
  }

  // Communicate vacant elements
  kernel().mpi_manager.communicate( pre_vacant_id, pre_vacant_id_global, displacements );
  kernel().mpi_manager.communicate( pre_vacant_n, pre_vacant_n_global, displacements );
  kernel().mpi_manager.communicate( post_vacant_id, post_vacant_id_global, displacements );
  kernel().mpi_manager.communicate( post_vacant_n, post_vacant_n_global, displacements );

  bool synapses_created = false;
  if ( pre_vacant_id_global.size() > 0 and post_vacant_id_global.size() > 0 )
  {
    synapses_created = create_synapses(
      pre_vacant_id_global, pre_vacant_n_global, post_vacant_id_global, post_vacant_n_global, sp_builder );
  }
  if ( synapses_created or post_deleted_id.size() > 0 or pre_deleted_id.size() > 0 )
  {
    kernel().connection_manager.set_connections_have_changed();
  }
}

bool
SPManager::create_synapses( std::vector< size_t >& pre_id,
  std::vector< int >& pre_n,
  std::vector< size_t >& post_id,
  std::vector< int >& post_n,
  SPBuilder* sp_conn_builder )
{
  std::vector< size_t > pre_id_rnd;
  std::vector< size_t > post_id_rnd;

  // shuffle the vacant element
  serialize_id( pre_id, pre_n, pre_id_rnd );
  serialize_id( post_id, post_n, post_id_rnd );

  // Shuffle only the largest vector
  if ( pre_id_rnd.size() > post_id_rnd.size() )
  {
    // we only shuffle the n first items,
    // where n is the number of postsynaptic elements
    global_shuffle( pre_id_rnd, post_id_rnd.size() );
    pre_id_rnd.resize( post_id_rnd.size() );
  }
  else
  {
    // we only shuffle the n first items,
    // where n is the number of pre synaptic elements
    global_shuffle( post_id_rnd, pre_id_rnd.size() );
    post_id_rnd.resize( pre_id_rnd.size() );
  }

  // create synapse
  sp_conn_builder->sp_connect( pre_id_rnd, post_id_rnd );

  return not pre_id_rnd.empty();
}

void
SPManager::delete_synapses_from_pre( const std::vector< size_t >& pre_deleted_id,
  std::vector< int >& pre_deleted_n,
  const size_t synapse_model,
  const std::string& se_pre_name,
  const std::string& se_post_name )
{
  // Synapses deletion due to the loss of a pre-synaptic element need a
  // communication of the lists of target

  // Connectivity
  std::vector< std::vector< size_t > > connectivity;
  std::vector< size_t > global_targets;
  std::vector< int > displacements;

  // iterators
  std::vector< std::vector< size_t > >::iterator connectivity_it;
  std::vector< size_t >::const_iterator id_it;
  std::vector< int >::iterator n_it;

  kernel().connection_manager.get_targets( pre_deleted_id, synapse_model, se_post_name, connectivity );

  id_it = pre_deleted_id.begin();
  n_it = pre_deleted_n.begin();
  connectivity_it = connectivity.begin();
  for ( ; id_it != pre_deleted_id.end() and n_it != pre_deleted_n.end(); id_it++, n_it++, connectivity_it++ )
  {
    // Communicate the list of targets
    kernel().mpi_manager.communicate( *connectivity_it, global_targets, displacements );
    // shuffle only the first n items, n is the number of deleted synaptic
    // elements
    if ( -( *n_it ) > static_cast< int >( global_targets.size() ) )
    {
      *n_it = -global_targets.size();
    }
    global_shuffle( global_targets, -( *n_it ) );

    for ( int i = 0; i < -( *n_it ); ++i ) // n is negative
    {
      delete_synapse( *id_it, global_targets[ i ], synapse_model, se_pre_name, se_post_name );
    }
  }
}

void
SPManager::delete_synapse( const size_t snode_id,
  const size_t tnode_id,
  const long syn_id,
  const std::string se_pre_name,
  const std::string se_post_name )
{
  // get thread id
  const size_t tid = kernel().vp_manager.get_thread_id();
  if ( kernel().node_manager.is_local_node_id( snode_id ) )
  {
    Node* const source = kernel().node_manager.get_node_or_proxy( snode_id );
    const size_t source_thread = source->get_thread();
    if ( tid == source_thread )
    {
      source->connect_synaptic_element( se_pre_name, -1 );
    }
  }

  if ( kernel().node_manager.is_local_node_id( tnode_id ) )
  {
    Node* const target = kernel().node_manager.get_node_or_proxy( tnode_id );
    const size_t target_thread = target->get_thread();
    if ( tid == target_thread )
    {
      kernel().connection_manager.disconnect( tid, syn_id, snode_id, tnode_id );

      target->connect_synaptic_element( se_post_name, -1 );
    }
  }
}

void
SPManager::delete_synapses_from_post( std::vector< size_t >& post_deleted_id,
  std::vector< int >& post_deleted_n,
  size_t synapse_model,
  std::string se_pre_name,
  std::string se_post_name )
{
  // TODO: Synapses deletion due to the loss of a postsynaptic element can
  // be done locally (except for the update of the number of pre-synaptic
  // element)

  // Connectivity
  std::vector< std::vector< size_t > > connectivity;
  std::vector< size_t > global_sources;
  std::vector< int > displacements;

  // iterators
  std::vector< std::vector< size_t > >::iterator connectivity_it;
  std::vector< size_t >::iterator id_it;
  std::vector< int >::iterator n_it;

  // Retrieve the connected sources
  kernel().connection_manager.get_sources( post_deleted_id, synapse_model, connectivity );

  id_it = post_deleted_id.begin();
  n_it = post_deleted_n.begin();
  connectivity_it = connectivity.begin();

  for ( ; id_it != post_deleted_id.end() and n_it != post_deleted_n.end(); id_it++, n_it++, connectivity_it++ )
  {
    // Communicate the list of sources
    kernel().mpi_manager.communicate( *connectivity_it, global_sources, displacements );
    // shuffle only the first n items, n is the number of deleted synaptic
    // elements
    if ( -( *n_it ) > static_cast< int >( global_sources.size() ) )
    {
      *n_it = -global_sources.size();
    }
    global_shuffle( global_sources, -( *n_it ) );

    for ( int i = 0; i < -( *n_it ); i++ ) // n is negative
    {
      delete_synapse( global_sources[ i ], *id_it, synapse_model, se_pre_name, se_post_name );
    }
  }
}

void
nest::SPManager::get_synaptic_elements( std::string se_name,
  std::vector< size_t >& se_vacant_id,
  std::vector< int >& se_vacant_n,
  std::vector< size_t >& se_deleted_id,
  std::vector< int >& se_deleted_n )
{
  // local nodes
  size_t n_vacant_id = 0;
  size_t n_deleted_id = 0;
  size_t node_id;
  int n;
  size_t n_nodes = kernel().node_manager.size();
  se_vacant_id.clear();
  se_vacant_n.clear();
  se_deleted_id.clear();
  se_deleted_n.clear();

  se_vacant_id.resize( n_nodes );
  se_vacant_n.resize( n_nodes );
  se_deleted_id.resize( n_nodes );
  se_deleted_n.resize( n_nodes );

  std::vector< size_t >::iterator vacant_id_it = se_vacant_id.begin();
  std::vector< int >::iterator vacant_n_it = se_vacant_n.begin();
  std::vector< size_t >::iterator deleted_id_it = se_deleted_id.begin();
  std::vector< int >::iterator deleted_n_it = se_deleted_n.begin();
  SparseNodeArray::const_iterator node_it;

  for ( size_t tid = 0; tid < kernel().vp_manager.get_num_threads(); ++tid )
  {
    const SparseNodeArray& local_nodes = kernel().node_manager.get_local_nodes( tid );
    SparseNodeArray::const_iterator node_it;
    for ( node_it = local_nodes.begin(); node_it < local_nodes.end(); node_it++ )
    {
      node_id = node_it->get_node_id();
      Node* node = node_it->get_node();
      n = node->get_synaptic_elements_vacant( se_name );
      if ( n > 0 )
      {
        ( *vacant_id_it ) = node_id;
        ( *vacant_n_it ) = n;
        n_vacant_id++;
        vacant_id_it++;
        vacant_n_it++;
      }
      if ( n < 0 )
      {
        ( *deleted_id_it ) = node_id;
        ( *deleted_n_it ) = n;
        n_deleted_id++;
        deleted_id_it++;
        deleted_n_it++;
      }
    }
  }
  se_vacant_id.resize( n_vacant_id );
  se_vacant_n.resize( n_vacant_id );
  se_deleted_id.resize( n_deleted_id );
  se_deleted_n.resize( n_deleted_id );
}

void
nest::SPManager::serialize_id( std::vector< size_t >& id, std::vector< int >& n, std::vector< size_t >& res )
{
  // populate res with indexes of nodes corresponding to the number of elements
  res.clear();
  std::vector< size_t >::iterator id_it;
  std::vector< int >::iterator n_it;
  int j;
  id_it = id.begin();
  n_it = n.begin();
  for ( ; id_it != id.end() and n_it != n.end(); id_it++, n_it++ )
  {
    for ( j = 0; j < ( *n_it ); j++ )
    {
      res.push_back( *id_it );
    }
  }
}

void
nest::SPManager::global_shuffle( std::vector< size_t >& v )
{
  global_shuffle( v, v.size() );
}

void
nest::SPManager::global_shuffle( std::vector< size_t >& v, size_t n )
{
  assert( n <= v.size() );

  // shuffle res using the global random number generator
  unsigned int N = v.size();
  std::vector< size_t > v2;
  size_t tmp;
  unsigned int rnd;
  std::vector< size_t >::iterator rndi;
  for ( unsigned int i = 0; i < n; i++ )
  {
    N = v.size();
    rnd = get_rank_synced_rng()->ulrand( N );
    tmp = v[ rnd ];
    v2.push_back( tmp );
    rndi = v.begin();
    v.erase( rndi + rnd );
  }
  v = v2;
}


void
nest::SPManager::enable_structural_plasticity()
{
  if ( kernel().vp_manager.get_num_threads() > 1 )
  {
    throw KernelException( "Structural plasticity can not be used with multiple threads" );
  }
  if ( not kernel().connection_manager.get_keep_source_table() )
  {
    throw KernelException(
      "Structural plasticity can not be enabled if keep_source_table has been "
      "set to false." );
  }
  if ( not kernel().connection_manager.get_sort_connections_by_source() )
  {
    throw KernelException(
      "Structural plasticity can not be enabled if sort_connections_by_source "
      "has been set to false." );
  }
  structural_plasticity_enabled_ = true;
}

void
nest::SPManager::disable_structural_plasticity()
{
  structural_plasticity_enabled_ = false;
}

} // namespace nest<|MERGE_RESOLUTION|>--- conflicted
+++ resolved
@@ -75,26 +75,15 @@
 
   for ( std::vector< SPBuilder* >::const_iterator i = sp_conn_builders_.begin(); i != sp_conn_builders_.end(); i++ )
   {
-<<<<<<< HEAD
-    dictionary sp_synapse;
-    sp_synapse[ names::pre_synaptic_element ] = ( *i )->get_pre_synaptic_element_name();
-    sp_synapse[ names::post_synaptic_element ] = ( *i )->get_post_synaptic_element_name();
-    sp_synapse[ names::synapse_model ] =
-      kernel().model_manager.get_connection_model( ( *i )->get_synapse_model(), 0 ).get_name();
-    std::stringstream syn_name;
-    syn_name << "syn" << ( sp_conn_builders_.end() - i );
-    sp_synapses[ syn_name.str() ] = sp_synapse;
-=======
-    sp_synapse = DictionaryDatum( new Dictionary() );
-    def< std::string >( sp_synapse, names::pre_synaptic_element, ( *i )->get_pre_synaptic_element_name() );
-    def< std::string >( sp_synapse, names::post_synaptic_element, ( *i )->get_post_synaptic_element_name() );
+    dictionary sp_synapse_params;
     const std::string model = kernel().model_manager.get_connection_model( ( *i )->get_synapse_model(), 0 ).get_name();
-    def< std::string >( sp_synapse, names::synapse_model, model );
-    def< bool >( sp_synapse, names::allow_autapses, ( *i )->allows_autapses() );
-    def< bool >( sp_synapse, names::allow_multapses, ( *i )->allows_multapses() );
-
-    def< DictionaryDatum >( sp_synapses, ( *i )->get_name(), sp_synapse );
->>>>>>> 4cf76ceb
+    sp_synapse_params[ names::synapse_model ] = model;
+    sp_synapse_params[ names::pre_synaptic_element ] = ( *i )->get_pre_synaptic_element_name();
+    sp_synapse_params[ names::post_synaptic_element ] = ( *i )->get_post_synaptic_element_name();
+    sp_synapse_params[ names::allow_autapses ] = ( *i )->allows_autapses();
+    sp_synapse_params[ names::allow_multapses ] = ( *i )->allows_multapses();
+  
+    sp_synapses[ ( *i )->get_name() ] = sp_synapse_params;
   }
 
   d[ names::structural_plasticity_synapses ] = sp_synapses;
@@ -111,41 +100,17 @@
 void
 SPManager::set_status( const dictionary& d )
 {
-<<<<<<< HEAD
-  if ( d.known( names::structural_plasticity_update_interval ) )
-  {
-    d.update_value< double >( names::structural_plasticity_update_interval, structural_plasticity_update_interval_ );
-  }
+  d.update_value< double >( names::structural_plasticity_update_interval, structural_plasticity_update_interval_ );
+
   if ( not d.known( names::structural_plasticity_synapses ) )
-=======
-  updateValue< double >( d, names::structural_plasticity_update_interval, structural_plasticity_update_interval_ );
-
-  if ( not d->known( names::structural_plasticity_synapses ) )
->>>>>>> 4cf76ceb
   {
     return;
   }
 
-<<<<<<< HEAD
   dictionary syn_specs;
   dictionary syn_spec;
   dictionary conn_spec;
 
-  if ( d.known( names::allow_autapses ) )
-  {
-    conn_spec[ names::allow_autapses ] = d.get< bool >( names::allow_autapses );
-  }
-  if ( d.known( names::allow_multapses ) )
-  {
-    conn_spec[ names::allow_multapses ] = d.get< bool >( names::allow_multapses );
-  }
-=======
-  // Configure synapses model updated during the simulation.
-  Token synmodel;
-  DictionaryDatum syn_specs;
-  DictionaryDatum syn_spec;
-  DictionaryDatum conn_spec = DictionaryDatum( new Dictionary() );
->>>>>>> 4cf76ceb
   NodeCollectionPTR sources( new NodeCollectionPrimitive() );
   NodeCollectionPTR targets( new NodeCollectionPrimitive() );
 
@@ -154,30 +119,23 @@
     delete ( *i );
   }
   sp_conn_builders_.clear();
-<<<<<<< HEAD
+
   d.update_value< dictionary >( names::structural_plasticity_synapses, syn_specs );
-  for ( auto& kv_pair : syn_specs )
+  for ( auto& kv_pair: syn_specs )
   {
     syn_spec = boost::any_cast< dictionary >( kv_pair.second );
-=======
-
-  updateValue< DictionaryDatum >( d, names::structural_plasticity_synapses, syn_specs );
-  for ( Dictionary::const_iterator i = syn_specs->begin(); i != syn_specs->end(); ++i )
-  {
-    syn_spec = getValue< DictionaryDatum >( syn_specs, i->first );
-    if ( syn_spec->known( names::allow_autapses ) )
-    {
-      def< bool >( conn_spec, names::allow_autapses, getValue< bool >( syn_spec, names::allow_autapses ) );
-    }
-    if ( syn_spec->known( names::allow_multapses ) )
-    {
-      def< bool >( conn_spec, names::allow_multapses, getValue< bool >( syn_spec, names::allow_multapses ) );
-    }
-
->>>>>>> 4cf76ceb
+    if ( syn_spec.known( names::allow_autapses ) )
+    {
+      conn_spec[ names::allow_autapses ] = d.get< bool >( names::allow_autapses );
+    }
+    if ( syn_spec.known( names::allow_multapses ) )
+    {
+      conn_spec[ names::allow_multapses ] = d.get< bool >( names::allow_multapses );
+    }
+      
     // We use a ConnBuilder with dummy values to check the synapse parameters
     SPBuilder* conn_builder = new SPBuilder( sources, targets, conn_spec, { syn_spec } );
-    conn_builder->set_name( i->first.toString() );
+    conn_builder->set_name( kv_pair.first );
 
     // check that the user defined the min and max delay properly, if the
     // default delay is not used.
@@ -276,11 +234,11 @@
 
   // The ConnBuilder expects synapse specifications in a vector. We have to define
   // the vector here to keep track of access flags.
-  const std::vector< dictionary > syn_spec_vec = { syn_spec };
+  const std::vector< dictionary > syn_specs = { syn_spec };
 
   ConnBuilder* cb = nullptr;
   conn_spec.init_access_flags();
-  syn_spec_vec[ 0 ].init_access_flags();
+  syn_specs[ 0 ].init_access_flags();
 
   if ( not conn_spec.known( names::rule ) )
   {
@@ -298,30 +256,24 @@
 
     for ( std::vector< SPBuilder* >::const_iterator i = sp_conn_builders_.begin(); i != sp_conn_builders_.end(); i++ )
     {
-      std::string syn_model = syn_spec_vec[ 0 ].get< std::string >( names::synapse_model );
+      std::string syn_model = syn_specs[ 0 ].get< std::string >( names::synapse_model );
       if ( ( *i )->get_synapse_model() == kernel().model_manager.get_synapse_model_id( syn_model ) )
       {
-<<<<<<< HEAD
-        cb = kernel().connection_manager.get_conn_builder( rule_name, sources, targets, conn_spec, syn_spec_vec );
-        cb->set_post_synaptic_element_name( ( *i )->get_post_synaptic_element_name() );
-        cb->set_pre_synaptic_element_name( ( *i )->get_pre_synaptic_element_name() );
-=======
-        cb = kernel().connection_manager.get_conn_builder( rule_name, sources, targets, conn_spec, { syn_spec } );
+        cb = kernel().connection_manager.get_conn_builder( rule_name, sources, targets, conn_spec, syn_specs );
         cb->set_synaptic_element_names(
-          ( *i )->get_pre_synaptic_element_name(), ( *i )->get_post_synaptic_element_name() );
->>>>>>> 4cf76ceb
+	  ( *i )->get_pre_synaptic_element_name(), ( *i )->get_post_synaptic_element_name() );
       }
     }
   }
   else
   {
-    cb = kernel().connection_manager.get_conn_builder( rule_name, sources, targets, conn_spec, syn_spec_vec );
+    cb = kernel().connection_manager.get_conn_builder( rule_name, sources, targets, conn_spec, syn_specs );
   }
   assert( cb );
 
   // at this point, all entries in conn_spec and syn_spec have been checked
   conn_spec.all_entries_accessed( "Disconnect", "conn_spec" );
-  syn_spec_vec[ 0 ].all_entries_accessed( "Disconnect", "syn_spec" );
+  syn_specs[ 0 ].all_entries_accessed( "Disconnect", "syn_spec" );
 
   // Set flag before calling cb->disconnect() in case exception is thrown after some connections have been removed.
   kernel().connection_manager.set_connections_have_changed();
