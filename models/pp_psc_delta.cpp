--- conflicted
+++ resolved
@@ -135,8 +135,6 @@
 void
 nest::pp_psc_delta::Parameters_::set( const dictionary& d, Node* node )
 {
-<<<<<<< HEAD
-
   update_value_param( d, names::I_e, I_e_, node );
   update_value_param( d, names::C_m, c_m_, node );
   update_value_param( d, names::tau_m, tau_m_, node );
@@ -148,19 +146,6 @@
   update_value_param( d, names::c_2, c_2_, node );
   update_value_param( d, names::c_3, c_3_, node );
   update_value_param( d, names::t_ref_remaining, t_ref_remaining_, node );
-=======
-  updateValueParam< double >( d, names::I_e, I_e_, node );
-  updateValueParam< double >( d, names::C_m, c_m_, node );
-  updateValueParam< double >( d, names::tau_m, tau_m_, node );
-  updateValueParam< double >( d, names::dead_time, dead_time_, node );
-  updateValueParam< bool >( d, names::dead_time_random, dead_time_random_, node );
-  updateValueParam< long >( d, names::dead_time_shape, dead_time_shape_, node );
-  updateValueParam< bool >( d, names::with_reset, with_reset_, node );
-  updateValueParam< double >( d, names::c_1, c_1_, node );
-  updateValueParam< double >( d, names::c_2, c_2_, node );
-  updateValueParam< double >( d, names::c_3, c_3_, node );
-  updateValueParam< double >( d, names::t_ref_remaining, t_ref_remaining_, node );
->>>>>>> 6a907bf2
 
   try
   {
