# -*- coding: utf-8 -*-
#
# test_stdp_synapse.py
#
# This file is part of NEST.
#
# Copyright (C) 2004 The NEST Initiative
#
# NEST is free software: you can redistribute it and/or modify
# it under the terms of the GNU General Public License as published by
# the Free Software Foundation, either version 2 of the License, or
# (at your option) any later version.
#
# NEST is distributed in the hope that it will be useful,
# but WITHOUT ANY WARRANTY; without even the implied warranty of
# MERCHANTABILITY or FITNESS FOR A PARTICULAR PURPOSE.  See the
# GNU General Public License for more details.
#
# You should have received a copy of the GNU General Public License
# along with NEST.  If not, see <http://www.gnu.org/licenses/>.

import nest
from math import exp
import numpy as np
import pytest

DEBUG_PLOTS = False

if DEBUG_PLOTS:
    try:
        import matplotlib as mpl  # noqa: F401
        import matplotlib.pyplot as plt

        DEBUG_PLOTS = True
    except Exception:
        DEBUG_PLOTS = False


# Defined here so we can use it in init_params() and in parametrization
RESOLUTION = 0.1  # [ms]


@nest.ll_api.check_stack
class TestSTDPSynapse:
    """
    Compare the STDP synaptic plasticity model against a self-contained Python reference.

    Random pre and post spike times are generated according to a Poisson distribution; some hard-coded spike times are
    added to make sure to test for edge cases such as simultaneous pre- and post spike.
    """

    def init_params(self):
        self.resolution = RESOLUTION  # [ms]
        self.simulation_duration = 1000  # [ms]
        self.synapse_model = "stdp_synapse"
        self.presynaptic_firing_rate = 100.0  # [ms^-1]
        self.postsynaptic_firing_rate = 100.0  # [ms^-1]
        self.tau_pre = 16.8
        self.tau_post = 33.7
        self.init_weight = 0.5
        self.synapse_parameters = {
            "synapse_model": self.synapse_model,
            "receptor_type": 0,
            # STDP constants
            "lambda": 0.01,
            "alpha": 0.85,
            "mu_plus": 0.0,
            "mu_minus": 0.0,
            "tau_plus": self.tau_pre,
            "Wmax": 15.0,
            "weight": self.init_weight,
        }
        self.neuron_parameters = {
            "tau_minus": self.tau_post,
        }

        # While the random sequences, fairly long, would supposedly reveal small differences in the weight change
        # between NEST and ours, some low-probability events (say, coinciding spikes) can well not have occurred.
        # To generate and test every possible combination of pre/post order, we append some hardcoded spike sequences.
        self.hardcoded_pre_times = np.array(
            [1, 5, 6, 7, 9, 11, 12, 13, 14.5, 16.1, 21, 25, 26, 27, 29, 31, 32, 33, 34.5, 36.1], dtype=float
        )
        self.hardcoded_post_times = np.array(
            [2, 3, 4, 8, 9, 10, 12, 12.2, 14.1, 15.4, 22, 23, 24, 28, 29, 30, 32, 33.2, 35.1, 36.4], dtype=float
        )
        self.hardcoded_trains_length = 5.0 + max(np.amax(self.hardcoded_pre_times), np.amax(self.hardcoded_post_times))

    def do_nest_simulation_and_compare_to_reproduced_weight(self, fname_snip):
        pre_spikes, post_spikes, t_weight_by_nest, weight_by_nest = self.do_the_nest_simulation()

        if DEBUG_PLOTS:
            self.plot_weight_evolution(
                pre_spikes,
                post_spikes,
                t_weight_by_nest,
                weight_by_nest,
                fname_snip=fname_snip,
                title_snip=self.nest_neuron_model + " (NEST)",
            )

        (
            t_weight_reproduced_independently,
            weight_reproduced_independently,
            Kpre_log,
            Kpost_log,
        ) = self.reproduce_weight_drift(pre_spikes, post_spikes, self.init_weight, fname_snip=fname_snip)

        # ``weight_by_nest`` contains only weight values at pre spike times, ``weight_reproduced_independently``
<<<<<<< HEAD
        # contains the weight at pre *and* post times: check that weights are equal for pre spike times
        # Also ensure only values within simulation time are considered.
        assert len(weight_by_nest) > 0
        t_valid = t_weight_reproduced_independently < self.simulation_duration
        np.testing.assert_allclose(t_weight_by_nest, t_weight_reproduced_independently[t_valid])
        np.testing.assert_allclose(weight_by_nest, weight_reproduced_independently[t_valid])
=======
        # contains the weight at pre *and* post times: check that weights are equal only for pre spike times
        assert len(weight_by_nest) > 0

        difference_matrix = t_weight_by_nest[t_weight_by_nest < self.simulation_duration].reshape(
            1, -1
        ) - t_weight_reproduced_independently.reshape(-1, 1)
        pre_spike_reproduced_indices = np.abs(difference_matrix).argmin(axis=0)
        time_differences = np.diagonal(difference_matrix[pre_spike_reproduced_indices])
        # make sure all spike times are equal
        np.testing.assert_allclose(time_differences, 0, atol=1e-07)
        # make sure the weights after the pre_spikes times are equal
        np.testing.assert_allclose(
            weight_by_nest[t_weight_by_nest < self.simulation_duration],
            weight_reproduced_independently[pre_spike_reproduced_indices],
        )

        if DEBUG_PLOTS:
            self.plot_weight_evolution(
                pre_spikes,
                post_spikes,
                t_weight_by_nest,
                weight_by_nest,
                fname_snip=fname_snip,
                title_snip=self.nest_neuron_model + " (NEST)",
            )

            self.plot_weight_evolution(
                pre_spikes,
                post_spikes,
                t_weight_reproduced_independently,
                weight_reproduced_independently,
                Kpre_log,
                Kpost_log,
                pre_indices=pre_spike_reproduced_indices,
                fname_snip=fname_snip + "_ref",
                title_snip="Reference",
            )
>>>>>>> 181f5541

    def do_the_nest_simulation(self):
        """
        This function is where calls to NEST reside. Returns the generated pre- and post spike sequences and the
        resulting weight established by STDP.
        """
        nest.set_verbosity("M_WARNING")
        nest.ResetKernel()
        nest.SetKernelStatus(
            {
                "resolution": self.resolution,
                "min_delay": min(self.min_delay, self.dendritic_delay),
                "max_delay": max(self.max_delay, self.dendritic_delay),
            }
        )

        presynaptic_neuron, postsynaptic_neuron = nest.Create(self.nest_neuron_model, 2, params=self.neuron_parameters)

        generators = nest.Create(
            "poisson_generator",
            2,
            params=(
                {
                    "rate": self.presynaptic_firing_rate,
                    "stop": (self.simulation_duration - self.hardcoded_trains_length),
                },
                {
                    "rate": self.postsynaptic_firing_rate,
                    "stop": (self.simulation_duration - self.hardcoded_trains_length),
                },
            ),
        )
        presynaptic_generator = generators[0]
        postsynaptic_generator = generators[1]

        wr = nest.Create("weight_recorder")
        nest.CopyModel(self.synapse_model, self.synapse_model + "_rec", {"weight_recorder": wr})

        spike_senders = nest.Create(
            "spike_generator",
            2,
            params=(
                {"spike_times": self.hardcoded_pre_times + self.simulation_duration - self.hardcoded_trains_length},
                {"spike_times": self.hardcoded_post_times + self.simulation_duration - self.hardcoded_trains_length},
            ),
        )

        pre_spike_generator = spike_senders[0]
        post_spike_generator = spike_senders[1]

        # The recorder is to save the randomly generated spike trains.
        spike_recorder = nest.Create("spike_recorder")

        nest.Connect(
            presynaptic_generator + pre_spike_generator,
            presynaptic_neuron,
            syn_spec={"synapse_model": "static_synapse", "weight": 3000.0},
        )
        nest.Connect(
            postsynaptic_generator + post_spike_generator,
            postsynaptic_neuron,
            syn_spec={"synapse_model": "static_synapse", "weight": 3000.0},
        )
        nest.Connect(
            presynaptic_neuron + postsynaptic_neuron, spike_recorder, syn_spec={"synapse_model": "static_synapse"}
        )

        # The synapse of interest itself
        self.synapse_parameters["synapse_model"] += "_rec"
        nest.Connect(presynaptic_neuron, postsynaptic_neuron, syn_spec=self.synapse_parameters)
        self.synapse_parameters["synapse_model"] = self.synapse_model

        nest.Simulate(self.simulation_duration)

        all_spikes = nest.GetStatus(spike_recorder, keys="events")[0]
        pre_spikes = all_spikes["times"][all_spikes["senders"] == presynaptic_neuron.tolist()[0]]
        post_spikes = all_spikes["times"][all_spikes["senders"] == postsynaptic_neuron.tolist()[0]]

        t_hist = nest.GetStatus(wr, "events")[0]["times"]
        weight = nest.GetStatus(wr, "events")[0]["weights"]

        return pre_spikes, post_spikes, t_hist, weight

    def reproduce_weight_drift(self, pre_spikes, post_spikes, initial_weight, fname_snip=""):
        """Independent, self-contained model of STDP"""

        def facilitate(w, Kpre):
            norm_w = (w / self.synapse_parameters["Wmax"]) + (
                self.synapse_parameters["lambda"]
                * pow(1 - (w / self.synapse_parameters["Wmax"]), self.synapse_parameters["mu_plus"])
                * Kpre
            )
            if norm_w < 1.0:
                return norm_w * self.synapse_parameters["Wmax"]
            else:
                return self.synapse_parameters["Wmax"]

        def depress(w, Kpost):
            norm_w = (w / self.synapse_parameters["Wmax"]) - (
                self.synapse_parameters["alpha"]
                * self.synapse_parameters["lambda"]
                * pow(w / self.synapse_parameters["Wmax"], self.synapse_parameters["mu_minus"])
                * Kpost
            )
            if norm_w > 0.0:
                return norm_w * self.synapse_parameters["Wmax"]
            else:
                return 0.0

        eps = 1e-6
        t = 0.0
        idx_next_pre_spike = 0
        idx_next_post_spike = 0
        t_last_pre_spike = -1
        t_last_post_spike = -1

        Kplus = 0.0
        Kminus = 0.0
        weight = initial_weight

        t_log = []
        w_log = []
        Kplus_log = []
        Kminus_log = []

        # Make sure only spikes that were relevant for simulation are actually considered in the test
        # For pre-spikes that will be all spikes with: t_pre < sim_duration
        pre_spikes = pre_spikes[pre_spikes + eps < self.simulation_duration]
        # For post-spikes that will be all spikes with: t_post + d_dend <= latest_pre_spike
        post_spikes = post_spikes[post_spikes + self.dendritic_delay <= pre_spikes[-1] + eps]
        post_spikes_delayed = post_spikes + self.dendritic_delay

        while idx_next_pre_spike < len(pre_spikes) or idx_next_post_spike < len(post_spikes_delayed):
            if idx_next_pre_spike >= pre_spikes.size:
                t_next_pre_spike = -1
            else:
                t_next_pre_spike = pre_spikes[idx_next_pre_spike]

            if idx_next_post_spike >= post_spikes_delayed.size:
                t_next_post_spike = -1
            else:
                t_next_post_spike = post_spikes_delayed[idx_next_post_spike]

            if t_next_post_spike >= 0 and (t_next_post_spike + eps < t_next_pre_spike or t_next_pre_spike < 0):
                handle_pre_spike = False
                handle_post_spike = True
                idx_next_post_spike += 1
            elif t_next_pre_spike >= 0 and (t_next_post_spike > t_next_pre_spike + eps or t_next_post_spike < 0):
                handle_pre_spike = True
                handle_post_spike = False
                idx_next_pre_spike += 1
            else:
                # simultaneous spikes (both true) or no more spikes to process (both false)
                handle_pre_spike = t_next_pre_spike >= 0
                handle_post_spike = t_next_post_spike >= 0
                idx_next_pre_spike += 1
                idx_next_post_spike += 1

            # integrate to min(t_next_pre_spike, t_next_post_spike)
            t_next = t
            if handle_pre_spike:
                t_next = max(t, t_next_pre_spike)
            if handle_post_spike:
                t_next = max(t, t_next_post_spike)

            if t_next == t:
                # no more spikes to process
                t_next = self.simulation_duration

            h = t_next - t
            Kplus *= exp(-h / self.tau_pre)
            Kminus *= exp(-h / self.tau_post)
            t = t_next

            if handle_post_spike:
                if not handle_pre_spike or abs(t_next_post_spike - t_last_post_spike) > eps:
                    if abs(t_next_post_spike - t_last_pre_spike) > eps:
                        weight = facilitate(weight, Kplus)

            if handle_pre_spike:
                if not handle_post_spike or abs(t_next_pre_spike - t_last_pre_spike) > eps:
                    if abs(t_next_pre_spike - t_last_post_spike) > eps:
                        weight = depress(weight, Kminus)
                t_last_pre_spike = t_next_pre_spike
                Kplus += 1.0

            if handle_post_spike:
                t_last_post_spike = t_next_post_spike
                Kminus += 1.0

            # logging
            t_log.append(t)
            w_log.append(weight)
            Kplus_log.append(Kplus)
            Kminus_log.append(Kminus)

        if DEBUG_PLOTS:
            self.plot_weight_evolution(
                pre_spikes,
                post_spikes,
                t_log,
                w_log,
                Kplus_log,
                Kminus_log,
                fname_snip=fname_snip + "_ref",
                title_snip="Reference",
            )

<<<<<<< HEAD
        return np.array(pre_spike_times), np.array([w_log[i] for i, t in enumerate(t_log) if t in pre_spike_times])
=======
        return np.array(t_log), np.array(w_log), Kplus_log, Kminus_log
>>>>>>> 181f5541

    def plot_weight_evolution(
        self,
        pre_spikes,
        post_spikes,
        t_log,
        w_log,
        Kpre_log=None,
        Kpost_log=None,
        pre_indices=slice(-1),
        fname_snip="",
        title_snip="",
    ):
        fig, ax = plt.subplots(nrows=3)

        n_spikes = len(pre_spikes)
        for i in range(n_spikes):
            ax[0].plot(2 * [pre_spikes[i]], [0, 1], linewidth=2, color="blue", alpha=0.4)
        ax[0].set_ylabel("Pre spikes")
        ax0_ = ax[0].twinx()
        if Kpre_log:
            ax0_.plot(t_log, Kpre_log)

        n_spikes = len(post_spikes)
        for i in range(n_spikes):
            ax[1].plot(2 * [post_spikes[i]], [0, 1], linewidth=2, color="red", alpha=0.4)
        ax1_ = ax[1].twinx()
        ax[1].set_ylabel("Post spikes")
        if Kpost_log:
            ax1_.plot(t_log, Kpost_log)

        ax[2].plot(t_log[pre_indices], w_log[pre_indices], marker="o", label="nestml")
        ax[2].set_ylabel("w")

        ax[2].set_xlabel("Time [ms]")
        for _ax in ax:
            _ax.grid(which="major", axis="both")
            _ax.grid(which="minor", axis="x", linestyle=":", alpha=0.4)
            _ax.minorticks_on()
            _ax.set_xlim(0.0, self.simulation_duration)

        fig.suptitle(title_snip)
        fig.savefig("/tmp/nest_stdp_synapse_test" + fname_snip + ".png", dpi=300)
        plt.close(fig)

<<<<<<< HEAD
    @pytest.mark.parametrize("dend_delay", [RESOLUTION, 1.0])
    @pytest.mark.parametrize("model", ["iaf_psc_exp", "iaf_cond_exp"])
    def test_stdp_synapse(self, dend_delay, model):
        self.dendritic_delay = dend_delay
        self.nest_neuron_model = model
        self.init_params()

        fname_snip = "_[nest_neuron_mdl=" + self.nest_neuron_model + "]"
        fname_snip += "_[dend_delay=" + str(self.dendritic_delay) + "]"
        self.do_nest_simulation_and_compare_to_reproduced_weight(fname_snip=fname_snip)
=======
    def test_stdp_synapse(self):
        self.init_params()
        for self.dendritic_delay in (1.0, 0.5, self.resolution):
            self.synapse_parameters["delay"] = self.dendritic_delay
            for self.min_delay in (1.0, 0.4, self.resolution):
                for self.max_delay in (3.0, 1.0):
                    self.min_delay = min(self.min_delay, self.max_delay)
                    self.max_delay = max(self.min_delay, self.max_delay)
                    for self.nest_neuron_model in ("iaf_psc_exp", "iaf_cond_exp"):
                        for self.neuron_parameters["t_ref"] in (self.resolution, 0.5, 1.0, 1.1, 2.5):
                            fname_snip = "_[nest_neuron_mdl=" + self.nest_neuron_model + "]"
                            fname_snip += "_[dend_delay=" + str(self.dendritic_delay) + "]"
                            fname_snip += "_[t_ref=" + str(self.neuron_parameters["t_ref"]) + "]"
                            self.do_nest_simulation_and_compare_to_reproduced_weight(fname_snip=fname_snip)
>>>>>>> 181f5541
<|MERGE_RESOLUTION|>--- conflicted
+++ resolved
@@ -106,14 +106,6 @@
         ) = self.reproduce_weight_drift(pre_spikes, post_spikes, self.init_weight, fname_snip=fname_snip)
 
         # ``weight_by_nest`` contains only weight values at pre spike times, ``weight_reproduced_independently``
-<<<<<<< HEAD
-        # contains the weight at pre *and* post times: check that weights are equal for pre spike times
-        # Also ensure only values within simulation time are considered.
-        assert len(weight_by_nest) > 0
-        t_valid = t_weight_reproduced_independently < self.simulation_duration
-        np.testing.assert_allclose(t_weight_by_nest, t_weight_reproduced_independently[t_valid])
-        np.testing.assert_allclose(weight_by_nest, weight_reproduced_independently[t_valid])
-=======
         # contains the weight at pre *and* post times: check that weights are equal only for pre spike times
         assert len(weight_by_nest) > 0
 
@@ -151,7 +143,6 @@
                 fname_snip=fname_snip + "_ref",
                 title_snip="Reference",
             )
->>>>>>> 181f5541
 
     def do_the_nest_simulation(self):
         """
@@ -360,11 +351,7 @@
                 title_snip="Reference",
             )
 
-<<<<<<< HEAD
-        return np.array(pre_spike_times), np.array([w_log[i] for i, t in enumerate(t_log) if t in pre_spike_times])
-=======
         return np.array(t_log), np.array(w_log), Kplus_log, Kminus_log
->>>>>>> 181f5541
 
     def plot_weight_evolution(
         self,
@@ -410,30 +397,19 @@
         fig.savefig("/tmp/nest_stdp_synapse_test" + fname_snip + ".png", dpi=300)
         plt.close(fig)
 
-<<<<<<< HEAD
     @pytest.mark.parametrize("dend_delay", [RESOLUTION, 1.0])
     @pytest.mark.parametrize("model", ["iaf_psc_exp", "iaf_cond_exp"])
-    def test_stdp_synapse(self, dend_delay, model):
+    @pytest.mark.parametrize("min_delay", (1.0, 0.4, self.resolution))
+    @pytest.mark.parametrize("max_delay", (1.0, 3.0))
+    @pytest.mark.parametrize("t_ref", (self.resolution, 0.5, 1.0, 1.1, 2.5))
+    def test_stdp_synapse(self, dend_delay, model, min_delay, max_delay, t_ref):
         self.dendritic_delay = dend_delay
         self.nest_neuron_model = model
         self.init_params()
+        self.min_delay = min(min_delay, max_delay)
+        self.max_delay = max(min_delay, max_delay)
 
         fname_snip = "_[nest_neuron_mdl=" + self.nest_neuron_model + "]"
         fname_snip += "_[dend_delay=" + str(self.dendritic_delay) + "]"
-        self.do_nest_simulation_and_compare_to_reproduced_weight(fname_snip=fname_snip)
-=======
-    def test_stdp_synapse(self):
-        self.init_params()
-        for self.dendritic_delay in (1.0, 0.5, self.resolution):
-            self.synapse_parameters["delay"] = self.dendritic_delay
-            for self.min_delay in (1.0, 0.4, self.resolution):
-                for self.max_delay in (3.0, 1.0):
-                    self.min_delay = min(self.min_delay, self.max_delay)
-                    self.max_delay = max(self.min_delay, self.max_delay)
-                    for self.nest_neuron_model in ("iaf_psc_exp", "iaf_cond_exp"):
-                        for self.neuron_parameters["t_ref"] in (self.resolution, 0.5, 1.0, 1.1, 2.5):
-                            fname_snip = "_[nest_neuron_mdl=" + self.nest_neuron_model + "]"
-                            fname_snip += "_[dend_delay=" + str(self.dendritic_delay) + "]"
-                            fname_snip += "_[t_ref=" + str(self.neuron_parameters["t_ref"]) + "]"
-                            self.do_nest_simulation_and_compare_to_reproduced_weight(fname_snip=fname_snip)
->>>>>>> 181f5541
+        fname_snip += "_[t_ref=" + str(self.neuron_parameters["t_ref"]) + "]"
+        self.do_nest_simulation_and_compare_to_reproduced_weight(fname_snip=fname_snip)