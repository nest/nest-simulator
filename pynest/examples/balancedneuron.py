# -*- coding: utf-8 -*-
#
# balancedneuron.py
#
# This file is part of NEST.
#
# Copyright (C) 2004 The NEST Initiative
#
# NEST is free software: you can redistribute it and/or modify
# it under the terms of the GNU General Public License as published by
# the Free Software Foundation, either version 2 of the License, or
# (at your option) any later version.
#
# NEST is distributed in the hope that it will be useful,
# but WITHOUT ANY WARRANTY; without even the implied warranty of
# MERCHANTABILITY or FITNESS FOR A PARTICULAR PURPOSE.  See the
# GNU General Public License for more details.
#
# You should have received a copy of the GNU General Public License
# along with NEST.  If not, see <http://www.gnu.org/licenses/>.

"""Balanced neuron example
-----------------------------

This script simulates a neuron driven by an excitatory and an
inhibitory population of neurons firing Poisson spike trains. The aim
is to find a firing rate for the inhibitory population that will make
the neuron fire at the same rate as the excitatory population.

Optimization is performed using the ``bisection`` method from Scipy,
simulating the network repeatedly.

This example is also shown in the article [1]_

References
~~~~~~~~~~~~~

.. [1] Eppler JM, Helias M, Mulller E, Diesmann M, Gewaltig MO (2009). PyNEST: A convenient interface to the NEST
       simulator, Front. Neuroinform.
       http://dx.doi.org/10.3389/neuro.11.012.2008

"""

###############################################################################
# First, we import all necessary modules for simulation, analysis and
# plotting. Scipy should be imported before nest.

from scipy.optimize import bisect

import nest
import nest.voltage_trace

###############################################################################
# Additionally, we set the verbosity using ``set_verbosity`` to
# suppress info messages.


nest.set_verbosity("M_WARNING")
nest.ResetKernel()

###############################################################################
# Second, the simulation parameters are assigned to variables.


t_sim = 25000.0  # how long we simulate
n_ex = 16000     # size of the excitatory population
n_in = 4000      # size of the inhibitory population
r_ex = 5.0       # mean rate of the excitatory population
r_in = 20.5      # initial rate of the inhibitory population
epsc = 45.0      # peak amplitude of excitatory synaptic currents
ipsc = -45.0     # peak amplitude of inhibitory synaptic currents
d = 1.0          # synaptic delay
lower = 15.0     # lower bound of the search interval
upper = 25.0     # upper bound of the search interval
prec = 0.01      # how close need the excitatory rates be

###############################################################################
# Third, the nodes are created using ``Create``. We store the returned
# handles in variables for later reference.

neuron = nest.Create("iaf_psc_alpha")
noise = nest.Create("poisson_generator", 2)
voltmeter = nest.Create("voltmeter")
spikedetector = nest.Create("spike_detector")

###################################################################################
# Fourth, the ``poisson_generator`` (`noise`) and the ``voltmeter``
# are configured using ``set``. Note that we need not set parameters
# for the neuron and the spike detector, since they have satisfactory defaults.

<<<<<<< HEAD
nest.SetStatus(noise, [{"rate": n_ex * r_ex}, {"rate": n_in * r_in}])
=======
noise.set("rate", [n_ex * r_ex, n_in * r_in])
voltmeter.set({"withgid": True, "withtime": True})
>>>>>>> 12c8b044

###############################################################################
# Fifth, the ``iaf_psc_alpha`` is connected to the ``spike_detector`` and the
# ``voltmeter``, as are the two Poisson generators to the neuron. The command
# ``Connect`` has different variants. Plain `Connect` just takes the handles of
# pre- and post-synaptic nodes and uses the default values for weight and
# delay. It can also be called with a list of weights, as in the connection
# of the noise below.
# Note that the connection direction for the ``voltmeter`` is reversed compared
# to the ``spike_detector``, because it observes the neuron instead of
# receiving events from it. Thus, ``Connect`` reflects the direction of signal
# flow in the simulation kernel rather than the physical process of inserting
# an electrode into the neuron. The latter semantics is presently not
# available in NEST.


nest.Connect(neuron, spikedetector)
nest.Connect(voltmeter, neuron)
nest.Connect(noise, neuron, syn_spec={'weight': [[epsc, ipsc]], 'delay': 1.0})

###############################################################################
# To determine the optimal rate of the neurons in the inhibitory population,
# the network is simulated several times for different values of the
# inhibitory rate while measuring the rate of the target neuron. This is done
# by calling ``Simulate`` until the rate of the target neuron matches the rate
# of the neurons in the excitatory population with a certain accuracy. The
# algorithm is implemented in two steps:
#
# First, the function ``output_rate`` is defined to measure the firing rate
# of the target neuron for a given rate of the inhibitory neurons.


def output_rate(guess):
    print("Inhibitory rate estimate: %5.2f Hz" % guess)
    rate = float(abs(n_in * guess))
    noise[1].set("rate", rate)
    spikedetector.set("n_events", 0)
    nest.Simulate(t_sim)
    out = spikedetector.get("n_events") * 1000.0 / t_sim
    print("  -> Neuron rate: %6.2f Hz (goal: %4.2f Hz)" % (out, r_ex))
    return out


###############################################################################
# The function takes the firing rate of the inhibitory neurons as an
# argument. It scales the rate with the size of the inhibitory population and
# configures the inhibitory Poisson generator (`noise[1]`) accordingly.
# Then, the spike counter of the ``spike_detector`` is reset to zero. The
# network is simulated using ``Simulate``, which takes the desired simulation
# time in milliseconds and advances the network state by this amount of time.
# During simulation, the ``spike_detector`` counts the spikes of the target
# neuron and the total number is read out at the end of the simulation
# period. The return value of ``output_rate()`` is the firing rate of the
# target neuron in Hz.
#
# Second, the scipy function ``bisect`` is used to determine the optimal
# firing rate of the neurons of the inhibitory population.

in_rate = bisect(lambda x: output_rate(x) - r_ex, lower, upper, xtol=prec)
print("Optimal rate for the inhibitory population: %.2f Hz" % in_rate)

###############################################################################
# The function ``bisect`` takes four arguments: first a function whose
# zero crossing is to be determined. Here, the firing rate of the target
# neuron should equal the firing rate of the neurons of the excitatory
# population. Thus we define an anonymous function (using `lambda`) that
# returns the difference between the actual rate of the target neuron and the
# rate of the excitatory Poisson generator, given a rate for the inhibitory
# neurons. The next two arguments are the lower and upper bound of the
# interval in which to search for the zero crossing. The fourth argument of
# ``bisect`` is the desired relative precision of the zero crossing.
#
# Finally, we plot the target neuron's membrane potential as a function of
# time.

nest.voltage_trace.from_device(voltmeter)<|MERGE_RESOLUTION|>--- conflicted
+++ resolved
@@ -84,16 +84,11 @@
 spikedetector = nest.Create("spike_detector")
 
 ###################################################################################
-# Fourth, the ``poisson_generator`` (`noise`) and the ``voltmeter``
-# are configured using ``set``. Note that we need not set parameters
-# for the neuron and the spike detector, since they have satisfactory defaults.
+# Fourth, the ``poisson_generator`` (`noise`) is configured using ``set``.
+# Note that we need not set parameters for the neuron, the spike detector, and
+# the voltmeter, since they have satisfactory defaults.
 
-<<<<<<< HEAD
-nest.SetStatus(noise, [{"rate": n_ex * r_ex}, {"rate": n_in * r_in}])
-=======
 noise.set("rate", [n_ex * r_ex, n_in * r_in])
-voltmeter.set({"withgid": True, "withtime": True})
->>>>>>> 12c8b044
 
 ###############################################################################
 # Fifth, the ``iaf_psc_alpha`` is connected to the ``spike_detector`` and the
