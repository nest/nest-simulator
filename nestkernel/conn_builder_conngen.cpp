/*
 *  conn_builder_conngen.cpp
 *
 *  This file is part of NEST.
 *
 *  Copyright (C) 2004 The NEST Initiative
 *
 *  NEST is free software: you can redistribute it and/or modify
 *  it under the terms of the GNU General Public License as published by
 *  the Free Software Foundation, either version 2 of the License, or
 *  (at your option) any later version.
 *
 *  NEST is distributed in the hope that it will be useful,
 *  but WITHOUT ANY WARRANTY; without even the implied warranty of
 *  MERCHANTABILITY or FITNESS FOR A PARTICULAR PURPOSE.  See the
 *  GNU General Public License for more details.
 *
 *  You should have received a copy of the GNU General Public License
 *  along with NEST.  If not, see <http://www.gnu.org/licenses/>.
 *
 */

#include "conn_builder_conngen.h"

#ifdef HAVE_LIBNEUROSIM

// Includes from nestkernel:
#include "kernel_manager.h"

// Includes from sli:
#include "dictutils.h"

namespace nest
{

ConnectionGeneratorBuilder::ConnectionGeneratorBuilder( NodeCollectionPTR sources,
  NodeCollectionPTR targets,
  const DictionaryDatum& conn_spec,
  const std::vector< DictionaryDatum >& syn_specs )
  : ConnBuilder( sources, targets, conn_spec, syn_specs )
  , cg_( ConnectionGeneratorDatum() )
  , params_map_()
{
  updateValue< ConnectionGeneratorDatum >( conn_spec, "cg", cg_ );
  if ( cg_->arity() != 0 )
  {
    if ( not conn_spec->known( "params_map" ) )
    {
      throw BadProperty( "A params_map has to be given if the ConnectionGenerator has values." );
    }

    updateValue< DictionaryDatum >( conn_spec, "params_map", params_map_ );

    for ( Dictionary::iterator it = params_map_->begin(); it != params_map_->end(); ++it )
    {
      it->second.set_access_flag();
    }

    if ( syn_specs[ 0 ]->known( names::weight ) or syn_specs[ 0 ]->known( names::delay ) )
    {
      throw BadProperty(
        "Properties weight and delay cannot be specified in syn_spec if the ConnectionGenerator has values." );
    }
  }
  if ( syn_specs.size() > 1 )
  {
    throw BadProperty( "Connection rule conngen cannot be used with collocated synapses." );
  }
}

void
ConnectionGeneratorBuilder::connect_()
{
  cg_set_masks();
  cg_->start();

  RngPtr rng = get_rank_synced_rng();

  int source;
  int target;
  const int num_parameters = cg_->arity();
  if ( num_parameters == 0 )
  {
    // connect source to target
    while ( cg_->next( source, target, nullptr ) )
    {
      // No need to check for locality of the target, as the mask
      // created by cg_set_masks() only contains local nodes.
      Node* const target_node = kernel().node_manager.get_node_or_proxy( ( *targets_ )[ target ] );
      const size_t target_thread = target_node->get_thread();
      single_connect_( ( *sources_ )[ source ], *target_node, target_thread, rng );
    }
  }
  else if ( num_parameters == 2 )
  {
    if ( not params_map_->known( names::weight ) or not params_map_->known( names::delay ) )
    {
      throw BadProperty( "The parameter map has to contain the indices of weight and delay." );
    }

    const size_t d_idx = ( *params_map_ )[ names::delay ];
    const size_t w_idx = ( *params_map_ )[ names::weight ];

    const bool d_idx_is_0_or_1 = d_idx == 0 or ( d_idx == 1 );
    const bool w_idx_is_0_or_1 = w_idx == 0 or ( w_idx == 1 );
    const bool indices_differ = ( w_idx != d_idx );
    if ( not( d_idx_is_0_or_1 and w_idx_is_0_or_1 and indices_differ ) )
    {
      throw BadProperty( "The indices for weight and delay have to be either 0 or 1 and cannot be the same." );
    }

    // connect source to target with weight and delay
    std::vector< double > params( 2 );
    while ( cg_->next( source, target, &params[ 0 ] ) )
    {
      // No need to check for locality of the target node, as the mask
      // created by cg_set_masks() only contains local nodes.
      Node* target_node = kernel().node_manager.get_node_or_proxy( ( *targets_ )[ target ] );
      const size_t target_thread = target_node->get_thread();

      update_param_dict_( ( *sources_ )[ source ], *target_node, target_thread, rng, 0 );

      // Use the low-level connect() here, as we need to pass a custom weight and delay
      kernel().connection_manager.connect( ( *sources_ )[ source ],
        target_node,
        target_thread,
        synapse_model_id_[ 0 ],
        param_dicts_[ 0 ][ target_thread ],
        params[ d_idx ],
        params[ w_idx ] );
    }
  }
  else
  {
    LOG( M_ERROR, "Connect", "Either two or no parameters in the ConnectionGenerator expected." );
    throw DimensionMismatch();
  }
}

void
ConnectionGeneratorBuilder::cg_set_masks()
{
  const size_t np = kernel().mpi_manager.get_num_processes();
  std::vector< ConnectionGenerator::Mask > masks( np, ConnectionGenerator::Mask( 1, np ) );

  // The index of the left border of the currently looked at range
  // (counting from 0). This is used for index translation.
  size_t cg_idx_left = 0;

  // For sources, we only need to translate from NEST to CG indices.
  RangeSet source_ranges;
  cg_get_ranges( source_ranges, sources_ );
  for ( auto source : source_ranges )
  {
    const size_t num_elements = source.last - source.first + 1;
    const size_t right = cg_idx_left + num_elements - 1;
    for ( size_t proc = 0; proc < np; ++proc )
    {
      masks[ proc ].sources.insert( cg_idx_left, right );
    }
    cg_idx_left += num_elements;
  }

  // Reset the index of the left border of the range for index
  // translation for the targets.
  cg_idx_left = 0;

  RangeSet target_ranges;
  cg_get_ranges( target_ranges, targets_ );
  for ( auto target : target_ranges )
  {
    size_t num_elements = target.last - target.first + 1;
    for ( size_t proc = 0; proc < np; ++proc )
    {
      // Make sure that the range is only added on as many ranks as
      // there are elements in the range, or exactly on every rank,
      // if there are more elements in the range.
      if ( proc < num_elements )
      {
        // For the different ranks, left will take on the CG indices
        // of all first local nodes that are contained in the range.
        // The rank, where this mask is to be used is determined
        // below when inserting the mask.
        const size_t left = cg_idx_left + proc;

        // right is set to the CG index of the right border of the
        // range. This is the same for all ranks.
        const size_t right = cg_idx_left + num_elements - 1;

        // We index the masks according to the modulo distribution
        // of neurons in NEST. This ensures that the mask is set for
        // the rank where left acutally is the first neuron fromt
        // the currently looked at range.
        masks[ ( proc + target.first ) % np ].targets.insert( left, right );
      }
    }

    // Update the CG index of the left border of the next range to
    // be one behind the current range.
    cg_idx_left += num_elements;
  }

  cg_->setMask( masks, kernel().mpi_manager.get_rank() );
}


<<<<<<< HEAD
index
ConnectionGeneratorBuilder::cg_get_right_border( index left, size_t step, const NodeCollectionPTR nodes )
=======
/**
 * Calculate the right border of the contiguous range of node IDs
 * starting at left. The element is found using a binary search with
 * stepsize step.
 *
 * \param left The leftmost element of the range
 * \param step The step size for the binary search
 * \param nodes The std::vector<long> of node IDs to search in
 * \returns the right border of the range
 */
size_t
ConnectionGeneratorBuilder::cg_get_right_border( size_t left, size_t step, const NodeCollectionPTR nodes )
>>>>>>> e441a55a
{
  // Check if left is already the index of the last element in
  // node IDs. If yes, return left as the right border
  if ( left == nodes->size() - 1 )
  {
    return left;
  }

  // leftmost_r is the leftmost right border during the search
  long leftmost_r = -1;

  // Initialize the search index i to the last valid index into node IDs
  // and last_i to i.
  long i = nodes->size() - 1, last_i = i;

  while ( true )
  {
    // If i points to the end of node IDs and the distance between i and
    // left is the same as between the values nodes[i] and nodes[left]
    // (i.e. node_id[i+1] == node_id[i]+1 for all i), or if i is pointing at
    // the position of the leftmost right border we found until now
    // (i.e. we're back at an already visited index), we found the
    // right border of the contiguous range (last_i) and return it.
    const bool end_of_nodes = i == static_cast< long >( nodes->size() ) - 1;
    const auto dist_a = ( *nodes )[ i ] - ( *nodes )[ left ];
    const auto dist_b = i - static_cast< size_t >( left );
    const bool same_dist = dist_a == dist_b;

    if ( ( end_of_nodes and same_dist ) or i == leftmost_r )
    {
      return last_i;
    }

    // Store the current value of i in last_i. This is the current
    // candidate for the right border of the range.
    last_i = i;

    // If the range between nodes[left] and nodes[i] is contiguous,
    // set i to the right by step steps, else update the variable
    // for leftmost_r to the current i (i.e. the known leftmost
    // position) and set i to the left by step steps.
    if ( ( *nodes )[ i ] - ( *nodes )[ left ] == i - static_cast< size_t >( left ) )
    {
      i += step;
    }
    else
    {
      leftmost_r = i;
      i -= step;
    }

    // Reduce the search interval by half its size if it is > 1.
    // This adaptation is the basis of the binary search.
    if ( step != 1 )
    {
      step /= 2;
    }
  }

  // The border should always be found and returned during the while
  // loop above. This should never be reached.
  assert( false and "no right border found during search" );
  return 0;
}

void
ConnectionGeneratorBuilder::cg_get_ranges( RangeSet& ranges, const NodeCollectionPTR nodes )
{
  size_t right, left = 0;
  while ( true )
  {
    // Determine the right border of the contiguous range starting
    // at left. The initial step is set to half the length of the
    // interval between left and the end of node IDs.
    right = cg_get_right_border( left, ( nodes->size() - left ) / 2, nodes );
    ranges.push_back( Range( ( *nodes )[ left ], ( *nodes )[ right ] ) );
    if ( right == nodes->size() - 1 ) // We're at the end of node IDs and stop
    {
      break;
    }
    else
    {
      left = right + 1; // The new left border is one behind the old right
    }
  }
}

} // namespace nest

#endif /* ifdef HAVE_LIBNEUROSIM  */<|MERGE_RESOLUTION|>--- conflicted
+++ resolved
@@ -204,10 +204,6 @@
 }
 
 
-<<<<<<< HEAD
-index
-ConnectionGeneratorBuilder::cg_get_right_border( index left, size_t step, const NodeCollectionPTR nodes )
-=======
 /**
  * Calculate the right border of the contiguous range of node IDs
  * starting at left. The element is found using a binary search with
@@ -220,7 +216,6 @@
  */
 size_t
 ConnectionGeneratorBuilder::cg_get_right_border( size_t left, size_t step, const NodeCollectionPTR nodes )
->>>>>>> e441a55a
 {
   // Check if left is already the index of the last element in
   // node IDs. If yes, return left as the right border
