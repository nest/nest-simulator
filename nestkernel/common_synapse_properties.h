/*
 *  common_synapse_properties.h
 *
 *  This file is part of NEST.
 *
 *  Copyright (C) 2004 The NEST Initiative
 *
 *  NEST is free software: you can redistribute it and/or modify
 *  it under the terms of the GNU General Public License as published by
 *  the Free Software Foundation, either version 2 of the License, or
 *  (at your option) any later version.
 *
 *  NEST is distributed in the hope that it will be useful,
 *  but WITHOUT ANY WARRANTY; without even the implied warranty of
 *  MERCHANTABILITY or FITNESS FOR A PARTICULAR PURPOSE.  See the
 *  GNU General Public License for more details.
 *
 *  You should have received a copy of the GNU General Public License
 *  along with NEST.  If not, see <http://www.gnu.org/licenses/>.
 *
 */

#ifndef COMMON_SYNAPSE_PROPERTIES_H
#define COMMON_SYNAPSE_PROPERTIES_H

// Includes from nestkernel:
#include "connector_model.h"
#include "nest_datums.h"
#include "nest_types.h"
#include "node.h"

// Includes from sli:
#include "dictdatum.h"


namespace nest
{

// forward declarations
class weight_recorder;
class ConnectorModel;
class TimeConverter;

/**
 * Class containing the common properties for all connections of a certain type.
 *
 * Everything that needs to be stored commonly for all synapses goes into a
 * CommonProperty class derived by this base class.
 * Base class for all CommonProperty classes.
 * If the synapse type does not have any common properties, this class may be
 * used as a placeholder.
 */
class CommonSynapseProperties
{
public:
  /**
   * Standard constructor. Sets all common properties to default values.
   * Default implementation of an empty CommonSynapseProperties object.
   */
  CommonSynapseProperties();

  ~CommonSynapseProperties();

  /**
   * Get all properties and put them into a dictionary.
   */
  void get_status( DictionaryDatum& d ) const;

  /**
   * Set properties from the values given in dictionary.
   */
  void set_status( const DictionaryDatum& d, ConnectorModel& cm );


  /**
   * Calibrate all time objects, which might be contained in this object.
   */
  void calibrate( const TimeConverter& );

  /**
   * Get node ID of volume transmitter
   */
  long get_vt_node_id() const;

  /**
   * Get weight_recorder
   */
<<<<<<< HEAD
  size_t get_wr_node_id() const;

  /**
   * get weight_recorder
   */
  NodeCollectionDatum get_weight_recorder() const;
=======
  weight_recorder* get_weight_recorder() const;
>>>>>>> 1a5838eb


private:
  weight_recorder* weight_recorder_;
};

inline long
CommonSynapseProperties::get_vt_node_id() const
{
  return -1;
}

<<<<<<< HEAD
inline size_t
CommonSynapseProperties::get_wr_node_id() const
{
  return wr_node_id_;
}

inline NodeCollectionDatum
=======
inline weight_recorder*
>>>>>>> 1a5838eb
CommonSynapseProperties::get_weight_recorder() const
{
  return weight_recorder_;
}


} // of namespace nest

#endif<|MERGE_RESOLUTION|>--- conflicted
+++ resolved
@@ -85,16 +85,7 @@
   /**
    * Get weight_recorder
    */
-<<<<<<< HEAD
-  size_t get_wr_node_id() const;
-
-  /**
-   * get weight_recorder
-   */
-  NodeCollectionDatum get_weight_recorder() const;
-=======
   weight_recorder* get_weight_recorder() const;
->>>>>>> 1a5838eb
 
 
 private:
@@ -107,17 +98,7 @@
   return -1;
 }
 
-<<<<<<< HEAD
-inline size_t
-CommonSynapseProperties::get_wr_node_id() const
-{
-  return wr_node_id_;
-}
-
-inline NodeCollectionDatum
-=======
 inline weight_recorder*
->>>>>>> 1a5838eb
 CommonSynapseProperties::get_weight_recorder() const
 {
   return weight_recorder_;
