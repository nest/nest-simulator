--- conflicted
+++ resolved
@@ -132,39 +132,20 @@
         nest.Simulate(self.t0)
         self.n.soma = {'I_e': self.I_e}
         nest.Simulate(self.t_stim)
-        rec = self.mm.events
+        rec = self.mm.events[0]
+
         # test membrane potential recorded in the soma
-<<<<<<< HEAD
-        self.assertTrue(np.allclose(rec['V_m.s'][self.I0:self.I1], self.Vm_soma_test))
+        np_testing.assert_allclose(rec['V_m.s'][self.I0:self.I1], self.Vm_soma_test, rtol=1e-4)
         # test membrane potential in the proximal compartment
-        self.assertTrue(np.allclose(rec['V_m.p'][self.I0:self.I1], self.Vm_prox_test))
+        np_testing.assert_allclose(rec['V_m.p'][self.I0:self.I1], self.Vm_prox_test, rtol=1e-4)
         # test membrane potential in the distal compartment
-        self.assertTrue(np.allclose(rec['V_m.d'][self.I0:self.I1], self.Vm_dist_test))
+        np_testing.assert_allclose(rec['V_m.d'][self.I0:self.I1], self.Vm_dist_test, rtol=1e-4)
         # test conductance recorded in the soma
-        self.assertTrue(np.allclose(rec['g_ex.s'][self.I0:self.I1], self.gex_soma_test))
+        np_testing.assert_allclose(rec['g_ex.s'][self.I0:self.I1], self.gex_soma_test, rtol=1e-4)
         # test conductance in the proximal compartment
-        self.assertTrue(np.allclose(rec['g_ex.p'][self.I0:self.I1], self.gex_prox_test))
+        np_testing.assert_allclose(rec['g_ex.p'][self.I0:self.I1], self.gex_prox_test, rtol=1e-4)
         # test conductance in the distal compartment
-        self.assertTrue(np.allclose(rec['g_ex.d'][self.I0:self.I1], self.gex_dist_test))
-=======
-        np_testing.assert_allclose(rec['V_m.s'][self.I0:self.I1],
-                                   self.Vm_soma_test, rtol=1e-4)
-        # test membrane potential in the proximal compartment
-        np_testing.assert_allclose(rec['V_m.p'][self.I0:self.I1],
-                                   self.Vm_prox_test, rtol=1e-4)
-        # test membrane potential in the distal compartment
-        np_testing.assert_allclose(rec['V_m.d'][self.I0:self.I1],
-                                   self.Vm_dist_test, rtol=1e-4)
-        # test conductance recorded in the soma
-        np_testing.assert_allclose(rec['g_ex.s'][self.I0:self.I1],
-                                   self.gex_soma_test, rtol=1e-4)
-        # test conductance in the proximal compartment
-        np_testing.assert_allclose(rec['g_ex.p'][self.I0:self.I1],
-                                   self.gex_prox_test, rtol=1e-4)
-        # test conductance in the distal compartment
-        np_testing.assert_allclose(rec['g_ex.d'][self.I0:self.I1],
-                                   self.gex_dist_test, rtol=1e-4)
->>>>>>> 6a06921d
+        np_testing.assert_allclose(rec['g_ex.d'][self.I0:self.I1], self.gex_dist_test, rtol=1e-4)
 
 
 def suite():
