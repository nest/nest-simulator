--- conflicted
+++ resolved
@@ -224,11 +224,7 @@
   dict[ names::keep_source_table ] = keep_source_table_;
   dict[ names::use_compressed_spikes ] = use_compressed_spikes_;
 
-<<<<<<< HEAD
-  dict[ names::time_construction_connect ] = sw_construction_connect.elapsed();
-=======
   sw_construction_connect.get_status( dict, names::time_construction_connect, names::time_construction_connect_cpu );
->>>>>>> 55b486b5
 
   std::vector< std::string > connection_rules;
   for ( auto const& element : connruledict_ )
