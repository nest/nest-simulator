# -*- coding: utf-8 -*-
#
# test_weight_recorder.py
#
# This file is part of NEST.
#
# Copyright (C) 2004 The NEST Initiative
#
# NEST is free software: you can redistribute it and/or modify
# it under the terms of the GNU General Public License as published by
# the Free Software Foundation, either version 2 of the License, or
# (at your option) any later version.
#
# NEST is distributed in the hope that it will be useful,
# but WITHOUT ANY WARRANTY; without even the implied warranty of
# MERCHANTABILITY or FITNESS FOR A PARTICULAR PURPOSE.  See the
# GNU General Public License for more details.
#
# You should have received a copy of the GNU General Public License
# along with NEST.  If not, see <http://www.gnu.org/licenses/>.

"""
Test of events
"""

import unittest
import nest
import numpy as np

HAVE_GSL = nest.GetKernelStatus("build_info")["have_gsl"]


@nest.ll_api.check_stack
class WeightRecorderTestCase(unittest.TestCase):
    """Tests for the Weight Recorder"""

    def is_subset(self, a, b, places=6, msg=None):

        a = np.round(a, places)
        b = np.round(b, places)

        if set(a) <= set(b):
            return

        msg = self._formatMessage(msg, """List A is not subset of list B
                                  and/or the items are not equal within
                                  a certain range of precision.
                                  List A is {0} and list B is {1}"""
                                  .format(a, b))
        raise self.failureException(msg)

    def testSingleThread(self):
        """Weight Recorder Single Threaded"""

        nest.ResetKernel()
        nest.local_num_threads = 1

        wr = nest.Create('weight_recorder')
        nest.CopyModel("stdp_synapse", "stdp_synapse_rec",
                       {"weight_recorder": wr, "weight": 1.})

        sg = nest.Create("spike_generator",
                         params={"spike_times": [10., 15., 55., 70.]})
        pre = nest.Create("parrot_neuron", 5)
        post = nest.Create("parrot_neuron", 5)

        nest.Connect(pre, post, syn_spec="stdp_synapse_rec")
        nest.Connect(sg, pre)

        connections = nest.GetConnections(pre, post)

        weights = np.array([])
        for i in range(100):
            nest.Simulate(1)
            weights = np.append(weights, connections.get("weight"))

<<<<<<< HEAD
        wr_weights = wr.events["weights"]
=======
        wr_weights = nest.GetStatus(wr, "events")[0]["weights"]
        print(wr.get())
>>>>>>> d12c228a

        self.addTypeEqualityFunc(type(wr_weights), self.is_subset)
        self.assertEqual(wr_weights, list(weights))

    def testMultipleThreads(self):
        """Weight Recorder Multi Threaded"""

        nest.ResetKernel()
        nest.local_num_threads = 2

        wr = nest.Create('weight_recorder')
        nest.CopyModel("stdp_synapse", "stdp_synapse_rec",
                       {"weight_recorder": wr, "weight": 1.})

        sg = nest.Create("spike_generator",
                         params={"spike_times": [10., 15., 55., 70.]})
        pre = nest.Create("parrot_neuron", 5)
        post = nest.Create("parrot_neuron", 5)

        nest.Connect(pre, post, syn_spec="stdp_synapse_rec")
        nest.Connect(sg, pre)

        connections = nest.GetConnections(pre, post)

        weights = np.array([])
        for i in range(100):
            nest.Simulate(1)
            weights = np.append(weights, connections.get("weight"))

        wr_weights = wr.events["weights"]

        self.addTypeEqualityFunc(type(wr_weights), self.is_subset)
        self.assertEqual(wr_weights, list(weights))

    def testDefinedSenders(self):
        """Weight Recorder Defined Subset Of Senders"""

        nest.ResetKernel()
        nest.local_num_threads = 1

        wr = nest.Create('weight_recorder')
        nest.CopyModel("stdp_synapse", "stdp_synapse_rec",
                       {"weight_recorder": wr, "weight": 1.})

        sg = nest.Create("spike_generator",
                         params={"spike_times": [10., 15., 55., 70.]})
        pre = nest.Create("parrot_neuron", 5)
        post = nest.Create("parrot_neuron", 5)

        nest.Connect(pre, post, syn_spec="stdp_synapse_rec")
        nest.Connect(sg, pre)

        wr.senders = pre[:3]
        connections = nest.GetConnections(pre[:3], post)

        senders = np.array([])
        for i in range(100):
            nest.Simulate(1)
            senders = np.append(senders, connections.get("source"))

        wr_senders = wr.events["senders"]

        self.addTypeEqualityFunc(type(wr_senders), self.is_subset)
        self.assertEqual(wr_senders, list(senders))

    def testDefinedTargets(self):
        """Weight Recorder Defined Subset Of Targets"""

        nest.ResetKernel()
        nest.local_num_threads = 1

        wr = nest.Create('weight_recorder')
        nest.CopyModel("stdp_synapse", "stdp_synapse_rec",
                       {"weight_recorder": wr, "weight": 1.})

        sg = nest.Create("spike_generator",
                         params={"spike_times": [10., 15., 55., 70.]})
        pre = nest.Create("parrot_neuron", 5)
        post = nest.Create("parrot_neuron", 5)

        nest.Connect(pre, post, syn_spec="stdp_synapse_rec")
        nest.Connect(sg, pre)

        wr.targets = post[:3]
        connections = nest.GetConnections(pre, post[:3])

        targets = np.array([])
        for i in range(100):
            nest.Simulate(1)
            targets = np.append(targets, connections.get("target"))

        wr_targets = wr.events["targets"]

        self.addTypeEqualityFunc(type(wr_targets), self.is_subset)
        self.assertEqual(wr_targets, list(targets))

    def testDefinedTargetsAndSenders(self):
        """Weight Recorder Defined Subset Of Targets and Senders"""

        nest.ResetKernel()
        nest.local_num_threads = 1

        wr = nest.Create('weight_recorder')
        nest.CopyModel("stdp_synapse", "stdp_synapse_rec",
                       {"weight_recorder": wr, "weight": 1.})

        sg = nest.Create("spike_generator",
                         params={"spike_times": [10., 15., 55., 70.]})
        pre = nest.Create("parrot_neuron", 5)
        post = nest.Create("parrot_neuron", 5)

        nest.Connect(pre, post, syn_spec="stdp_synapse_rec")
        nest.Connect(sg, pre)

        wr.set({"senders": pre[1:3], "targets": post[:3]})

        # simulate before GetConnections
        # as order of connections changes at beginning of simulation (sorting)
        nest.Simulate(1)

        connections = nest.GetConnections(pre[1:3], post[:3])
        targets = np.array([])
        for i in range(1):
            nest.Simulate(1)
            targets = np.append(targets, connections.get("target"))

        wr_targets = wr.events["targets"]

        self.addTypeEqualityFunc(type(wr_targets), self.is_subset)
        self.assertEqual(wr_targets, list(targets))

    def testMultapses(self):
        """Weight Recorder Multapses"""

        nest.ResetKernel()
        nest.local_num_threads = 2

        wr = nest.Create('weight_recorder')
        nest.CopyModel("stdp_synapse", "stdp_synapse_rec",
                       {"weight_recorder": wr, "weight": 1.})

        sg = nest.Create("spike_generator",
                         params={"spike_times": [10., 15., 55., 70.]})
        pre = nest.Create("parrot_neuron", 5)
        post = nest.Create("parrot_neuron", 5)

        nest.Connect(pre, post, 'one_to_one', syn_spec="stdp_synapse_rec")
        nest.Connect(pre, post, 'one_to_one', syn_spec="stdp_synapse_rec")
        nest.Connect(sg, pre)

        # simulate before GetConnections
        # as order of connections changes at beginning of simulation (sorting)
        nest.Simulate(1)

        conn = nest.GetConnections(pre, post)
        conn_dict = conn.get(['source', 'target', 'port'])

        connections = list(zip(conn_dict['source'], conn_dict['target'],
                               conn_dict['port']))

        nest.Simulate(100)

        wr_events = wr.events
        senders = wr_events["senders"]
        targets = wr_events["targets"]
        ports = wr_events["ports"]
        ids = list(zip(senders, targets, ports))

        # create an array of object dtype to use np.unique to get
        # unique ids
        unique_ids = np.empty(len(ids), dtype=object)
        for i, v in enumerate(ids):
            unique_ids[i] = v
        unique_ids = np.unique(unique_ids)

        self.assertEqual(sorted(unique_ids), sorted(connections))

    @unittest.skipIf(not HAVE_GSL, 'GSL is not available')
    def testRPorts(self):
        """Weight Recorder rports"""

        nest.ResetKernel()
        nest.local_num_threads = 1

        wr = nest.Create('weight_recorder')

        nest.CopyModel("stdp_synapse", "stdp_synapse_rec_0",
                       {"weight_recorder": wr, "weight": 1.,
                        "receptor_type": 1})

        nest.CopyModel("stdp_synapse", "stdp_synapse_rec_1",
                       {"weight_recorder": wr, "weight": 1.,
                        "receptor_type": 2})

        sg = nest.Create("spike_generator",
                         params={"spike_times": [10., 15., 55., 70.]})

        pre = nest.Create("parrot_neuron", 5)
        post = nest.Create("aeif_cond_alpha_multisynapse", 5,
                           {"V_th": -69.9, 'tau_syn': [20., 30.],
                            'E_rev': [0., 0.]})

        nest.Connect(pre, post, 'one_to_one', syn_spec="stdp_synapse_rec_0")
        nest.Connect(pre, post, 'one_to_one', syn_spec="stdp_synapse_rec_1")
        nest.Connect(sg, pre)

        connections = nest.GetConnections(pre, post)
        receptors = connections.get("receptor")
        sources = connections.get("source")
        targets = connections.get("target")
        connections = [(sources[i], targets[i], receptors[i])
                       for i in range(len(connections))]

        nest.Simulate(100)

        wr_events = wr.events
        senders = wr_events["senders"]
        targets = wr_events["targets"]
        rports = wr_events["receptors"]
        ids = list(zip(senders, targets, rports))

        # create an array of object dtype to use np.unique to get
        # unique ids
        unique_ids = np.empty(len(ids), dtype=object)
        for i, v in enumerate(ids):
            unique_ids[i] = v
        unique_ids = np.unique(unique_ids)

        # should be 10 connections
        self.assertEqual(sorted(unique_ids), sorted(connections))


def suite():

    suite = unittest.TestLoader().loadTestsFromTestCase(WeightRecorderTestCase)
    return suite


if __name__ == "__main__":

    runner = unittest.TextTestRunner(verbosity=2)
    runner.run(suite())<|MERGE_RESOLUTION|>--- conflicted
+++ resolved
@@ -74,12 +74,7 @@
             nest.Simulate(1)
             weights = np.append(weights, connections.get("weight"))
 
-<<<<<<< HEAD
         wr_weights = wr.events["weights"]
-=======
-        wr_weights = nest.GetStatus(wr, "events")[0]["weights"]
-        print(wr.get())
->>>>>>> d12c228a
 
         self.addTypeEqualityFunc(type(wr_weights), self.is_subset)
         self.assertEqual(wr_weights, list(weights))
