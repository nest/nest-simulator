# -*- coding: utf-8 -*-
#
# hl_api_connections.py
#
# This file is part of NEST.
#
# Copyright (C) 2004 The NEST Initiative
#
# NEST is free software: you can redistribute it and/or modify
# it under the terms of the GNU General Public License as published by
# the Free Software Foundation, either version 2 of the License, or
# (at your option) any later version.
#
# NEST is distributed in the hope that it will be useful,
# but WITHOUT ANY WARRANTY; without even the implied warranty of
# MERCHANTABILITY or FITNESS FOR A PARTICULAR PURPOSE.  See the
# GNU General Public License for more details.
#
# You should have received a copy of the GNU General Public License
# along with NEST.  If not, see <http://www.gnu.org/licenses/>.

"""
Functions for connection handling
"""

import numpy

from .. import nestkernel_api as nestkernel

from .hl_api_connection_helpers import (_process_input_nodes, _connect_layers_needed,
                                        _connect_spatial, _process_conn_spec,
                                        _process_spatial_projections, _process_syn_spec)
from .hl_api_nodes import Create
from .hl_api_parallel_computing import NumProcesses
from .hl_api_types import NodeCollection, SynapseCollection, Mask, Parameter

__all__ = [
    'Connect',
    'Disconnect',
    'GetConnections',
]


def GetConnections(source=None, target=None, synapse_model=None,
                   synapse_label=None):
    """Return a `SynapseCollection` representing the connection identifiers.

    Any combination of `source`, `target`, `synapse_model` and
    `synapse_label` parameters is permitted.

    Parameters
    ----------
    source : NodeCollection, optional
        Source node IDs, only connections from these
        pre-synaptic neurons are returned
    target : NodeCollection, optional
        Target node IDs, only connections to these
        postsynaptic neurons are returned
    synapse_model : str, optional
        Only connections with this synapse type are returned
    synapse_label : int, optional
        (non-negative) only connections with this synapse label are returned

    Returns
    -------
    SynapseCollection:
        Object representing the source-node_id, target-node_id, target-thread, synapse-id, port of connections, see
        :py:class:`.SynapseCollection` for more.

    Raises
    ------
    TypeError

    Notes
    -----
    Only connections with targets on the MPI process executing
    the command are returned.
    """

    params = {}

    if source is not None:
        if isinstance(source, NodeCollection):
            params['source'] = source
        else:
            raise TypeError("source must be NodeCollection.")

    if target is not None:
        if isinstance(target, NodeCollection):
            params['target'] = target
        else:
            raise TypeError("target must be NodeCollection.")

    if synapse_model is not None:
        params['synapse_model'] = synapse_model

    if synapse_label is not None:
        params['synapse_label'] = synapse_label

    conns = nestkernel.llapi_get_connections(params)

    return conns


def Connect(pre, post, conn_spec=None, syn_spec=None,
            return_synapsecollection=False):
    """
    Connect `pre` nodes to `post` nodes.

    Nodes in `pre` and `post` are connected using the specified connectivity
    (`all-to-all` by default) and synapse type (:cpp:class:`static_synapse <nest::static_synapse>` by default).
    Details depend on the connectivity rule.

    Lists of synapse models and connection rules are available as
    ``nest.synapse_models`` and ``nest.connection_rules``, respectively.

    Parameters
    ----------
    pre : NodeCollection (or array-like object)
        Presynaptic nodes, as object representing the IDs of the nodes
    post : NodeCollection (or array-like object)
        Postsynaptic nodes, as object representing the IDs of the nodes
    conn_spec : str or dict, optional
        Specifies connectivity rule, see below
    syn_spec : str or dict, optional
        Specifies synapse model, see below
    return_synapsecollection: bool
        Specifies whether or not we should return a :py:class:`.SynapseCollection` of pre and post connections

    Raises
    ------
    kernel.NESTError

    Notes
    -----
    It is possible to connect NumPy arrays of node IDs one-to-one by passing the arrays as `pre` and `post`,
    specifying `'one_to_one'` for `conn_spec`.
    In that case, the arrays may contain non-unique IDs.
    You may also specify weight, delay, and receptor type for each connection as NumPy arrays in the `syn_spec`
    dictionary.
    This feature is currently not available when MPI is used; trying to connect arrays with more than one
    MPI process will raise an error.

    If pre and post have spatial positions, a `mask` can be specified as a dictionary. The mask define which
    nodes are considered as potential targets for each source node. Connections with spatial nodes can also
    use `nest.spatial_distributions` as parameters, for instance for the probability `p`.

    **Connectivity specification (conn_spec)**

    Available rules and associated parameters::

     - 'all_to_all' (default)
     - 'one_to_one'
     - 'fixed_indegree', 'indegree'
     - 'fixed_outdegree', 'outdegree'
     - 'fixed_total_number', 'N'
     - 'pairwise_bernoulli', 'p'
     - 'symmetric_pairwise_bernoulli', 'p'

    See :ref:`conn_rules` for more details, including example usage.

    **Synapse specification (syn_spec)**

    The synapse model and its properties can be given either as a string
    identifying a specific synapse model (default: :cpp:class:`static_synapse <nest::static_synapse>`) or
    as a dictionary specifying the synapse model and its parameters.

    Available keys in the synapse specification dictionary are::

     - 'synapse_model'
     - 'weight'
     - 'delay'
     - 'receptor_type'
     - any parameters specific to the selected synapse model.

    See :ref:`synapse_spec` for details, including example usage.

    All parameters are optional and if not specified, the default values
    of the synapse model will be used. The key 'synapse_model' identifies the
    synapse model, this can be one of NEST's built-in synapse models
    or a user-defined model created via :py:func:`.CopyModel`.

    If `synapse_model` is not specified the default model :cpp:class:`static_synapse <nest::static_synapse>`
    will be used.

    Distributed parameters can be defined through NEST's different parametertypes. NEST has various
    random parameters, spatial parameters and distributions (only accesseable for nodes with spatial positions),
    logical expressions and mathematical expressions, which can be used to define node and connection parameters.

    To see all available parameters, see documentation defined in distributions, logic, math,
    random and spatial modules.

    See Also
    ---------
    :ref:`connection_management`
    """
    use_connect_arrays, pre, post = _process_input_nodes(pre, post, conn_spec)

    # Converting conn_spec to dict, without putting it on the SLI stack.
    processed_conn_spec = _process_conn_spec(conn_spec)
    # If syn_spec is given, its contents are checked, and if needed converted
    # to the right formats.
    processed_syn_spec = _process_syn_spec(
        syn_spec, processed_conn_spec, len(pre), len(post), use_connect_arrays)

    # If pre and post are arrays of node IDs, and conn_spec is unspecified,
    # the node IDs are connected one-to-one.
    if use_connect_arrays:
        if return_synapsecollection:
            raise ValueError("SynapseCollection cannot be returned when connecting two arrays of node IDs")

        if processed_syn_spec is None:
            raise ValueError("When connecting two arrays of node IDs, the synapse specification dictionary must "
                             "be specified and contain at least the synapse model.")

        # In case of misspelling
        if "weights" in processed_syn_spec:
            raise ValueError("To specify weights, use 'weight' in syn_spec.")
        if "delays" in processed_syn_spec:
            raise ValueError("To specify delays, use 'delay' in syn_spec.")

        weights = numpy.array(processed_syn_spec['weight']) if 'weight' in processed_syn_spec else None
        delays = numpy.array(processed_syn_spec['delay']) if 'delay' in processed_syn_spec else None

        try:
            synapse_model = processed_syn_spec['synapse_model']
        except KeyError:
            raise ValueError("When connecting two arrays of node IDs, the synapse specification dictionary must "
                             "contain a synapse model.")

        # Split remaining syn_spec entries to key and value arrays
        reduced_processed_syn_spec = {k: processed_syn_spec[k]
                                      for k in set(processed_syn_spec.keys()).difference(
                                          set(('weight', 'delay', 'synapse_model')))}

        if len(reduced_processed_syn_spec) > 0:
            syn_param_keys = numpy.array(list(reduced_processed_syn_spec.keys()), dtype=numpy.string_)
            syn_param_values = numpy.zeros([len(reduced_processed_syn_spec), len(pre)])

            for i, value in enumerate(reduced_processed_syn_spec.values()):
                syn_param_values[i] = value
        else:
            syn_param_keys = None
            syn_param_values = None

        nestkernel.ll_api_connect_arrays(pre, post, weights, delays, synapse_model, syn_param_keys, syn_param_values)
        return

    if not isinstance(pre, NodeCollection):
        raise TypeError("Not implemented, presynaptic nodes must be a NodeCollection")
    if not isinstance(post, NodeCollection):
        raise TypeError("Not implemented, postsynaptic nodes must be a NodeCollection")

    # In some cases we must connect with ConnectLayers instead.
    if _connect_layers_needed(processed_conn_spec, processed_syn_spec):
        # Check that pre and post are layers
        if pre.spatial is None:
            raise TypeError("Presynaptic NodeCollection must have spatial information")
        if post.spatial is None:
            raise TypeError("Presynaptic NodeCollection must have spatial information")

        # Create the projection dictionary
        spatial_projections = _process_spatial_projections(processed_conn_spec, processed_syn_spec)
        _connect_spatial(pre._datum, post._datum, spatial_projections)
    else:
        nestkernel.llapi_connect(pre._datum, post._datum, processed_conn_spec, processed_syn_spec)

    if return_synapsecollection:
        return GetConnections(pre, post)


def Disconnect(*args, conn_spec=None, syn_spec=None):
    """Disconnect connections in a SynnapseCollection, or `pre` neurons from `post` neurons.

    When specifying `pre` and `post` nodes, they are disconnected using the specified disconnection
    rule (one-to-one by default) and synapse type (:cpp:class:`static_synapse <nest::static_synapse>` by default).
    Details depend on the disconnection rule.

    Parameters
    ----------
    args : SynapseCollection or NodeCollections
        Either a collection of connections to disconnect, or pre- and postsynaptic nodes given as `NodeCollection`s
    conn_spec : str or dict
        Disconnection rule when specifying pre- and postsynaptic nodes, see below
    syn_spec : str or dict
        Synapse specifications when specifying pre- and postsynaptic nodes, see below

    Notes
    -------

    **conn_spec**

    Apply the same rules as for connectivity specs in the :py:func:`.Connect` method

    Possible choices of the conn_spec are
    ::
     - 'one_to_one'
     - 'all_to_all'

    **syn_spec**

    The synapse model and its properties can be specified either as a string naming
    a synapse model (the list of all available synapse models can be gotten via
    ``nest.synapse_models``) or as a dictionary as described below.

    Note that only the synapse type is checked when we disconnect and that if
    `syn_spec` is given as a non-empty dictionary, the 'synapse_model' parameter must
    be present.

    If no synapse model is specified the default model
    :cpp:class:`static_synapse <nest::static_synapse>` will be used.

    Available keys in the synapse dictionary are:
    ::

    - 'synapse_model'
    - 'weight'
    - 'delay',
    - 'receptor_type'
    - parameters specific to the synapse model chosen

    'synapse_model' determines the synapse type, taken from pre-defined synapse
    types in NEST or manually specified synapses created via :py:func:`.CopyModel`.

    All other parameters are not currently implemented.

    Notes
    -----
    `Disconnect` only disconnects explicitly specified nodes.

    """

<<<<<<< HEAD
    if isinstance(conn_spec, str):
        conn_spec = {'rule': conn_spec}
    if isinstance(syn_spec, str):
        syn_spec = {'synapse_model': syn_spec}

    nestkernel.llapi_disconnect(pre._datum, post._datum, conn_spec, syn_spec)
=======
    if len(args) == 1:
        synapsecollection = args[0]
        if not isinstance(synapsecollection, SynapseCollection):
            raise TypeError('Arguments must be either a SynapseCollection or two NodeCollections')
        if conn_spec is not None or syn_spec is not None:
            raise ValueError('When disconnecting with a SynapseCollection, conn_spec and syn_spec cannot be specified')
        synapsecollection.disconnect()
    elif len(args) == 2:
        # Fill default values
        conn_spec = 'one_to_one' if conn_spec is None else conn_spec
        syn_spec = 'static_synapse' if syn_spec is None else syn_spec
        if is_string(conn_spec):
            conn_spec = {'rule': conn_spec}
        if is_string(syn_spec):
            syn_spec = {'synapse_model': syn_spec}
        pre, post = args
        if not isinstance(pre, NodeCollection) or not isinstance(post, NodeCollection):
            raise TypeError('Arguments must be either a SynapseCollection or two NodeCollections')
        sps(pre)
        sps(post)
        sps(conn_spec)
        sps(syn_spec)
        sr('Disconnect_g_g_D_D')
    else:
        raise TypeError('Arguments must be either a SynapseCollection or two NodeCollections')
>>>>>>> 260f4b00
<|MERGE_RESOLUTION|>--- conflicted
+++ resolved
@@ -330,14 +330,6 @@
 
     """
 
-<<<<<<< HEAD
-    if isinstance(conn_spec, str):
-        conn_spec = {'rule': conn_spec}
-    if isinstance(syn_spec, str):
-        syn_spec = {'synapse_model': syn_spec}
-
-    nestkernel.llapi_disconnect(pre._datum, post._datum, conn_spec, syn_spec)
-=======
     if len(args) == 1:
         synapsecollection = args[0]
         if not isinstance(synapsecollection, SynapseCollection):
@@ -353,14 +345,5 @@
             conn_spec = {'rule': conn_spec}
         if is_string(syn_spec):
             syn_spec = {'synapse_model': syn_spec}
-        pre, post = args
-        if not isinstance(pre, NodeCollection) or not isinstance(post, NodeCollection):
-            raise TypeError('Arguments must be either a SynapseCollection or two NodeCollections')
-        sps(pre)
-        sps(post)
-        sps(conn_spec)
-        sps(syn_spec)
-        sr('Disconnect_g_g_D_D')
-    else:
-        raise TypeError('Arguments must be either a SynapseCollection or two NodeCollections')
->>>>>>> 260f4b00
+
+    nestkernel.llapi_disconnect(pre._datum, post._datum, conn_spec, syn_spec)