/*
 *  spatial.h
 *
 *  This file is part of NEST.
 *
 *  Copyright (C) 2004 The NEST Initiative
 *
 *  NEST is free software: you can redistribute it and/or modify
 *  it under the terms of the GNU General Public License as published by
 *  the Free Software Foundation, either version 2 of the License, or
 *  (at your option) any later version.
 *
 *  NEST is distributed in the hope that it will be useful,
 *  but WITHOUT ANY WARRANTY; without even the implied warranty of
 *  MERCHANTABILITY or FITNESS FOR A PARTICULAR PURPOSE.  See the
 *  GNU General Public License for more details.
 *
 *  You should have received a copy of the GNU General Public License
 *  along with NEST.  If not, see <http://www.gnu.org/licenses/>.
 *
 */

#ifndef SPATIAL_H
#define SPATIAL_H

// C++ includes:
#include <vector>

// Includes from nestkernel:
#include "nest_types.h"
#include "node_collection.h"

// Includes from spatial:
#include "free_layer.h"
#include "layer.h"
#include "mask.h"


namespace nest
{

/**
 * Class containing spatial information to be used as metadata in a NodeCollection.
 */
class LayerMetadata : public NodeCollectionMetadata
{
public:
  LayerMetadata( AbstractLayerPTR );
  ~LayerMetadata() override
  {
  }

  void set_status( const dictionary&, bool ) override {};

  void
<<<<<<< HEAD
  get_status( dictionary& d ) const override
=======
  get_status( DictionaryDatum& d, NodeCollection const* nc ) const override
>>>>>>> c201d671
  {
    layer_->get_status( d, nc );
  }

  //! Returns pointer to object with layer representation
  const AbstractLayerPTR
  get_layer() const
  {
    return layer_;
  }

  // Using string as enum would make stuff more complicated
  std::string
  get_type() const override
  {
    return "spatial";
  }

  void
  set_first_node_id( size_t node_id ) override
  {
    first_node_id_ = node_id;
  }

  size_t
  get_first_node_id() const override
  {
    return first_node_id_;
  }

  bool
  operator==( const NodeCollectionMetadataPTR rhs ) const override
  {
    const auto rhs_layer_metadata = dynamic_cast< LayerMetadata* >( rhs.get() );
    if ( not rhs_layer_metadata )
    {
      return false;
    }
    // Compare status dictionaries of this layer and rhs layer
<<<<<<< HEAD
    dictionary dict;
    dictionary rhs_dict;
    get_status( dict );
    rhs_layer_metadata->get_status( rhs_dict );
    return dict == rhs_dict;
=======
    DictionaryDatum dict( new Dictionary() );
    DictionaryDatum rhs_dict( new Dictionary() );

    // Since we do not have access to the node collection here, we
    // compare based on all metadata, irrespective of any slicing
    get_status( dict, /* nc */ nullptr );
    rhs_layer_metadata->get_status( rhs_dict, /* nc */ nullptr );
    return *dict == *rhs_dict;
>>>>>>> c201d671
  }

private:
  const AbstractLayerPTR layer_; //!< layer object
  size_t first_node_id_;
};

AbstractLayerPTR get_layer( NodeCollectionPTR layer_nc );
NodeCollectionPTR create_layer( const dictionary& layer_dict );
std::vector< std::vector< double > > get_position( NodeCollectionPTR layer_nc );
std::vector< double > get_position( const size_t node_id );
std::vector< std::vector< double > > displacement( NodeCollectionPTR layer_to_nc, NodeCollectionPTR layer_from_nc );
std::vector< std::vector< double > > displacement( NodeCollectionPTR layer_nc,
  const std::vector< std::vector< double > >& point );
std::vector< double > distance( NodeCollectionPTR layer_to_nc, NodeCollectionPTR layer_from_nc );
std::vector< double > distance( NodeCollectionPTR layer_nc, const std::vector< std::vector< double > >& point );
std::vector< double > distance( const std::vector< ConnectionID >& conns );
MaskPTR create_mask( const dictionary& mask_dict );
NodeCollectionPTR
select_nodes_by_mask( const NodeCollectionPTR layer_nc, const std::vector< double >& anchor, const MaskPTR mask );
bool inside( const std::vector< double >& point, const MaskPTR mask );
MaskPTR intersect_mask( const MaskPTR mask1, const MaskPTR mask2 );
MaskPTR union_mask( const MaskPTR mask1, const MaskPTR mask2 );
MaskPTR minus_mask( const MaskPTR mask1, const MaskPTR mask2 );
void connect_layers( NodeCollectionPTR source_nc, NodeCollectionPTR target_nc, const dictionary& dict );
void dump_layer_nodes( NodeCollectionPTR layer_nc, const std::string& filename );
void dump_layer_connections( const NodeCollectionPTR source_layer,
  const NodeCollectionPTR target_layer,
  const std::string& synapse_model,
  const std::string& filename );
dictionary get_layer_status( NodeCollectionPTR layer_nc );
}

#endif /* SPATIAL_H */<|MERGE_RESOLUTION|>--- conflicted
+++ resolved
@@ -53,11 +53,7 @@
   void set_status( const dictionary&, bool ) override {};
 
   void
-<<<<<<< HEAD
-  get_status( dictionary& d ) const override
-=======
-  get_status( DictionaryDatum& d, NodeCollection const* nc ) const override
->>>>>>> c201d671
+  get_status( dictionary& d, NodeCollection const* nc ) const override
   {
     layer_->get_status( d, nc );
   }
@@ -97,22 +93,14 @@
       return false;
     }
     // Compare status dictionaries of this layer and rhs layer
-<<<<<<< HEAD
     dictionary dict;
     dictionary rhs_dict;
-    get_status( dict );
-    rhs_layer_metadata->get_status( rhs_dict );
-    return dict == rhs_dict;
-=======
-    DictionaryDatum dict( new Dictionary() );
-    DictionaryDatum rhs_dict( new Dictionary() );
 
     // Since we do not have access to the node collection here, we
     // compare based on all metadata, irrespective of any slicing
     get_status( dict, /* nc */ nullptr );
     rhs_layer_metadata->get_status( rhs_dict, /* nc */ nullptr );
     return *dict == *rhs_dict;
->>>>>>> c201d671
   }
 
 private:
