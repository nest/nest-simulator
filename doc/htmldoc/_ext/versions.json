--- conflicted
+++ resolved
@@ -1,35 +1,17 @@
 {
-<<<<<<< HEAD
-	"python":
-	{
-		"min": 3.8
-	},
-	"pip":
-	{
-=======
 	"python": {
 		"min": "3.10"
 	},
 	"pip": {
->>>>>>> c201d671
 		"min": "20.3.3"
 	},
 	"cmake": {
 		"min": "3.12"
 	},
-<<<<<<< HEAD
-	"cython":
-	{
-		"min": "0.28.3"
-	},
-	"openmpi":
-	{
-=======
 	"cython": {
 		"min": "0.28.3"
 	},
 	"openmpi": {
->>>>>>> c201d671
 		"min": "4.0.3"
 	},
 	"boost": {
@@ -38,18 +20,6 @@
 	"gsl": {
 		"min": "1.11"
 	},
-<<<<<<< HEAD
-	"libtool":
-	{
-		"min": "2.4.6"
-	},
-	"numpy":
-	{
-		"min": "1.19.4"
-	},
-	"scipy":
-	{
-=======
 	"libtool": {
 		"min": "2.4.6"
 	},
@@ -63,7 +33,6 @@
 		"min": "1.19.4"
 	},
 	"scipy": {
->>>>>>> c201d671
 		"min": "1.5.4"
 	},
 	"matplotlib": {
@@ -75,17 +44,10 @@
 	"h5py": {
 		"min": "3.9"
 	},
-<<<<<<< HEAD
-	"ipython":
-	{
-		"min": "5.8.0"
-	},
-=======
 	"ipython": {
 		"min": "5.8.0"
 	},
 	"libncurses": {
 		"min": "6.2"
 	}
->>>>>>> c201d671
 }