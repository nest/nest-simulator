--- conflicted
+++ resolved
@@ -52,25 +52,12 @@
         print(conn1)
         print(conn2)
 
-<<<<<<< HEAD
-        sg_pre = nest.Create('spike_generator', params={'spike_times': np.arange(Dt, nsteps * Dt, 10. * Dt)})
-=======
         sg_pre = nest.Create('spike_generator')
         sg_pre.spike_times = np.arange(Dt, nsteps * Dt, 10. * Dt)
->>>>>>> 07a8ba9c
         nest.Connect(sg_pre, nrn_pre)
 
         w1 = np.zeros(nsteps+1)
         w2 = np.zeros(nsteps+1)
-<<<<<<< HEAD
-        w1[0] = conn1.weight[0]
-        w2[0] = conn2.weight[0]
-
-        for i in range(nsteps):
-            nest.Simulate(Dt)
-            w1[i+1] = conn1.weight[0]
-            w2[i+1] = conn2.weight[0]
-=======
         w1[0] = conn1.weight
         w2[0] = conn2.weight
 
@@ -78,7 +65,6 @@
             nest.Simulate(Dt)
             w1[i+1] = conn1.weight
             w2[i+1] = conn2.weight
->>>>>>> 07a8ba9c
 
         self.assertEqual(list(w1), list(w2))
 
