/*
 *  parameter.h
 *
 *  This file is part of NEST.
 *
 *  Copyright (C) 2004 The NEST Initiative
 *
 *  NEST is free software: you can redistribute it and/or modify
 *  it under the terms of the GNU General Public License as published by
 *  the Free Software Foundation, either version 2 of the License, or
 *  (at your option) any later version.
 *
 *  NEST is distributed in the hope that it will be useful,
 *  but WITHOUT ANY WARRANTY; without even the implied warranty of
 *  MERCHANTABILITY or FITNESS FOR A PARTICULAR PURPOSE.  See the
 *  GNU General Public License for more details.
 *
 *  You should have received a copy of the GNU General Public License
 *  along with NEST.  If not, see <http://www.gnu.org/licenses/>.
 *
 */

#ifndef PARAMETER_H_
#define PARAMETER_H_

// C++ includes:
#include <cmath>
#include <limits>
<<<<<<< HEAD

#include "boost/any.hpp"
=======
>>>>>>> 7bdb9963

// Includes from nestkernel:
#include "nest_names.h"
#include "nest_types.h"
#include "nestmodule.h"
#include "node_collection.h"
#include "random_generators.h"

// Includes from libnestutil:


namespace nest
{

class AbstractLayer;

/**
 * Abstract base class for parameters.
 */
class Parameter
{
public:
  /**
   * Creates a Parameter, with optionally specified attributes.
   * @param is_spatial true if the Parameter contains spatial elements
   * @param returns_int_only true if the value of the parameter can only be an integer
   */
  Parameter( bool is_spatial = false, bool returns_int_only = false )
    : is_spatial_( is_spatial )
    , returns_int_only_( returns_int_only )
  {
  }

  /**
   * Copy constructor
   */
  explicit Parameter( const Parameter& p ) = default;

  /**
   * Virtual destructor
   */
  virtual ~Parameter() = default;

  /**
   * Generates a value based on parameter specifications and arguments.
   * Used when getting a parameter value based on random values or node attributes,
   * like position. Note that not all parameters support all overloaded versions.
   * @param rng pointer to the random number generator
   * @param node pointer to the node, used when the node position is relevant
   * @returns the value of the parameter.
   */
  virtual double value( RngPtr rng, Node* node ) = 0;

  /**
   * Generates a value based on parameter specifications and arguments.
   * Used when connecting spatial nodes. Note that not all parameters
   * support all overloaded versions.
   * @param rng pointer to the random number generator
   * @param source_pos position of the source node
   * @param target_pos position of the target node
   * @param layer spatial layer
   * @param node target node, required for normal and lognormal parameters
   * @returns the value of the parameter.
   */
  virtual double value( RngPtr rng,
    const std::vector< double >& source_pos,
    const std::vector< double >& target_pos,
    const AbstractLayer& layer,
    Node* node );

  /**
   * Applies a parameter on a single-node ID NodeCollection and given array of positions.
   * @returns array of result values, one per position in the vector.
   */
  std::vector< double > apply( const NodeCollectionPTR&, const std::vector< std::vector< double > >& );

  /**
   * Check if the Parameter is based on spatial properties.
   * @returns true if the Parameter is based on spatial properties, false otherwise.
   */
  bool is_spatial() const;

  /**
   * Check if the Parameter only returns integer values.
   * @returns true if the Parameter only returns integers, false otherwise.
   */
  bool returns_int_only() const;

protected:
  bool is_spatial_ { false };
  bool returns_int_only_ { false };

  bool value_is_integer_( const double value ) const;
};

/**
 * Parameter with constant value.
 */
class ConstantParameter : public Parameter
{
public:
  using Parameter::value;

  /**
   * Creates a ConstantParameter with a specified value.
   * @param value parameter value
   */
  explicit ConstantParameter( double value )
    : value_( value )
  {
  }

  /**
   * Creates a ConstantParameter with the value specified in a dictionary.
   * @param d dictionary with the parameter value
   *
   * The dictionary must include the following entry:
   * value - constant value of this parameter
   */
  ConstantParameter( const dictionary& d )
  {
    value_ = d.get< double >( "value" );
    returns_int_only_ = value_is_integer_( value_ );
  }

  ~ConstantParameter() override = default;

  /**
   * @returns the constant value of this parameter.
   */
  double
  value( RngPtr, Node* ) override
  {
    return value_;
  }

private:
  double value_;
};


/**
 * Random parameter with uniform distribution in [min,max).
 */
class UniformParameter : public Parameter
{
public:
  using Parameter::value;

  /**
   * Creates a UniformParameter with specifications specified in a dictionary.
   * @param d dictionary with parameter specifications
   *
   * The dictionary can include the following entries:
   * min - minimum value
   * max - maximum value
   */
  UniformParameter( const dictionary& d )
    : lower_( 0.0 )
    , range_( 1.0 )
  {
    d.update_value( names::min, lower_ );
    d.update_value( names::max, range_ );
    if ( lower_ >= range_ )
    {
      throw BadProperty(
        "nest::UniformParameter: "
        "min < max required." );
    }

    range_ -= lower_;
  }

  double
  value( RngPtr rng, Node* ) override
  {
    return lower_ + rng->drand() * range_;
  }

private:
  double lower_, range_;
};

/**
 * Random parameter with uniform distribution in [0,max), yielding integer values.
 */
class UniformIntParameter : public Parameter
{
public:
  using Parameter::value;

  /**
   * Creates a UniformIntParameter with specifications specified in a dictionary.
   * @param d dictionary with parameter specifications
   *
   * The dictionary can include the following entries:
   * max - maximum value
   */
  UniformIntParameter( const dictionary& d )
    : Parameter( false, true )
    , max_( 1.0 )
  {
    d.update_integer_value( names::max, max_ );
    if ( max_ <= 0 )
    {
      throw BadProperty( "nest::UniformIntParameter: max > 0 required." );
    }
  }

  double
  value( RngPtr rng, Node* ) override
  {
    return rng->ulrand( max_ );
  }

private:
  double max_;
};


/**
 * Random parameter with normal distribution.
 */
class NormalParameter : public Parameter
{
public:
  using Parameter::value;

  /**
   * Creates a NormalParameter with specifications specified in a dictionary.
   * @param d dictionary with parameter specifications
   *
   * The dictionary can include the following entries:
   * mean - mean value
   * std - standard deviation
   */
  NormalParameter( const dictionary& d );

  double value( RngPtr rng, Node* node ) override;

private:
  double mean_, std_;
  std::vector< normal_distribution > normal_dists_;
};


/**
 * Random parameter with lognormal distribution.
 */
class LognormalParameter : public Parameter
{
public:
  using Parameter::value;

  /**
   * Creates a LognormalParameter with specifications specified in a dictionary.
   * @param d dictionary with parameter specifications
   *
   * The dictionary can include the following entries:
   * mean - mean value of logarithm
   * sigma - standard distribution of logarithm
   */
  LognormalParameter( const dictionary& d );

  double value( RngPtr rng, Node* node ) override;

private:
  double mean_, std_;
  std::vector< lognormal_distribution > lognormal_dists_;
};


/**
 * Random parameter with exponential distribution.
 */
class ExponentialParameter : public Parameter
{
public:
  using Parameter::value;

  /**
   * Creates a ExponentialParameter with specifications specified in a dictionary.
   * @param d dictionary with parameter specifications
   *
   * The dictionary can include the following entries:
   * beta - the scale parameter
   */
  ExponentialParameter( const dictionary& d )
    : beta_( 1.0 )
  {
    d.update_value( names::beta, beta_ );
  }

  double
  value( RngPtr rng, Node* ) override
  {
    return beta_ * ( -std::log( 1 - rng->drand() ) );
  }

private:
  double beta_;
};


/**
 * Node position parameter.
 */
class NodePosParameter : public Parameter
{
public:
  /**
   * Creates a NodePosParameter with specifications specified in a dictionary.
   * @param d dictionary with parameter specifications
   *
   * The dictionary can include the following entries:
   * dimension - Dimension from which to get the position value of the node.
   *             0: x, 1: y, 2: z.
   * synaptic_endpoint - If specified, specifies if the position should be taken
   *                     from the presynaptic or postsynaptic node in a connection.
   *                     0: unspecified, 1: presynaptic, 2: postsynaptic.
   */
  NodePosParameter( const dictionary& d )
    : Parameter( true )
    , dimension_( 0 )
    , synaptic_endpoint_( 0 )
  {
    bool dimension_specified = d.update_integer_value( names::dimension, dimension_ );
    if ( not dimension_specified )
    {
      throw BadParameterValue( "Dimension must be specified when creating a node position parameter." );
    }
    if ( dimension_ < 0 )
    {
      throw BadParameterValue( "Node position parameter dimension cannot be negative." );
    }
    d.update_integer_value( names::synaptic_endpoint, synaptic_endpoint_ );
    if ( synaptic_endpoint_ < 0 or 2 < synaptic_endpoint_ )
    {
      throw BadParameterValue( "Synaptic endpoint must either be unspecified (0), source (1) or target (2)." );
    }
  }

  double
  value( RngPtr, Node* node ) override
  {
    if ( synaptic_endpoint_ != 0 )
    {
      throw BadParameterValue( "Source or target position parameter can only be used when connecting." );
    }
    if ( not node )
    {
      throw KernelException( "Node position parameter can only be used when connecting spatially distributed nodes." );
    }
    return get_node_pos_( node );
  }

  double
  value( RngPtr,
    const std::vector< double >& source_pos,
    const std::vector< double >& target_pos,
    const AbstractLayer&,
    Node* ) override
  {
    switch ( synaptic_endpoint_ )
    {
    case 0:
      throw BadParameterValue( "Node position parameter cannot be used when connecting." );
    case 1:
    {
      return source_pos[ dimension_ ];
    }
    case 2:
      return target_pos[ dimension_ ];
    }
    throw KernelException( "Wrong synaptic_endpoint_." );
  }

private:
  int dimension_;
  int synaptic_endpoint_;

  double get_node_pos_( Node* node ) const;
};


/**
 * Parameter representing the spatial distance between two nodes, optionally in a specific dimension.
 */
class SpatialDistanceParameter : public Parameter
{
public:
  SpatialDistanceParameter( const dictionary& d )
    : Parameter( true )
    , dimension_( 0 )
  {
    d.update_value( names::dimension, dimension_ );
    if ( dimension_ < 0 )
    {
      throw BadParameterValue( "Spatial distance parameter dimension cannot be negative." );
    }
  }

  double
  value( RngPtr, Node* ) override
  {
    throw BadParameterValue( "Spatial distance parameter can only be used when connecting." );
  }

  double value( RngPtr rng,
    const std::vector< double >& source_pos,
    const std::vector< double >& target_pos,
    const AbstractLayer& layer,
    Node* ) override;

private:
  int dimension_;
};


/**
 * Parameter class representing the product of two parameters.
 */
class ProductParameter : public Parameter
{
public:
  /**
   * Construct the product of the two given parameters. Copies are made
   * of the supplied Parameter objects.
   */
  ProductParameter( const std::shared_ptr< Parameter > m1, const std::shared_ptr< Parameter > m2 )
    : Parameter( m1->is_spatial() or m2->is_spatial(), m1->returns_int_only() and m2->returns_int_only() )
    , parameter1_( m1 )
    , parameter2_( m2 )
  {
  }

  /**
   * Copy constructor.
   */
  ProductParameter( const ProductParameter& p )
    : Parameter( p )
    , parameter1_( p.parameter1_ )
    , parameter2_( p.parameter2_ )
  {
  }

  /**
   * @returns the value of the product.
   */
  double
  value( RngPtr rng, Node* node ) override
  {
    return parameter1_->value( rng, node ) * parameter2_->value( rng, node );
  }

  double
  value( RngPtr rng,
    const std::vector< double >& source_pos,
    const std::vector< double >& target_pos,
    const AbstractLayer& layer,
    Node* node ) override
  {
    return parameter1_->value( rng, source_pos, target_pos, layer, node )
      * parameter2_->value( rng, source_pos, target_pos, layer, node );
  }

protected:
  std::shared_ptr< Parameter > const parameter1_;
  std::shared_ptr< Parameter > const parameter2_;
};

/**
 * Parameter class representing the quotient of two parameters.
 */
class QuotientParameter : public Parameter
{
public:
  /**
   * Construct the quotient of two given parameters. Copies are made
   * of the supplied Parameter objects.
   */
  QuotientParameter( std::shared_ptr< Parameter > m1, std::shared_ptr< Parameter > m2 )
    : Parameter( m1->is_spatial() or m2->is_spatial(), m1->returns_int_only() and m2->returns_int_only() )
    , parameter1_( m1 )
    , parameter2_( m2 )
  {
  }

  /**
   * Copy constructor.
   */
  QuotientParameter( const QuotientParameter& p )
    : Parameter( p )
    , parameter1_( p.parameter1_ )
    , parameter2_( p.parameter2_ )
  {
  }

  /**
   * @returns the value of the product.
   */
  double
  value( RngPtr rng, Node* node ) override
  {
    return parameter1_->value( rng, node ) / parameter2_->value( rng, node );
  }

  double
  value( RngPtr rng,
    const std::vector< double >& source_pos,
    const std::vector< double >& target_pos,
    const AbstractLayer& layer,
    Node* node ) override
  {
    return parameter1_->value( rng, source_pos, target_pos, layer, node )
      / parameter2_->value( rng, source_pos, target_pos, layer, node );
  }

protected:
  std::shared_ptr< Parameter > const parameter1_;
  std::shared_ptr< Parameter > const parameter2_;
};

/**
 * Parameter class representing the sum of two parameters
 */
class SumParameter : public Parameter
{
public:
  /**
   * Construct the sum of two given parameters. Copies are made
   * of the supplied Parameter objects.
   */
  SumParameter( std::shared_ptr< Parameter > m1, std::shared_ptr< Parameter > m2 )
    : Parameter( m1->is_spatial() or m2->is_spatial(), m1->returns_int_only() and m2->returns_int_only() )
    , parameter1_( m1 )
    , parameter2_( m2 )
  {
  }

  /**
   * Copy constructor.
   */
  SumParameter( const SumParameter& p )
    : Parameter( p )
    , parameter1_( p.parameter1_ )
    , parameter2_( p.parameter2_ )
  {
  }

  /**
   * @returns the value of the sum.
   */
  double
  value( RngPtr rng, Node* node ) override
  {
    return parameter1_->value( rng, node ) + parameter2_->value( rng, node );
  }

  double
  value( RngPtr rng,
    const std::vector< double >& source_pos,
    const std::vector< double >& target_pos,
    const AbstractLayer& layer,
    Node* node ) override
  {
    return parameter1_->value( rng, source_pos, target_pos, layer, node )
      + parameter2_->value( rng, source_pos, target_pos, layer, node );
  }

protected:
  std::shared_ptr< Parameter > const parameter1_;
  std::shared_ptr< Parameter > const parameter2_;
};

/**
 * Parameter class representing the difference of two parameters
 */
class DifferenceParameter : public Parameter
{
public:
  /**
   * Construct the difference of two given parameters. Copies are made
   * of the supplied Parameter objects.
   */
  DifferenceParameter( std::shared_ptr< Parameter > m1, std::shared_ptr< Parameter > m2 )
    : Parameter( m1->is_spatial() or m2->is_spatial(), m1->returns_int_only() and m2->returns_int_only() )
    , parameter1_( m1 )
    , parameter2_( m2 )
  {
  }

  /**
   * Copy constructor.
   */
  DifferenceParameter( const DifferenceParameter& p )
    : Parameter( p )
    , parameter1_( p.parameter1_ )
    , parameter2_( p.parameter2_ )
  {
  }

  /**
   * @returns the value of the difference.
   */
  double
  value( RngPtr rng, Node* node ) override
  {
    return parameter1_->value( rng, node ) - parameter2_->value( rng, node );
  }

  double
  value( RngPtr rng,
    const std::vector< double >& source_pos,
    const std::vector< double >& target_pos,
    const AbstractLayer& layer,
    Node* node ) override
  {
    return parameter1_->value( rng, source_pos, target_pos, layer, node )
      - parameter2_->value( rng, source_pos, target_pos, layer, node );
  }

protected:
  std::shared_ptr< Parameter > const parameter1_;
  std::shared_ptr< Parameter > const parameter2_;
};

/**
 * Parameter class representing the comparison of two parameters.
 */
class ComparingParameter : public Parameter
{
public:
  /**
   * Construct the comparison of the two given parameters. Copies are made
   * of the supplied Parameter objects.
   *
   * comparator - Operator to use as a comparator.
   *              0: <
   *              2: <=
   *              4: ==
   *              5: !=
   *              3: >=
   *              1: >
   *
   */
  ComparingParameter( std::shared_ptr< Parameter > m1, std::shared_ptr< Parameter > m2, const dictionary& d )
    : Parameter( m1->is_spatial() or m2->is_spatial(), true )
    , parameter1_( m1 )
    , parameter2_( m2 )
    , comparator_( -1 )
  {
    if ( not d.update_integer_value( names::comparator, comparator_ ) )
    {
      throw BadParameter( "A comparator has to be specified." );
    }
    if ( comparator_ < 0 or 5 < comparator_ )
    {
      throw BadParameter( "Comparator specification has to be in the range 0-5." );
    }
  }

  /**
   * Copy constructor.
   */
  ComparingParameter( const ComparingParameter& p )
    : Parameter( p )
    , parameter1_( p.parameter1_ )
    , parameter2_( p.parameter2_ )
    , comparator_( p.comparator_ )
  {
  }

  /**
   * @returns the result of the comparison, bool given as a double.
   */
  double
  value( RngPtr rng, Node* node ) override
  {
    return compare_( parameter1_->value( rng, node ), parameter2_->value( rng, node ) );
  }

  double
  value( RngPtr rng,
    const std::vector< double >& source_pos,
    const std::vector< double >& target_pos,
    const AbstractLayer& layer,
    Node* node ) override
  {
    return compare_( parameter1_->value( rng, source_pos, target_pos, layer, node ),
      parameter2_->value( rng, source_pos, target_pos, layer, node ) );
  }

protected:
  std::shared_ptr< Parameter > const parameter1_;
  std::shared_ptr< Parameter > const parameter2_;

private:
  bool
  compare_( double value_a, double value_b ) const
  {
    switch ( comparator_ )
    {
    case 0:
      return value_a < value_b;
    case 1:
      return value_a <= value_b;
    case 2:
      return value_a == value_b;
    case 3:
      return value_a != value_b;
    case 4:
      return value_a >= value_b;
    case 5:
      return value_a > value_b;
    }
    throw KernelException( "Wrong comparison operator." );
  }

  int comparator_;
};


/**
 * Parameter class choosing a value based on a comparing parameter.
 */
class ConditionalParameter : public Parameter
{
public:
  /**
   * Construct the choice of two given parameters, based on a third.
   * Copies are made of the supplied Parameter objects.
   */
  ConditionalParameter( std::shared_ptr< Parameter > condition,
    std::shared_ptr< Parameter > if_true,
    std::shared_ptr< Parameter > if_false )
    : Parameter( condition->is_spatial() or if_true->is_spatial() or if_false->is_spatial(),
      if_true->returns_int_only() and if_false->returns_int_only() )
    , condition_( condition )
    , if_true_( if_true )
    , if_false_( if_false )
  {
  }

  /**
   * Copy constructor.
   */
  ConditionalParameter( const ConditionalParameter& p )
    : Parameter( p )
    , condition_( p.condition_ )
    , if_true_( p.if_true_ )
    , if_false_( p.if_false_ )
  {
  }

  /**
   * @returns the value chosen by the comparison.
   */
  double
  value( RngPtr rng, Node* node ) override
  {
    if ( condition_->value( rng, node ) )
    {
      return if_true_->value( rng, node );
    }
    else
    {
      return if_false_->value( rng, node );
    }
  }

  double
  value( RngPtr rng,
    const std::vector< double >& source_pos,
    const std::vector< double >& target_pos,
    const AbstractLayer& layer,
    Node* node ) override
  {
    if ( condition_->value( rng, source_pos, target_pos, layer, node ) )
    {
      return if_true_->value( rng, source_pos, target_pos, layer, node );
    }
    else
    {
      return if_false_->value( rng, source_pos, target_pos, layer, node );
    }
  }

protected:
  std::shared_ptr< Parameter > const condition_;
  std::shared_ptr< Parameter > const if_true_;
  std::shared_ptr< Parameter > const if_false_;
};


/**
 * Parameter class representing the minimum of a parameter's value and a given value.
 */
class MinParameter : public Parameter
{
public:
  /**
   * Construct a min parameter. A copy is made of the supplied Parameter
   * object.
   */
  MinParameter( std::shared_ptr< Parameter > p, const double other_value )
    : Parameter( p->is_spatial(), p->returns_int_only() and value_is_integer_( other_value ) )
    , p_( p )
    , other_value_( other_value )
  {
    assert( is_spatial_ == p->is_spatial() );
  }

  /**
   * Copy constructor.
   */
  MinParameter( const MinParameter& p )
    : Parameter( p )
    , p_( p.p_ )
    , other_value_( p.other_value_ )
  {
  }

  /**
   * @returns the value of the parameter.
   */
  double
  value( RngPtr rng, Node* node ) override
  {
    return std::min( p_->value( rng, node ), other_value_ );
  }

  double
  value( RngPtr rng,
    const std::vector< double >& source_pos,
    const std::vector< double >& target_pos,
    const AbstractLayer& layer,
    Node* node ) override
  {
    return std::min( p_->value( rng, source_pos, target_pos, layer, node ), other_value_ );
  }

protected:
  std::shared_ptr< Parameter > const p_;
  double other_value_;
};


/**
 * Parameter class representing the maximum of a parameter's value and a given value.
 */
class MaxParameter : public Parameter
{
public:
  /**
   * Construct a max parameter. A copy is made of the supplied Parameter
   * object.
   */
  MaxParameter( std::shared_ptr< Parameter > p, const double other_value )
    : Parameter( p->is_spatial(), p->returns_int_only() and value_is_integer_( other_value ) )
    , p_( p )
    , other_value_( other_value )
  {
  }

  /**
   * Copy constructor.
   */
  MaxParameter( const MaxParameter& p )
    : Parameter( p )
    , p_( p.p_ )
    , other_value_( p.other_value_ )
  {
  }

  /**
   * @returns the value of the parameter.
   */
  double
  value( RngPtr rng, Node* node ) override
  {
    return std::max( p_->value( rng, node ), other_value_ );
  }

  double
  value( RngPtr rng,
    const std::vector< double >& source_pos,
    const std::vector< double >& target_pos,
    const AbstractLayer& layer,
    Node* node ) override
  {
    return std::max( p_->value( rng, source_pos, target_pos, layer, node ), other_value_ );
  }

protected:
  std::shared_ptr< Parameter > const p_;
  double other_value_;
};


/**
 * Parameter class redrawing a parameter value if it is outside of specified limits.
 */
class RedrawParameter : public Parameter
{
public:
  /**
   * Construct a redrawing parameter. A copy is made of the supplied Parameter
   * object.
   */
  RedrawParameter( std::shared_ptr< Parameter > p, const double min, const double max );

  /**
   * Copy constructor.
   */
  RedrawParameter( const RedrawParameter& p )
    : Parameter( p )
    , p_( p.p_ )
    , min_( p.min_ )
    , max_( p.max_ )
    , max_redraws_( p.max_redraws_ )
  {
  }

  /**
   * @returns the value of the parameter.
   */
  double value( RngPtr rng, Node* node ) override;
  double value( RngPtr rng,
    const std::vector< double >& source_pos,
    const std::vector< double >& target_pos,
    const AbstractLayer& layer,
    Node* node ) override;

protected:
  std::shared_ptr< Parameter > const p_;
  double min_;
  double max_;
  const size_t max_redraws_;
};


/**
 * Parameter class representing the exponential of a parameter.
 */
class ExpParameter : public Parameter
{
public:
  /**
   * Construct the exponential of the given parameter. A copy is made of the
   * supplied Parameter object.
   */
  ExpParameter( std::shared_ptr< Parameter > p )
    : Parameter( p->is_spatial() )
    , p_( p )
  {
  }

  /**
   * Copy constructor.
   */
  ExpParameter( const ExpParameter& p )
    : Parameter( p )
    , p_( p.p_ )
  {
  }

  /**
   * @returns the value of the parameter.
   */
  double
  value( RngPtr rng, Node* node ) override
  {
    return std::exp( p_->value( rng, node ) );
  }

  double
  value( RngPtr rng,
    const std::vector< double >& source_pos,
    const std::vector< double >& target_pos,
    const AbstractLayer& layer,
    Node* node ) override
  {
    return std::exp( p_->value( rng, source_pos, target_pos, layer, node ) );
  }

protected:
  std::shared_ptr< Parameter > const p_;
};


/**
 * Parameter class representing the sine of a parameter.
 */
class SinParameter : public Parameter
{
public:
  /**
   * Construct the sine of the given parameter. A copy is made of the
   * supplied Parameter object.
   */
  SinParameter( std::shared_ptr< Parameter > p )
    : Parameter( p->is_spatial() )
    , p_( p )
  {
  }

  /**
   * Copy constructor.
   */
  SinParameter( const SinParameter& p )
    : Parameter( p )
    , p_( p.p_ )
  {
  }

  /**
   * @returns the value of the parameter.
   */
  double
  value( RngPtr rng, Node* node ) override
  {
    return std::sin( p_->value( rng, node ) );
  }

  double
  value( RngPtr rng,
    const std::vector< double >& source_pos,
    const std::vector< double >& target_pos,
    const AbstractLayer& layer,
    Node* node ) override
  {
    return std::sin( p_->value( rng, source_pos, target_pos, layer, node ) );
  }

protected:
  std::shared_ptr< Parameter > const p_;
};

/**
 * Parameter class representing the cosine of a parameter.
 */
class CosParameter : public Parameter
{
public:
  /**
   * Construct the exponential of the given parameter. A copy is made of the
   * supplied Parameter object.
   */
  CosParameter( std::shared_ptr< Parameter > p )
    : Parameter( p->is_spatial() )
    , p_( p )
  {
  }

  /**
   * Copy constructor.
   */
  CosParameter( const CosParameter& p )
    : Parameter( p )
    , p_( p.p_ )
  {
  }

  /**
   * @returns the value of the parameter.
   */
  double
  value( RngPtr rng, Node* node ) override
  {
    return std::cos( p_->value( rng, node ) );
  }

  double
  value( RngPtr rng,
    const std::vector< double >& source_pos,
    const std::vector< double >& target_pos,
    const AbstractLayer& layer,
    Node* node ) override
  {
    return std::cos( p_->value( rng, source_pos, target_pos, layer, node ) );
  }

protected:
  std::shared_ptr< Parameter > const p_;
};


/**
 * Parameter class representing the parameter raised to the power of an
 * exponent.
 */
class PowParameter : public Parameter
{
public:
  /**
   * Construct the parameter. A copy is made of the supplied Parameter object.
   */
  PowParameter( std::shared_ptr< Parameter > p, const double exponent )
    : Parameter( p->is_spatial(), p->returns_int_only() )
    , p_( p )
    , exponent_( exponent )
  {
  }

  /**
   * Copy constructor.
   */
  PowParameter( const PowParameter& p )
    : Parameter( p )
    , p_( p.p_ )
    , exponent_( p.exponent_ )
  {
  }

  /**
   * @returns the value of the parameter.
   */
  double
  value( RngPtr rng, Node* node ) override
  {
    return std::pow( p_->value( rng, node ), exponent_ );
  }

  double
  value( RngPtr rng,
    const std::vector< double >& source_pos,
    const std::vector< double >& target_pos,
    const AbstractLayer& layer,
    Node* node ) override
  {
    return std::pow( p_->value( rng, source_pos, target_pos, layer, node ), exponent_ );
  }

protected:
  std::shared_ptr< Parameter > const p_;
  const double exponent_;
};


/**
 * Position-generating Parameter class. One Parameter per dimension is
 * stored. When getting a position vector, a value for each dimension is
 * generated from their respective Parameters.
 */
class DimensionParameter : public Parameter
{
public:
  using Parameter::value;

  /**
   * Construct the Parameter with one given Parameter per dimension. A
   * copy is made of the supplied Parameter objects.
   */
  DimensionParameter( std::shared_ptr< Parameter > px, std::shared_ptr< Parameter > py )
    : Parameter( true )
    , num_dimensions_( 2 )
    , px_( px )
    , py_( py )
    , pz_( nullptr )
  {
  }

  DimensionParameter( std::shared_ptr< Parameter > px,
    std::shared_ptr< Parameter > py,
    std::shared_ptr< Parameter > pz )
    : Parameter( true )
    , num_dimensions_( 3 )
    , px_( px )
    , py_( py )
    , pz_( pz )
  {
  }

  /**
   * Copy constructor.
   */
  DimensionParameter( const DimensionParameter& p )
    : Parameter( p )
    , num_dimensions_( p.num_dimensions_ )
    , px_( p.px_ )
    , py_( p.py_ )
    , pz_( p.pz_ )
  {
  }

  /**
   * The DimensionParameter has no double value, so this method will always throw.
   */
  double
  value( RngPtr, Node* ) override
  {
    throw KernelException( "Cannot get value of DimensionParameter." );
  }

  /**
   * Generates a position with values for each dimension generated from their respective parameters.
   * @returns The position, given as an array.
   */
  std::vector< double >
  get_values( RngPtr rng )
  {
    switch ( num_dimensions_ )
    {
    case 2:
      return { px_->value( rng, nullptr ), py_->value( rng, nullptr ) };
    case 3:
      return { px_->value( rng, nullptr ), py_->value( rng, nullptr ), pz_->value( rng, nullptr ) };
    }
    throw KernelException( "Wrong number of dimensions in get_values!" );
  }

  int
  get_num_dimensions() const
  {
    return num_dimensions_;
  }

protected:
  int num_dimensions_;
  std::shared_ptr< Parameter > const px_;
  std::shared_ptr< Parameter > const py_;
  std::shared_ptr< Parameter > const pz_;
};


/**
 * Parameter class representing an exponential distribution applied on a parameter.
 * Can only be used when connecting spatially distributed nodes.
 */
class ExpDistParameter : public Parameter
{
public:
  using Parameter::value;

  /**
   * Construct the parameter from a dictionary of arguments.
   */
  ExpDistParameter( const dictionary& d );

  /**
   * Copy constructor.
   */
  ExpDistParameter( const ExpDistParameter& p )
    : Parameter( p )
    , p_( p.p_ )
    , inv_beta_( p.inv_beta_ )
  {
    assert( is_spatial_ == p.is_spatial() );
  }

  /**
   * @returns the value of the parameter.
   */
  double
  value( RngPtr, Node* ) override
  {
    throw BadParameterValue( "Exponential distribution parameter can only be used when connecting." );
  }

  double value( RngPtr rng,
    const std::vector< double >& source_pos,
    const std::vector< double >& target_pos,
    const AbstractLayer& layer,
    Node* node ) override;

protected:
  std::shared_ptr< Parameter > const p_;
  const double inv_beta_;
};


/**
 * Parameter class representing a gaussian distribution applied on a parameter.
 * Can only be used when connecting spatially distributed nodes.
 */
class GaussianParameter : public Parameter
{
public:
  using Parameter::value;

  /**
   * Construct the parameter from a dictionary of arguments.
   */
  GaussianParameter( const dictionary& d );

  /**
   * Copy constructor.
   */
  GaussianParameter( const GaussianParameter& p )
    : Parameter( p )
    , p_( p.p_ )
    , mean_( p.mean_ )
    , inv_two_std2_( p.inv_two_std2_ )
  {
  }

  /**
   * @returns the value of the parameter.
   */
  double
  value( RngPtr, Node* ) override
  {
    throw BadParameterValue( "Gaussian distribution parameter can only be used when connecting." );
  }

  double value( RngPtr rng,
    const std::vector< double >& source_pos,
    const std::vector< double >& target_pos,
    const AbstractLayer& layer,
    Node* node ) override;

protected:
  std::shared_ptr< Parameter > const p_;
  const double mean_;
  const double inv_two_std2_;
};


/**
 * Parameter class representing a gaussian distribution in two dimensions applied on a parameter.
 * Can only be used when connecting spatially distributed nodes.
 */
class Gaussian2DParameter : public Parameter
{
public:
  using Parameter::value;

  /**
   * Construct the parameter from a dictionary of arguments.
   */
  Gaussian2DParameter( const dictionary& d );

  /**
   * Copy constructor.
   */
  Gaussian2DParameter( const Gaussian2DParameter& p )
    : Parameter( p )
    , px_( p.px_ )
    , py_( p.py_ )
    , mean_x_( p.mean_x_ )
    , mean_y_( p.mean_y_ )
    , x_term_const_( p.x_term_const_ )
    , y_term_const_( p.y_term_const_ )
    , xy_term_const_( p.xy_term_const_ )
  {
  }

  /**
   * @returns the value of the parameter.
   */
  double
  value( RngPtr, Node* ) override
  {
    throw BadParameterValue( "Gaussian 2D parameter can only be used when connecting." );
  }

  double value( RngPtr rng,
    const std::vector< double >& source_pos,
    const std::vector< double >& target_pos,
    const AbstractLayer& layer,
    Node* node ) override;

protected:
  std::shared_ptr< Parameter > const px_;
  std::shared_ptr< Parameter > const py_;
  const double mean_x_;
  const double mean_y_;
  const double x_term_const_;
  const double y_term_const_;
  const double xy_term_const_;
};


/**
 * Parameter class representing a gamma distribution applied on a parameter.
 * Can only be used when connecting spatially distributed nodes.
 */
class GammaParameter : public Parameter
{
public:
  using Parameter::value;

  /**
   * Construct the parameter from a dictionary of arguments.
   */
  GammaParameter( const dictionary& d );

  /**
   * Copy constructor.
   */
  GammaParameter( const GammaParameter& p )
    : Parameter( p )
    , p_( p.p_ )
    , kappa_( p.kappa_ )
    , inv_theta_( p.inv_theta_ )
    , delta_( p.delta_ )
  {
  }

  /**
   * @returns the value of the parameter.
   */
  double
  value( RngPtr, Node* ) override
  {
    throw BadParameterValue( "Gamma distribution parameter can only be used when connecting." );
  }

  double value( RngPtr rng,
    const std::vector< double >& source_pos,
    const std::vector< double >& target_pos,
    const AbstractLayer& layer,
    Node* node ) override;

protected:
  std::shared_ptr< Parameter > const p_;
  const double kappa_;
  const double inv_theta_;
  const double delta_;
};

inline double
Parameter::value( RngPtr rng,
  const std::vector< double >&,
  const std::vector< double >&,
  const AbstractLayer&,
  Node* node )
{
  return value( rng, node );
}

inline bool
Parameter::is_spatial() const
{
  return is_spatial_;
}

inline bool
Parameter::returns_int_only() const
{
  return returns_int_only_;
}

inline bool
Parameter::value_is_integer_( const double value ) const
{
  // Here fmod calculates the remainder of the division operation x/y. By using y=1.0,
  // the remainder is the fractional part of the value. If the fractional part
  // is zero, the value is an integer.
  return std::fmod( value, static_cast< double >( 1.0 ) ) == 0.0;
}


/**
 * Create the product of one parameter with another.
 * @returns a new dynamically allocated parameter.
 */
std::shared_ptr< Parameter > multiply_parameter( const std::shared_ptr< Parameter > first,
  const std::shared_ptr< Parameter > second );

/**
 * Create the quotient of one parameter with another.
 * @returns a new dynamically allocated parameter.
 */
std::shared_ptr< Parameter > divide_parameter( const std::shared_ptr< Parameter > first,
  const std::shared_ptr< Parameter > second );

/**
 * Create the sum of one parameter with another.
 * @returns a new dynamically allocated parameter.
 */
std::shared_ptr< Parameter > add_parameter( const std::shared_ptr< Parameter > first,
  const std::shared_ptr< Parameter > second );

/**
 * Create the difference between one parameter and another.
 * @returns a new dynamically allocated parameter.
 */
std::shared_ptr< Parameter > subtract_parameter( const std::shared_ptr< Parameter > first,
  const std::shared_ptr< Parameter > second );

/**
 * Create comparison of one parameter with another.
 * @returns a new dynamically allocated parameter.
 */
std::shared_ptr< Parameter > compare_parameter( const std::shared_ptr< Parameter > first,
  const std::shared_ptr< Parameter > second,
  const dictionary& d );

/**
 * Create a parameter that chooses between two other parameters,
 * based on a given condition parameter. The resulting value of the condition parameter
 * is treated as a bool, meaning that a zero value evaluates as false, and all other values
 * evaluate as true.
 * @returns a new dynamically allocated parameter.
 */
std::shared_ptr< Parameter > conditional_parameter( const std::shared_ptr< Parameter > condition,
  const std::shared_ptr< Parameter > if_true,
  const std::shared_ptr< Parameter > if_false );

/**
 * Create parameter whose value is the minimum of a given parameter's value and the given value.
 * @returns a new dynamically allocated parameter.
 */
std::shared_ptr< Parameter > min_parameter( const std::shared_ptr< Parameter > parameter, const double other );

/**
 * Create parameter whose value is the maximum of a given parameter's value and the given value.
 * @returns a new dynamically allocated parameter.
 */
std::shared_ptr< Parameter > max_parameter( const std::shared_ptr< Parameter > parameter, const double other );

/**
 * Create parameter redrawing the value if the value of a parameter is outside the set limits.
 * @returns a new dynamically allocated parameter.
 */
std::shared_ptr< Parameter >
redraw_parameter( const std::shared_ptr< Parameter > parameter, const double min, const double max );

/**
 * Create the exponential of a parameter.
 * @returns a new dynamically allocated parameter.
 */
std::shared_ptr< Parameter > exp_parameter( const std::shared_ptr< Parameter > parameter );

/**
 * Create the sine of a parameter.
 * @returns a new dynamically allocated parameter.
 */
std::shared_ptr< Parameter > sin_parameter( const std::shared_ptr< Parameter > parameter );

/**
 * Create the cosine of a parameter.
 * @returns a new dynamically allocated parameter.
 */
std::shared_ptr< Parameter > cos_parameter( const std::shared_ptr< Parameter > parameter );

/**
 * Create a parameter raised to the power of an exponent.
 * @returns a new dynamically allocated parameter.
 */
std::shared_ptr< Parameter > pow_parameter( const std::shared_ptr< Parameter > parameter, const double exponent );

/**
 * Create a parameter that can generate position vectors from a given set of parameters.
 * @returns a new dynamically allocated parameter.
 */
std::shared_ptr< Parameter > dimension_parameter( const std::shared_ptr< Parameter > x_parameter,
  const std::shared_ptr< Parameter > y_parameter );

std::shared_ptr< Parameter > dimension_parameter( const std::shared_ptr< Parameter > x_parameter,
  const std::shared_ptr< Parameter > y_parameter,
  const std::shared_ptr< Parameter > z_parameter );


} // namespace nest

#endif<|MERGE_RESOLUTION|>--- conflicted
+++ resolved
@@ -26,11 +26,6 @@
 // C++ includes:
 #include <cmath>
 #include <limits>
-<<<<<<< HEAD
-
-#include "boost/any.hpp"
-=======
->>>>>>> 7bdb9963
 
 // Includes from nestkernel:
 #include "nest_names.h"
@@ -39,12 +34,12 @@
 #include "node_collection.h"
 #include "random_generators.h"
 
-// Includes from libnestutil:
-
 
 namespace nest
 {
-
+class Parameter;
+using ParameterPTR = std::shared_ptr< Parameter >;
+  
 class AbstractLayer;
 
 /**
@@ -409,7 +404,7 @@
   }
 
 private:
-  int dimension_;
+  long dimension_;
   int synaptic_endpoint_;
 
   double get_node_pos_( Node* node ) const;
@@ -460,7 +455,7 @@
    * Construct the product of the two given parameters. Copies are made
    * of the supplied Parameter objects.
    */
-  ProductParameter( const std::shared_ptr< Parameter > m1, const std::shared_ptr< Parameter > m2 )
+  ProductParameter( const ParameterPTR m1, const ParameterPTR m2 )
     : Parameter( m1->is_spatial() or m2->is_spatial(), m1->returns_int_only() and m2->returns_int_only() )
     , parameter1_( m1 )
     , parameter2_( m2 )
@@ -498,8 +493,8 @@
   }
 
 protected:
-  std::shared_ptr< Parameter > const parameter1_;
-  std::shared_ptr< Parameter > const parameter2_;
+  ParameterPTR const parameter1_;
+  ParameterPTR const parameter2_;
 };
 
 /**
@@ -512,7 +507,7 @@
    * Construct the quotient of two given parameters. Copies are made
    * of the supplied Parameter objects.
    */
-  QuotientParameter( std::shared_ptr< Parameter > m1, std::shared_ptr< Parameter > m2 )
+  QuotientParameter( ParameterPTR m1, ParameterPTR m2 )
     : Parameter( m1->is_spatial() or m2->is_spatial(), m1->returns_int_only() and m2->returns_int_only() )
     , parameter1_( m1 )
     , parameter2_( m2 )
@@ -550,8 +545,8 @@
   }
 
 protected:
-  std::shared_ptr< Parameter > const parameter1_;
-  std::shared_ptr< Parameter > const parameter2_;
+  ParameterPTR const parameter1_;
+  ParameterPTR const parameter2_;
 };
 
 /**
@@ -564,7 +559,7 @@
    * Construct the sum of two given parameters. Copies are made
    * of the supplied Parameter objects.
    */
-  SumParameter( std::shared_ptr< Parameter > m1, std::shared_ptr< Parameter > m2 )
+  SumParameter( ParameterPTR m1, ParameterPTR m2 )
     : Parameter( m1->is_spatial() or m2->is_spatial(), m1->returns_int_only() and m2->returns_int_only() )
     , parameter1_( m1 )
     , parameter2_( m2 )
@@ -602,8 +597,8 @@
   }
 
 protected:
-  std::shared_ptr< Parameter > const parameter1_;
-  std::shared_ptr< Parameter > const parameter2_;
+  ParameterPTR const parameter1_;
+  ParameterPTR const parameter2_;
 };
 
 /**
@@ -616,7 +611,7 @@
    * Construct the difference of two given parameters. Copies are made
    * of the supplied Parameter objects.
    */
-  DifferenceParameter( std::shared_ptr< Parameter > m1, std::shared_ptr< Parameter > m2 )
+  DifferenceParameter( ParameterPTR m1, ParameterPTR m2 )
     : Parameter( m1->is_spatial() or m2->is_spatial(), m1->returns_int_only() and m2->returns_int_only() )
     , parameter1_( m1 )
     , parameter2_( m2 )
@@ -654,8 +649,8 @@
   }
 
 protected:
-  std::shared_ptr< Parameter > const parameter1_;
-  std::shared_ptr< Parameter > const parameter2_;
+  ParameterPTR const parameter1_;
+  ParameterPTR const parameter2_;
 };
 
 /**
@@ -677,7 +672,7 @@
    *              1: >
    *
    */
-  ComparingParameter( std::shared_ptr< Parameter > m1, std::shared_ptr< Parameter > m2, const dictionary& d )
+  ComparingParameter( ParameterPTR m1, ParameterPTR m2, const dictionary& d )
     : Parameter( m1->is_spatial() or m2->is_spatial(), true )
     , parameter1_( m1 )
     , parameter2_( m2 )
@@ -725,8 +720,8 @@
   }
 
 protected:
-  std::shared_ptr< Parameter > const parameter1_;
-  std::shared_ptr< Parameter > const parameter2_;
+  ParameterPTR const parameter1_;
+  ParameterPTR const parameter2_;
 
 private:
   bool
@@ -764,9 +759,9 @@
    * Construct the choice of two given parameters, based on a third.
    * Copies are made of the supplied Parameter objects.
    */
-  ConditionalParameter( std::shared_ptr< Parameter > condition,
-    std::shared_ptr< Parameter > if_true,
-    std::shared_ptr< Parameter > if_false )
+  ConditionalParameter( ParameterPTR condition,
+    ParameterPTR if_true,
+    ParameterPTR if_false )
     : Parameter( condition->is_spatial() or if_true->is_spatial() or if_false->is_spatial(),
       if_true->returns_int_only() and if_false->returns_int_only() )
     , condition_( condition )
@@ -820,9 +815,9 @@
   }
 
 protected:
-  std::shared_ptr< Parameter > const condition_;
-  std::shared_ptr< Parameter > const if_true_;
-  std::shared_ptr< Parameter > const if_false_;
+  ParameterPTR const condition_;
+  ParameterPTR const if_true_;
+  ParameterPTR const if_false_;
 };
 
 
@@ -836,7 +831,7 @@
    * Construct a min parameter. A copy is made of the supplied Parameter
    * object.
    */
-  MinParameter( std::shared_ptr< Parameter > p, const double other_value )
+  MinParameter( ParameterPTR p, const double other_value )
     : Parameter( p->is_spatial(), p->returns_int_only() and value_is_integer_( other_value ) )
     , p_( p )
     , other_value_( other_value )
@@ -874,7 +869,7 @@
   }
 
 protected:
-  std::shared_ptr< Parameter > const p_;
+  ParameterPTR const p_;
   double other_value_;
 };
 
@@ -889,7 +884,7 @@
    * Construct a max parameter. A copy is made of the supplied Parameter
    * object.
    */
-  MaxParameter( std::shared_ptr< Parameter > p, const double other_value )
+  MaxParameter( ParameterPTR p, const double other_value )
     : Parameter( p->is_spatial(), p->returns_int_only() and value_is_integer_( other_value ) )
     , p_( p )
     , other_value_( other_value )
@@ -926,7 +921,7 @@
   }
 
 protected:
-  std::shared_ptr< Parameter > const p_;
+  ParameterPTR const p_;
   double other_value_;
 };
 
@@ -941,7 +936,7 @@
    * Construct a redrawing parameter. A copy is made of the supplied Parameter
    * object.
    */
-  RedrawParameter( std::shared_ptr< Parameter > p, const double min, const double max );
+  RedrawParameter( ParameterPTR p, const double min, const double max );
 
   /**
    * Copy constructor.
@@ -966,7 +961,7 @@
     Node* node ) override;
 
 protected:
-  std::shared_ptr< Parameter > const p_;
+  ParameterPTR const p_;
   double min_;
   double max_;
   const size_t max_redraws_;
@@ -983,7 +978,7 @@
    * Construct the exponential of the given parameter. A copy is made of the
    * supplied Parameter object.
    */
-  ExpParameter( std::shared_ptr< Parameter > p )
+  ExpParameter( ParameterPTR p )
     : Parameter( p->is_spatial() )
     , p_( p )
   {
@@ -1018,7 +1013,7 @@
   }
 
 protected:
-  std::shared_ptr< Parameter > const p_;
+  ParameterPTR const p_;
 };
 
 
@@ -1032,7 +1027,7 @@
    * Construct the sine of the given parameter. A copy is made of the
    * supplied Parameter object.
    */
-  SinParameter( std::shared_ptr< Parameter > p )
+  SinParameter( ParameterPTR p )
     : Parameter( p->is_spatial() )
     , p_( p )
   {
@@ -1067,7 +1062,7 @@
   }
 
 protected:
-  std::shared_ptr< Parameter > const p_;
+  ParameterPTR const p_;
 };
 
 /**
@@ -1080,7 +1075,7 @@
    * Construct the exponential of the given parameter. A copy is made of the
    * supplied Parameter object.
    */
-  CosParameter( std::shared_ptr< Parameter > p )
+  CosParameter( ParameterPTR p )
     : Parameter( p->is_spatial() )
     , p_( p )
   {
@@ -1115,7 +1110,7 @@
   }
 
 protected:
-  std::shared_ptr< Parameter > const p_;
+  ParameterPTR const p_;
 };
 
 
@@ -1129,7 +1124,7 @@
   /**
    * Construct the parameter. A copy is made of the supplied Parameter object.
    */
-  PowParameter( std::shared_ptr< Parameter > p, const double exponent )
+  PowParameter( ParameterPTR p, const double exponent )
     : Parameter( p->is_spatial(), p->returns_int_only() )
     , p_( p )
     , exponent_( exponent )
@@ -1166,7 +1161,7 @@
   }
 
 protected:
-  std::shared_ptr< Parameter > const p_;
+  ParameterPTR const p_;
   const double exponent_;
 };
 
@@ -1185,7 +1180,7 @@
    * Construct the Parameter with one given Parameter per dimension. A
    * copy is made of the supplied Parameter objects.
    */
-  DimensionParameter( std::shared_ptr< Parameter > px, std::shared_ptr< Parameter > py )
+  DimensionParameter( ParameterPTR px, ParameterPTR py )
     : Parameter( true )
     , num_dimensions_( 2 )
     , px_( px )
@@ -1194,9 +1189,9 @@
   {
   }
 
-  DimensionParameter( std::shared_ptr< Parameter > px,
-    std::shared_ptr< Parameter > py,
-    std::shared_ptr< Parameter > pz )
+  DimensionParameter( ParameterPTR px,
+    ParameterPTR py,
+    ParameterPTR pz )
     : Parameter( true )
     , num_dimensions_( 3 )
     , px_( px )
@@ -1251,9 +1246,9 @@
 
 protected:
   int num_dimensions_;
-  std::shared_ptr< Parameter > const px_;
-  std::shared_ptr< Parameter > const py_;
-  std::shared_ptr< Parameter > const pz_;
+  ParameterPTR const px_;
+  ParameterPTR const py_;
+  ParameterPTR const pz_;
 };
 
 
@@ -1298,7 +1293,7 @@
     Node* node ) override;
 
 protected:
-  std::shared_ptr< Parameter > const p_;
+  ParameterPTR const p_;
   const double inv_beta_;
 };
 
@@ -1344,7 +1339,7 @@
     Node* node ) override;
 
 protected:
-  std::shared_ptr< Parameter > const p_;
+  ParameterPTR const p_;
   const double mean_;
   const double inv_two_std2_;
 };
@@ -1395,8 +1390,8 @@
     Node* node ) override;
 
 protected:
-  std::shared_ptr< Parameter > const px_;
-  std::shared_ptr< Parameter > const py_;
+  ParameterPTR const px_;
+  ParameterPTR const py_;
   const double mean_x_;
   const double mean_y_;
   const double x_term_const_;
@@ -1447,7 +1442,7 @@
     Node* node ) override;
 
 protected:
-  std::shared_ptr< Parameter > const p_;
+  ParameterPTR const p_;
   const double kappa_;
   const double inv_theta_;
   const double delta_;
@@ -1489,36 +1484,36 @@
  * Create the product of one parameter with another.
  * @returns a new dynamically allocated parameter.
  */
-std::shared_ptr< Parameter > multiply_parameter( const std::shared_ptr< Parameter > first,
-  const std::shared_ptr< Parameter > second );
+ParameterPTR multiply_parameter( const ParameterPTR first,
+  const ParameterPTR second );
 
 /**
  * Create the quotient of one parameter with another.
  * @returns a new dynamically allocated parameter.
  */
-std::shared_ptr< Parameter > divide_parameter( const std::shared_ptr< Parameter > first,
-  const std::shared_ptr< Parameter > second );
+ParameterPTR divide_parameter( const ParameterPTR first,
+  const ParameterPTR second );
 
 /**
  * Create the sum of one parameter with another.
  * @returns a new dynamically allocated parameter.
  */
-std::shared_ptr< Parameter > add_parameter( const std::shared_ptr< Parameter > first,
-  const std::shared_ptr< Parameter > second );
+ParameterPTR add_parameter( const ParameterPTR first,
+  const ParameterPTR second );
 
 /**
  * Create the difference between one parameter and another.
  * @returns a new dynamically allocated parameter.
  */
-std::shared_ptr< Parameter > subtract_parameter( const std::shared_ptr< Parameter > first,
-  const std::shared_ptr< Parameter > second );
+ParameterPTR subtract_parameter( const ParameterPTR first,
+  const ParameterPTR second );
 
 /**
  * Create comparison of one parameter with another.
  * @returns a new dynamically allocated parameter.
  */
-std::shared_ptr< Parameter > compare_parameter( const std::shared_ptr< Parameter > first,
-  const std::shared_ptr< Parameter > second,
+ParameterPTR compare_parameter( const ParameterPTR first,
+  const ParameterPTR second,
   const dictionary& d );
 
 /**
@@ -1528,63 +1523,62 @@
  * evaluate as true.
  * @returns a new dynamically allocated parameter.
  */
-std::shared_ptr< Parameter > conditional_parameter( const std::shared_ptr< Parameter > condition,
-  const std::shared_ptr< Parameter > if_true,
-  const std::shared_ptr< Parameter > if_false );
+ParameterPTR conditional_parameter( const ParameterPTR condition,
+  const ParameterPTR if_true,
+  const ParameterPTR if_false );
 
 /**
  * Create parameter whose value is the minimum of a given parameter's value and the given value.
  * @returns a new dynamically allocated parameter.
  */
-std::shared_ptr< Parameter > min_parameter( const std::shared_ptr< Parameter > parameter, const double other );
+ParameterPTR min_parameter( const ParameterPTR parameter, const double other );
 
 /**
  * Create parameter whose value is the maximum of a given parameter's value and the given value.
  * @returns a new dynamically allocated parameter.
  */
-std::shared_ptr< Parameter > max_parameter( const std::shared_ptr< Parameter > parameter, const double other );
+ParameterPTR max_parameter( const ParameterPTR parameter, const double other );
 
 /**
  * Create parameter redrawing the value if the value of a parameter is outside the set limits.
  * @returns a new dynamically allocated parameter.
  */
-std::shared_ptr< Parameter >
-redraw_parameter( const std::shared_ptr< Parameter > parameter, const double min, const double max );
+ParameterPTR redraw_parameter( const ParameterPTR parameter, const double min, const double max );
 
 /**
  * Create the exponential of a parameter.
  * @returns a new dynamically allocated parameter.
  */
-std::shared_ptr< Parameter > exp_parameter( const std::shared_ptr< Parameter > parameter );
+ParameterPTR exp_parameter( const ParameterPTR parameter );
 
 /**
  * Create the sine of a parameter.
  * @returns a new dynamically allocated parameter.
  */
-std::shared_ptr< Parameter > sin_parameter( const std::shared_ptr< Parameter > parameter );
+ParameterPTR sin_parameter( const ParameterPTR parameter );
 
 /**
  * Create the cosine of a parameter.
  * @returns a new dynamically allocated parameter.
  */
-std::shared_ptr< Parameter > cos_parameter( const std::shared_ptr< Parameter > parameter );
+ParameterPTR cos_parameter( const ParameterPTR parameter );
 
 /**
  * Create a parameter raised to the power of an exponent.
  * @returns a new dynamically allocated parameter.
  */
-std::shared_ptr< Parameter > pow_parameter( const std::shared_ptr< Parameter > parameter, const double exponent );
+ParameterPTR pow_parameter( const ParameterPTR parameter, const double exponent );
 
 /**
  * Create a parameter that can generate position vectors from a given set of parameters.
  * @returns a new dynamically allocated parameter.
  */
-std::shared_ptr< Parameter > dimension_parameter( const std::shared_ptr< Parameter > x_parameter,
-  const std::shared_ptr< Parameter > y_parameter );
-
-std::shared_ptr< Parameter > dimension_parameter( const std::shared_ptr< Parameter > x_parameter,
-  const std::shared_ptr< Parameter > y_parameter,
-  const std::shared_ptr< Parameter > z_parameter );
+ParameterPTR dimension_parameter( const ParameterPTR x_parameter,
+  const ParameterPTR y_parameter );
+
+ParameterPTR dimension_parameter( const ParameterPTR x_parameter,
+  const ParameterPTR y_parameter,
+  const ParameterPTR z_parameter );
 
 
 } // namespace nest
