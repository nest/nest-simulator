--- conflicted
+++ resolved
@@ -118,43 +118,25 @@
  *  Unsigned long type for enumerations.
  */
 typedef size_t index;
-<<<<<<< HEAD
 __attribute__ ((__unused__))
-static const index invalid_index = std::numeric_limits< index >::max();
-=======
-#ifndef SIZE_MAX
-#define SIZE_MAX ( ( size_t ) -1 )
-#endif
 const index invalid_index = SIZE_MAX;
->>>>>>> 9faa71e5
 
 /**
  *  Unsigned char type for enumerations of synapse types.
  */
 typedef unsigned char synindex;
-<<<<<<< HEAD
-__attribute__ ((__unused__))
-static const synindex invalid_synindex = std::numeric_limits< synindex >::max();
-=======
 const synindex invalid_synindex = UCHAR_MAX;
->>>>>>> 9faa71e5
 
 /**
  * Unsigned short type for compact target representation.
  *
  * See Kunkel et al, Front Neuroinform 8:78 (2014).
  */
-<<<<<<< HEAD
-typedef unsigned short targetindex; ///< target index into thread local node vector
-const targetindex invalid_targetindex = std::numeric_limits< targetindex >::max();
-__attribute__ ((__unused__))
-static const index max_targetindex = invalid_targetindex - 1;
-=======
 //! target index into thread local node vector
 typedef unsigned short targetindex;
 const targetindex invalid_targetindex = USHRT_MAX;
+__attribute__ ((__unused__))
 const index max_targetindex = invalid_targetindex - 1;
->>>>>>> 9faa71e5
 
 /**
  * Thread index type.
