# -*- coding: utf-8 -*-
#
# test_visualization.py
#
# This file is part of NEST.
#
# Copyright (C) 2004 The NEST Initiative
#
# NEST is free software: you can redistribute it and/or modify
# it under the terms of the GNU General Public License as published by
# the Free Software Foundation, either version 2 of the License, or
# (at your option) any later version.
#
# NEST is distributed in the hope that it will be useful,
# but WITHOUT ANY WARRANTY; without even the implied warranty of
# MERCHANTABILITY or FITNESS FOR A PARTICULAR PURPOSE.  See the
# GNU General Public License for more details.
#
# You should have received a copy of the GNU General Public License
# along with NEST.  If not, see <http://www.gnu.org/licenses/>.

"""
Tests for visualization functions.
"""

import nest
import numpy as np
import os
import pytest

try:
    import matplotlib.pyplot as plt

    tmp_fig = plt.figure()  # make sure we can open a window; DISPLAY may not be set
    plt.close(tmp_fig)
    PLOTTING_POSSIBLE = True
except ImportError:
    PLOTTING_POSSIBLE = False

try:
    import pydot  # noqa: F401

    HAVE_PYDOT = True
except ImportError:
    HAVE_PYDOT = False

try:
    import pandas  # noqa: F401

    HAVE_PANDAS = True
except ImportError:
    HAVE_PANDAS = False


class TestVisualization:
    def nest_tmpdir(self):
        """Returns temp dir path from environment, current dir otherwise."""
        if "NEST_DATA_PATH" in os.environ:
            return os.environ["NEST_DATA_PATH"]
        else:
            return "."

    @pytest.fixture(autouse=True)
    def setUp(self):
        self.filenames = []
        yield
        # fixture teardown code below
        for filename in self.filenames:
            # Cleanup temporary datafiles
            os.remove(filename)

    @pytest.mark.skipif(not HAVE_PYDOT, reason="pydot not found")
    def test_plot_network(self):
        """Test plot_network"""
        import nest.visualization as nvis

        nest.ResetKernel()
        sources = nest.Create("iaf_psc_alpha", 10)
        targets = nest.Create("iaf_psc_alpha", 10)
        nest.Connect(sources, targets)

        filename = os.path.join(self.nest_tmpdir(), "network_plot.png")
        self.filenames.append(filename)
        nvis.plot_network(sources + targets, filename)
        assert os.path.isfile(filename), "Plot was not created or not saved"

    def voltage_trace_verify(self, device):
        assert plt._pylab_helpers.Gcf.get_active() is not None, "No active figure"
        ax = plt.gca()
        vm = device.get("events", "V_m")
        for ref_vm, line in zip((vm[::2], vm[1::2]), ax.lines):
            x_data, y_data = line.get_data()
            # Check that times are correct
            assert list(x_data) == list(np.unique(device.get("events", "times")))
            # Check that voltmeter data corresponds to the lines in the plot
            assert all(np.isclose(ref_vm, y_data))
        plt.close(ax.get_figure())

    @pytest.mark.skipif(not PLOTTING_POSSIBLE, reason="Plotting impossible because matplotlib or display missing")
    def test_voltage_trace_from_device(self):
        """Test voltage_trace from device"""
        import nest.voltage_trace

        nest.ResetKernel()
        nodes = nest.Create("iaf_psc_alpha", 2)
        pg = nest.Create("poisson_generator", 1, {"rate": 1000.0})
        device = nest.Create("voltmeter")
        nest.Connect(pg, nodes)
        nest.Connect(device, nodes)
        nest.Simulate(100)

        # Test with data from device
        plt.close("all")
        nest.voltage_trace.from_device(device)
        self.voltage_trace_verify(device)

        # Test with data from file
        vm = device.get("events")
        data = np.zeros([len(vm["senders"]), 3])
        data[:, 0] = vm["senders"]
        data[:, 1] = vm["times"]
        data[:, 2] = vm["V_m"]
        filename = os.path.join(self.nest_tmpdir(), "voltage_trace.txt")
        self.filenames.append(filename)
        np.savetxt(filename, data)

        plt.close("all")
        nest.voltage_trace.from_file(filename)
        self.voltage_trace_verify(device)

    def spike_recorder_data_setup(self, to_file=False):
        nest.ResetKernel()
<<<<<<< HEAD
        pg = nest.Create('poisson_generator', params={'rate': 1000.})
        sr = nest.Create('spike_recorder')
=======
        pg = nest.Create("poisson_generator", {"rate": 1000.0})
        sr = nest.Create("spike_recorder")
>>>>>>> 4cf76ceb
        if to_file:
            parrot = nest.Create("parrot_neuron")
            sr_to_file = nest.Create("spike_recorder")
            sr_to_file.record_to = "ascii"
            nest.Connect(pg, parrot)
            nest.Connect(parrot, sr)
            nest.Connect(parrot, sr_to_file)
            nest.Simulate(100)
            return sr, sr_to_file
        else:
            nest.Simulate(100)
            return sr

    def spike_recorder_raster_verify(self, sr_ref):
        assert plt._pylab_helpers.Gcf.get_active() is not None, "No active figure"
        fig = plt.gcf()
        axs = fig.get_axes()
        x_data, y_data = axs[0].lines[0].get_data()
        plt.close(fig)
        # Have to use isclose() because of round-off errors
        assert x_data.shape == sr_ref.shape
        assert all(np.isclose(x_data, sr_ref))

    @pytest.mark.skipif(not PLOTTING_POSSIBLE, reason="Plotting impossible because matplotlib or display missing")
    def test_raster_plot(self):
        """Test raster_plot"""
        import nest.raster_plot

        sr, sr_to_file = self.spike_recorder_data_setup(to_file=True)
<<<<<<< HEAD
        spikes = sr.get('events')
        sr_ref = np.array(spikes['times'])
=======
        spikes = sr.get("events")
        sr_ref = spikes["times"]
>>>>>>> 4cf76ceb

        # Test from_device
        nest.raster_plot.from_device(sr)
        self.spike_recorder_raster_verify(sr_ref)

        # Test from_data
        data = np.zeros([len(spikes["senders"]), 2])
        data[:, 0] = spikes["senders"]
        data[:, 1] = spikes["times"]
        nest.raster_plot.from_data(data)
        self.spike_recorder_raster_verify(sr_ref)

        # Test from_file
        filename = sr_to_file.filenames[0]
        self.filenames.append(filename)
        nest.raster_plot.from_file(filename)
        self.spike_recorder_raster_verify(sr_ref)

        # Test from_file_numpy
        nest.raster_plot.from_file_numpy([filename])
        self.spike_recorder_raster_verify(sr_ref)

        if HAVE_PANDAS:
            # Test from_file_pandas
            nest.raster_plot.from_file_pandas([filename])
            self.spike_recorder_raster_verify(sr_ref)

        # Test extract_events
        all_extracted = nest.raster_plot.extract_events(data)
        times_30_to_40_extracted = nest.raster_plot.extract_events(data, time=[30.0, 40.0], sel=[3])
        source_2_extracted = nest.raster_plot.extract_events(data, sel=[2])
        assert np.array_equal(all_extracted, data)
        assert np.all(times_30_to_40_extracted[:, 1] >= 30.0)
        assert np.all(times_30_to_40_extracted[:, 1] < 40.0)
        assert len(source_2_extracted) == 0<|MERGE_RESOLUTION|>--- conflicted
+++ resolved
@@ -130,13 +130,8 @@
 
     def spike_recorder_data_setup(self, to_file=False):
         nest.ResetKernel()
-<<<<<<< HEAD
-        pg = nest.Create('poisson_generator', params={'rate': 1000.})
-        sr = nest.Create('spike_recorder')
-=======
         pg = nest.Create("poisson_generator", {"rate": 1000.0})
         sr = nest.Create("spike_recorder")
->>>>>>> 4cf76ceb
         if to_file:
             parrot = nest.Create("parrot_neuron")
             sr_to_file = nest.Create("spike_recorder")
@@ -166,13 +161,8 @@
         import nest.raster_plot
 
         sr, sr_to_file = self.spike_recorder_data_setup(to_file=True)
-<<<<<<< HEAD
-        spikes = sr.get('events')
-        sr_ref = np.array(spikes['times'])
-=======
         spikes = sr.get("events")
         sr_ref = spikes["times"]
->>>>>>> 4cf76ceb
 
         # Test from_device
         nest.raster_plot.from_device(sr)
