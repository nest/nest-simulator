--- conflicted
+++ resolved
@@ -88,13 +88,8 @@
   initialize();
 }
 
-<<<<<<< HEAD
 dictionary
-NodeManager::get_status( index idx )
-=======
-DictionaryDatum
 NodeManager::get_status( size_t idx )
->>>>>>> 4cf76ceb
 {
   Node* target = get_mpi_local_node_or_device_head( idx );
 
@@ -314,7 +309,7 @@
 NodeCollectionPTR
 NodeManager::get_nodes( const dictionary& params, const bool local_only )
 {
-  std::vector< index > nodes;
+  std::vector< long > nodes;
 
   if ( params.empty() )
   {
@@ -369,7 +364,7 @@
 
   if ( not local_only )
   {
-    std::vector< index > globalnodes;
+    std::vector< long > globalnodes;
     kernel().mpi_manager.communicate( nodes, globalnodes );
 
     for ( size_t i = 0; i < globalnodes.size(); ++i )
@@ -382,7 +377,7 @@
 
     // get rid of any multiple entries
     std::sort( nodes.begin(), nodes.end() );
-    std::vector< index >::iterator it;
+    std::vector< long >::iterator it;
     it = std::unique( nodes.begin(), nodes.end() );
     nodes.resize( it - nodes.begin() );
   }
@@ -739,11 +734,7 @@
 }
 
 void
-<<<<<<< HEAD
-NodeManager::set_status( index node_id, const dictionary& d )
-=======
-NodeManager::set_status( size_t node_id, const DictionaryDatum& d )
->>>>>>> 4cf76ceb
+NodeManager::set_status( size_t node_id, const dictionary& d )
 {
   for ( size_t t = 0; t < kernel().vp_manager.get_num_threads(); ++t )
   {
