--- conflicted
+++ resolved
@@ -81,16 +81,9 @@
         }
 
         # build network
-<<<<<<< HEAD
-        stim = nest.Create('spike_generator', params={'spike_times': spikesIn})
-        neuronA = nest.Create('parrot_neuron')
-        neuronB = nest.Create('parrot_neuron')
-=======
-        stim = nest.Create("spike_generator")
+        stim = nest.Create("spike_generator", params={"spike_times": spikesIn})
         neuronA = nest.Create("parrot_neuron")
         neuronB = nest.Create("parrot_neuron")
-        nest.SetStatus(stim, [{"spike_times": spikesIn}])
->>>>>>> 4cf76ceb
 
         nest.SetDefaults(modelName, synapseDict)
 
