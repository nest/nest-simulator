# doc/CMakeLists.txt
#
# This file is part of NEST.
#
# Copyright (C) 2004 The NEST Initiative
#
# NEST is free software: you can redistribute it and/or modify
# it under the terms of the GNU General Public License as published by
# the Free Software Foundation, either version 2 of the License, or
# (at your option) any later version.
#
# NEST is distributed in the hope that it will be useful,
# but WITHOUT ANY WARRANTY; without even the implied warranty of
# MERCHANTABILITY or FITNESS FOR A PARTICULAR PURPOSE.  See the
# GNU General Public License for more details.
#
# You should have received a copy of the GNU General Public License
# along with NEST.  If not, see <http://www.gnu.org/licenses/>.

<<<<<<< HEAD
if ( DOXYGEN_FOUND )
  add_custom_target( doc
      COMMAND ${DOXYGEN_EXECUTABLE} "${CMAKE_CURRENT_BINARY_DIR}/normaldoc.conf"
      WORKING_DIRECTORY "${CMAKE_CURRENT_BINARY_DIR}"
      )
=======
if( BUILD_DOCS )
  # If we hit this, any part of the documentation was configured to be built.
  # The top-level 'docs' target will contain all sub-documentations such as `sphinxdocs`
  # and `doxygendocs`. Using `ALL` we make it run on `make install` as well.
  add_custom_target( docs ALL )
endif()

if( BUILD_SLI_DOCS STREQUAL ON AND NOT CMAKE_CROSSCOMPILING )
  # This is a legacy code block marked for imminent removal together with SLI. (11/2022)
  # It does not follow the restructured `docs`-`subdocs` dependencies, and
  # configures SLI doc building to occur on `install` using `execute_process` calls.
  message( STATUS "Configuring SLI documentation")
  install( DIRECTORY slihelp_generator
      DESTINATION ${CMAKE_INSTALL_DATADIR}
      )
  # Extract help from all source files in the source code, put
  # them in doc/help and generate a local help index in the
  # build directory containing links to the help files.
  install( CODE
    "execute_process(
       COMMAND ${Python_EXECUTABLE} -B generate_help.py \"${PROJECT_SOURCE_DIR}\" \"${PROJECT_BINARY_DIR}\"
       WORKING_DIRECTORY \"${PROJECT_SOURCE_DIR}/doc/slihelp_generator\"
       )"
    )

  # Copy the local doc/help directory to the global installation
  # directory for documentation.
  install( DIRECTORY "${PROJECT_BINARY_DIR}/doc/help"
    DESTINATION "${CMAKE_INSTALL_PREFIX}/${CMAKE_INSTALL_DOCDIR}"
    OPTIONAL
    )
>>>>>>> ebdc604e

  # Update the global help index to include all help files in
  # the global installation directory for documentation.
  install( CODE
    "execute_process(
       COMMAND ${Python_EXECUTABLE} -B generate_helpindex.py \"${CMAKE_INSTALL_PREFIX}/${CMAKE_INSTALL_DOCDIR}\"
       WORKING_DIRECTORY \"${PROJECT_SOURCE_DIR}/doc/slihelp_generator\"
       )"
    )
endif ()

# Determine in or out of tree building
if ( "${PROJECT_SOURCE_DIR}" STREQUAL "${PROJECT_BINARY_DIR}" )
  set( OUT_OF_TREE_BUILD "False" )
else ()
  set( OUT_OF_TREE_BUILD "True" )
endif ()

# Determine doc paths
set( DOC_BUILD_DIR "${PROJECT_BINARY_DIR}/doc/htmldoc" )
set( DOC_SOURCE_DIR "${PROJECT_SOURCE_DIR}/doc/htmldoc" )

if ( BUILD_SPHINX_DOCS )
  # Configure the Sphinx documentation.
  # 1. In out-of-tree builds, we need to copy over the source doc dir to the build dir,
  #    exact reasons currently unknown.
  # 2. The NEST source directory is passed to Sphinx by setting env:NESTSRCDIR, so that
  #    Sphinx can rewrite the source `pynestkernel.pyx` into a mocked `pynestkernel.py`
  # 3. Sphinx builds the documentation into the build directory, which then later gets
  #    installed into the target docdir.
  # 4. Sphinx generates the models RST documentation from the models/*.h files. But we
  #    need to copy them into a deeper directory.
  # 5. To make Python's `help` results more useful, `include` directives are inlined using
  #    `resolve_includes.py`
  # 6. This assembled Sphinx folder is marked to be installed, together with the logos.
  add_custom_target( sphinxdocs
    COMMAND [ "${OUT_OF_TREE_BUILD}" = "True" ] && rm -rf "${DOC_BUILD_DIR}" || true
    COMMAND [ "${OUT_OF_TREE_BUILD}" = "True" ] && cp -r "${DOC_SOURCE_DIR}" "${DOC_BUILD_DIR}" || true
    COMMAND NESTSRCDIR=${PROJECT_SOURCE_DIR} ${SPHINX_EXECUTABLE} -b html
    "${DOC_BUILD_DIR}"
    "${DOC_BUILD_DIR}/html"
    COMMAND cp "${DOC_BUILD_DIR}/models/*.rst" "${DOC_BUILD_DIR}/html/models"
    COMMAND ${PYTHON_EXECUTABLE} "${DOC_BUILD_DIR}/resolve_includes.py" "${DOC_BUILD_DIR}/html/models"
  )
  add_dependencies( docs sphinxdocs )

  install( DIRECTORY "${DOC_BUILD_DIR}/html"
    DESTINATION "${CMAKE_INSTALL_PREFIX}/${CMAKE_INSTALL_DOCDIR}"
    OPTIONAL
    )

  install( DIRECTORY logos
      DESTINATION ${CMAKE_INSTALL_DOCDIR}
      )
endif ()

if ( BUILD_DOXYGEN_DOCS )
  add_custom_target( doxygendocs
      COMMAND ${DOXYGEN_EXECUTABLE} "${CMAKE_CURRENT_BINARY_DIR}/fulldoc.conf"
      WORKING_DIRECTORY "${CMAKE_CURRENT_BINARY_DIR}"
      )
  add_dependencies( docs doxygendocs )
endif ()<|MERGE_RESOLUTION|>--- conflicted
+++ resolved
@@ -17,55 +17,12 @@
 # You should have received a copy of the GNU General Public License
 # along with NEST.  If not, see <http://www.gnu.org/licenses/>.
 
-<<<<<<< HEAD
-if ( DOXYGEN_FOUND )
-  add_custom_target( doc
-      COMMAND ${DOXYGEN_EXECUTABLE} "${CMAKE_CURRENT_BINARY_DIR}/normaldoc.conf"
-      WORKING_DIRECTORY "${CMAKE_CURRENT_BINARY_DIR}"
-      )
-=======
 if( BUILD_DOCS )
   # If we hit this, any part of the documentation was configured to be built.
   # The top-level 'docs' target will contain all sub-documentations such as `sphinxdocs`
   # and `doxygendocs`. Using `ALL` we make it run on `make install` as well.
   add_custom_target( docs ALL )
 endif()
-
-if( BUILD_SLI_DOCS STREQUAL ON AND NOT CMAKE_CROSSCOMPILING )
-  # This is a legacy code block marked for imminent removal together with SLI. (11/2022)
-  # It does not follow the restructured `docs`-`subdocs` dependencies, and
-  # configures SLI doc building to occur on `install` using `execute_process` calls.
-  message( STATUS "Configuring SLI documentation")
-  install( DIRECTORY slihelp_generator
-      DESTINATION ${CMAKE_INSTALL_DATADIR}
-      )
-  # Extract help from all source files in the source code, put
-  # them in doc/help and generate a local help index in the
-  # build directory containing links to the help files.
-  install( CODE
-    "execute_process(
-       COMMAND ${Python_EXECUTABLE} -B generate_help.py \"${PROJECT_SOURCE_DIR}\" \"${PROJECT_BINARY_DIR}\"
-       WORKING_DIRECTORY \"${PROJECT_SOURCE_DIR}/doc/slihelp_generator\"
-       )"
-    )
-
-  # Copy the local doc/help directory to the global installation
-  # directory for documentation.
-  install( DIRECTORY "${PROJECT_BINARY_DIR}/doc/help"
-    DESTINATION "${CMAKE_INSTALL_PREFIX}/${CMAKE_INSTALL_DOCDIR}"
-    OPTIONAL
-    )
->>>>>>> ebdc604e
-
-  # Update the global help index to include all help files in
-  # the global installation directory for documentation.
-  install( CODE
-    "execute_process(
-       COMMAND ${Python_EXECUTABLE} -B generate_helpindex.py \"${CMAKE_INSTALL_PREFIX}/${CMAKE_INSTALL_DOCDIR}\"
-       WORKING_DIRECTORY \"${PROJECT_SOURCE_DIR}/doc/slihelp_generator\"
-       )"
-    )
-endif ()
 
 # Determine in or out of tree building
 if ( "${PROJECT_SOURCE_DIR}" STREQUAL "${PROJECT_BINARY_DIR}" )
