# -*- coding: utf-8 -*-
#
# urbanczik_synapse_example.py
#
# This file is part of NEST.
#
# Copyright (C) 2004 The NEST Initiative
#
# NEST is free software: you can redistribute it and/or modify
# it under the terms of the GNU General Public License as published by
# the Free Software Foundation, either version 2 of the License, or
# (at your option) any later version.
#
# NEST is distributed in the hope that it will be useful,
# but WITHOUT ANY WARRANTY; without even the implied warranty of
# MERCHANTABILITY or FITNESS FOR A PARTICULAR PURPOSE.  See the
# GNU General Public License for more details.
#
# You should have received a copy of the GNU General Public License
# along with NEST.  If not, see <http://www.gnu.org/licenses/>.

"""
Weight adaptation according to the Urbanczik-Senn plasticity
------------------------------------------------------------

This script demonstrates the learning in a compartmental neuron where the
dendritic synapses adapt their weight according to the plasticity rule by
Urbanczik and Senn [1]_. In this simple setup, a spike pattern of 200 poisson
spike trains is repeatedly presented to a neuron that is composed of one
somatic and one dendritic compartment. At the same time, the somatic
conductances are activated to produce a time-varying matching potential.
After the learning, this signal is then reproreproduced by the membrane
potential of the neuron. This script produces Fig. 1B in [1]_ but uses standard
units instead of the unitless quantities used in the paper.

References
~~~~~~~~~~

.. [1] R. Urbanczik, W. Senn (2014): Learning by the Dendritic Prediction of
       Somatic Spiking. Neuron, 81, 521-528.
"""
import numpy as np
from matplotlib import pyplot as plt
import nest


def g_inh(amplitude, t_start, t_end):
    """
    returns weights for the spike generator that drives the inhibitory
    somatic conductance.
    """
    return lambda t: np.piecewise(t, [(t >= t_start) & (t < t_end)],
                                  [amplitude, 0.0])


def g_exc(amplitude, freq, offset, t_start, t_end):
    """
    returns weights for the spike generator that drives the excitatory
    somatic conductance.
    """
    return lambda t: np.piecewise(t, [(t >= t_start) & (t < t_end)],
                                  [lambda t: amplitude * np.sin(freq * t) + offset, 0.0])


def matching_potential(g_E, g_I, nrn_params):
    """
    returns the matching potential as a function of the somatic conductances.
    """
    E_E = nrn_params['soma']['E_ex']
    E_I = nrn_params['soma']['E_in']
    return (g_E * E_E + g_I * E_I) / (g_E + g_I)


def V_w_star(V_w, nrn_params):
    """
    returns the dendritic prediction of the somatic membrane potential.
    """
    g_D = nrn_params['g_sp']
    g_L = nrn_params['soma']['g_L']
    E_L = nrn_params['soma']['E_L']
    return (g_L * E_L + g_D * V_w) / (g_L + g_D)


def phi(U, nrn_params):
    """
    rate function of the soma
    """
    phi_max = nrn_params['phi_max']
    k = nrn_params['rate_slope']
    beta = nrn_params['beta']
    theta = nrn_params['theta']
    return phi_max / (1.0 + k * np.exp(beta * (theta - U)))


def h(U, nrn_params):
    """
    derivative of the rate function phi
    """
    k = nrn_params['rate_slope']
    beta = nrn_params['beta']
    theta = nrn_params['theta']
    return 15.0 * beta / (1.0 + np.exp(-beta * (theta - U)) / k)


# simulation params
n_pattern_rep = 100         # number of repetitions of the spike pattern
pattern_duration = 200.0
t_start = 2.0 * pattern_duration
t_end = n_pattern_rep * pattern_duration + t_start
simulation_time = t_end + 2.0 * pattern_duration
n_rep_total = int(np.around(simulation_time / pattern_duration))
resolution = 0.1
nest.resolution = resolution

# neuron parameters
nrn_model = 'pp_cond_exp_mc_urbanczik'
nrn_params = {
    't_ref': 3.0,        # refractory period
    'g_sp': 600.0,       # soma-to-dendritic coupling conductance
    'soma': {
        'V_m': -70.0,    # initial value of V_m
        'C_m': 300.0,    # capacitance of membrane
        'E_L': -70.0,    # resting potential
        'g_L': 30.0,     # somatic leak conductance
        'E_ex': 0.0,     # resting potential for exc input
        'E_in': -75.0,   # resting potential for inh input
        'tau_syn_ex': 3.0,  # time constant of exc conductance
        'tau_syn_in': 3.0,  # time constant of inh conductance
    },
    'dendritic': {
        'V_m': -70.0,    # initial value of V_m
        'C_m': 300.0,    # capacitance of membrane
        'E_L': -70.0,    # resting potential
        'g_L': 30.0,     # dendritic leak conductance
        'tau_syn_ex': 3.0,  # time constant of exc input current
        'tau_syn_in': 3.0,  # time constant of inh input current
    },
    # parameters of rate function
    'phi_max': 0.15,     # max rate
    'rate_slope': 0.5,   # called 'k' in the paper
    'beta': 1.0 / 3.0,
    'theta': -55.0,
}

# synapse params
syns = nest.GetDefaults(nrn_model)['receptor_types']
init_w = 0.3 * nrn_params['dendritic']['C_m']
syn_params = {
    'synapse_model': 'urbanczik_synapse_wr',
    'receptor_type': syns['dendritic_exc'],
    'tau_Delta': 100.0,  # time constant of low pass filtering of the weight change
    'eta': 0.17,         # learning rate
    'weight': init_w,
    'Wmax': 4.5 * nrn_params['dendritic']['C_m'],
    'delay': resolution,
}

"""
# in case you want to use the unitless quantities as in [1]:

# neuron params:

nrn_model = 'pp_cond_exp_mc_urbanczik'
nrn_params = {
    't_ref': 3.0,
    'g_sp': 2.0,
    'soma': {
        'V_m': 0.0,
        'C_m': 1.0,
        'E_L': 0.0,
        'g_L': 0.1,
        'E_ex': 14.0 / 3.0,
        'E_in': -1.0 / 3.0,
        'tau_syn_ex': 3.0,
        'tau_syn_in': 3.0,
    },
    'dendritic': {
        'V_m': 0.0,
        'C_m': 1.0,
        'E_L': 0.0,
        'g_L': 0.1,
        'tau_syn_ex': 3.0,
        'tau_syn_in': 3.0,
    },
    # parameters of rate function
    'phi_max': 0.15,
    'rate_slope': 0.5,
    'beta': 5.0,
    'theta': 1.0,
}

# synapse params:

syns = nest.GetDefaults(nrn_model)['receptor_types']
init_w = 0.2*nrn_params['dendritic']['g_L']
syn_params = {
    'synapse_model': 'urbanczik_synapse_wr',
    'receptor_type': syns['dendritic_exc'],
    'tau_Delta': 100.0,
    'eta': 0.0003 / (15.0*15.0*nrn_params['dendritic']['C_m']),
    'weight': init_w,
    'Wmax': 3.0*nrn_params['dendritic']['g_L'],
    'delay': resolution,
}
"""

# somatic input
ampl_exc = 0.016 * nrn_params['dendritic']['C_m']
offset = 0.018 * nrn_params['dendritic']['C_m']
ampl_inh = 0.06 * nrn_params['dendritic']['C_m']
freq = 2.0 / pattern_duration
soma_exc_inp = g_exc(ampl_exc, 2.0 * np.pi * freq, offset, t_start, t_end)
soma_inh_inp = g_inh(ampl_inh, t_start, t_end)

# dendritic input
# create spike pattern by recording the spikes of a simulation of n_pg
# poisson generators. The recorded spike times are then given to spike
# generators.
n_pg = 200                 # number of poisson generators
p_rate = 10.0              # rate in Hz

pgs = nest.Create('poisson_generator', n=n_pg, params={'rate': p_rate})

prrt_nrns_pg = nest.Create('parrot_neuron', n_pg)

nest.Connect(nest.OneToOne(pgs, prrt_nrns_pg))

sr = nest.Create('spike_recorder', n_pg)
nest.Connect(nest.OneToOne(prrt_nrns_pg, sr))

nest.Simulate(pattern_duration)
t_srs = [ssr.get('events', 'times') for ssr in sr]

nest.ResetKernel()
nest.resolution = resolution

"""
neuron and devices
"""
nrn = nest.Create(nrn_model, params=nrn_params)

# poisson generators are connected to parrot neurons which are
# connected to the mc neuron
prrt_nrns = nest.Create('parrot_neuron', n_pg)

# excitatory input to the soma
spike_times_soma_inp = np.arange(resolution, simulation_time, resolution)
sg_soma_exc = nest.Create('spike_generator',
                          params={'spike_times': spike_times_soma_inp,
                                  'spike_weights': soma_exc_inp(spike_times_soma_inp)})
# inhibitory input to the soma
sg_soma_inh = nest.Create('spike_generator',
                          params={'spike_times': spike_times_soma_inp,
                                  'spike_weights': soma_inh_inp(spike_times_soma_inp)})

# excitatory input to the dendrite
sg_prox = nest.Create('spike_generator', n=n_pg)

# for recording all parameters of the Urbanczik neuron
rqs = nest.GetDefaults(nrn_model)['recordables']
mm = nest.Create('multimeter', params={'record_from': rqs, 'interval': 0.1})

# for recoding the synaptic weights of the Urbanczik synapses
wr = nest.Create('weight_recorder')

# for recording the spiking of the soma
sr_soma = nest.Create('spike_recorder')


# create connections
<<<<<<< HEAD
nest.Connect(nest.OneToOne(sg_prox, prrt_nrns))
urbanczik_syn = nest.CopyModel('urbanczik_synapse', weight_recorder=wr[0])
urbanczik_syn.specs = syn_params

nest.Connect(nest.AllToAll(prrt_nrns, nrn, syn_spec=urbanczik_syn))
nest.Connect(nest.AllToAll(mm, nrn, syn_spec=nest.synapsemodels.static(delay=0.1)))
nest.Connect(nest.AllToAll(sg_soma_exc, nrn, syn_spec=nest.synapsemodels.static(receptor_type=syns['soma_exc'],
                                                                                weight=10.0*resolution,
                                                                                delay=resolution)))
nest.Connect(nest.AllToAll(sg_soma_inh, nrn, syn_spec=nest.synapsemodels.static(receptor_type=syns['soma_inh'],
                                                                                weight=10.0*resolution,
                                                                                delay=resolution)))
nest.Connect(nest.AllToAll(nrn, sr_soma))
nest.BuildNetwork()
=======
nest.Connect(sg_prox, prrt_nrns, {'rule': 'one_to_one'})
nest.CopyModel('urbanczik_synapse', 'urbanczik_synapse_wr',
               {'weight_recorder': wr[0]})
nest.Connect(prrt_nrns, nrn, syn_spec=syn_params)
nest.Connect(mm, nrn, syn_spec={'delay': 0.1})
nest.Connect(sg_soma_exc, nrn,
             syn_spec={'receptor_type': syns['soma_exc'], 'weight': 10.0 * resolution, 'delay': resolution})
nest.Connect(sg_soma_inh, nrn,
             syn_spec={'receptor_type': syns['soma_inh'], 'weight': 10.0 * resolution, 'delay': resolution})
nest.Connect(nrn, sr_soma)
>>>>>>> 98b2fb4d

# simulation divided into intervals of the pattern duration
for i in np.arange(n_rep_total):
    # Set the spike times of the pattern for each spike generator
    for (sg, t_sp) in zip(sg_prox, t_srs):
        nest.SetStatus(
            sg, {'spike_times': np.array(t_sp) + i * pattern_duration})

    nest.Simulate(pattern_duration)


# read out devices

# multimeter
mm_events = mm.events
t = mm_events['times']
V_s = mm_events['V_m.s']
V_d = mm_events['V_m.p']
V_d_star = V_w_star(V_d, nrn_params)
g_in = mm_events['g_in.s']
g_ex = mm_events['g_ex.s']
I_ex = mm_events['I_ex.p']
I_in = mm_events['I_in.p']
U_M = matching_potential(g_ex, g_in, nrn_params)

# weight recorder
wr_events = wr.events
senders = wr_events['senders']
targets = wr_events['targets']
weights = wr_events['weights']
times = wr_events['times']

# spike recorder
spike_times_soma = sr_soma.get('events', 'times')


# plot results
fs = 22
lw = 2.5
fig1, (axA, axB, axC, axD) = plt.subplots(4, 1, sharex=True)

# membrane potentials and matching potential
axA.plot(t, V_s, lw=lw, label=r'$U$ (soma)', color='darkblue')
axA.plot(t, V_d, lw=lw, label=r'$V_W$ (dendrit)', color='deepskyblue')
axA.plot(t, V_d_star, lw=lw, label=r'$V_W^\ast$ (dendrit)', color='b', ls='--')
axA.plot(t, U_M, lw=lw, label=r'$U_M$ (soma)', color='r', ls='-')
axA.set_ylabel('membrane pot [mV]', fontsize=fs)
axA.legend(fontsize=fs)

# somatic conductances
axB.plot(t, g_in, lw=lw, label=r'$g_I$', color='r')
axB.plot(t, g_ex, lw=lw, label=r'$g_E$', color='coral')
axB.set_ylabel('somatic cond', fontsize=fs)
axB.legend(fontsize=fs)

# dendritic currents
axC.plot(t, I_ex, lw=lw, label=r'$I_ex$', color='r')
axC.plot(t, I_in, lw=lw, label=r'$I_in$', color='coral')
axC.set_ylabel('dend current', fontsize=fs)
axC.legend(fontsize=fs)

# rates
axD.plot(t, phi(V_s, nrn_params), lw=lw, label=r'$\phi(U)$', color='darkblue')
axD.plot(t, phi(V_d, nrn_params), lw=lw,
         label=r'$\phi(V_W)$', color='deepskyblue')
axD.plot(t, phi(V_d_star, nrn_params), lw=lw,
         label=r'$\phi(V_W^\ast)$', color='b', ls='--')
axD.plot(t, h(V_d_star, nrn_params), lw=lw,
         label=r'$h(V_W^\ast)$', color='g', ls='--')
axD.plot(t, phi(V_s, nrn_params) - phi(V_d_star, nrn_params), lw=lw,
         label=r'$\phi(U) - \phi(V_W^\ast)$', color='r', ls='-')
axD.plot(spike_times_soma, 0.0 * np.ones(len(spike_times_soma)),
         's', color='k', markersize=2)
axD.legend(fontsize=fs)

# synaptic weights
fig2, axA = plt.subplots(1, 1)
for i in np.arange(2, 200, 10):
    index = np.intersect1d(np.where(senders == i), np.where(targets == 1))
    if not len(index) == 0:
        axA.step(times[index], weights[index], label='pg_{}'.format(i - 2),
                 lw=lw)

axA.set_title('Synaptic weights of Urbanczik synapses')
axA.set_xlabel('time [ms]', fontsize=fs)
axA.set_ylabel('weight', fontsize=fs)
axA.legend(fontsize=fs - 4)
plt.show()<|MERGE_RESOLUTION|>--- conflicted
+++ resolved
@@ -268,7 +268,6 @@
 
 
 # create connections
-<<<<<<< HEAD
 nest.Connect(nest.OneToOne(sg_prox, prrt_nrns))
 urbanczik_syn = nest.CopyModel('urbanczik_synapse', weight_recorder=wr[0])
 urbanczik_syn.specs = syn_params
@@ -276,25 +275,13 @@
 nest.Connect(nest.AllToAll(prrt_nrns, nrn, syn_spec=urbanczik_syn))
 nest.Connect(nest.AllToAll(mm, nrn, syn_spec=nest.synapsemodels.static(delay=0.1)))
 nest.Connect(nest.AllToAll(sg_soma_exc, nrn, syn_spec=nest.synapsemodels.static(receptor_type=syns['soma_exc'],
-                                                                                weight=10.0*resolution,
+                                                                                weight=10.0 * resolution,
                                                                                 delay=resolution)))
 nest.Connect(nest.AllToAll(sg_soma_inh, nrn, syn_spec=nest.synapsemodels.static(receptor_type=syns['soma_inh'],
-                                                                                weight=10.0*resolution,
+                                                                                weight=10.0 * resolution,
                                                                                 delay=resolution)))
 nest.Connect(nest.AllToAll(nrn, sr_soma))
 nest.BuildNetwork()
-=======
-nest.Connect(sg_prox, prrt_nrns, {'rule': 'one_to_one'})
-nest.CopyModel('urbanczik_synapse', 'urbanczik_synapse_wr',
-               {'weight_recorder': wr[0]})
-nest.Connect(prrt_nrns, nrn, syn_spec=syn_params)
-nest.Connect(mm, nrn, syn_spec={'delay': 0.1})
-nest.Connect(sg_soma_exc, nrn,
-             syn_spec={'receptor_type': syns['soma_exc'], 'weight': 10.0 * resolution, 'delay': resolution})
-nest.Connect(sg_soma_inh, nrn,
-             syn_spec={'receptor_type': syns['soma_inh'], 'weight': 10.0 * resolution, 'delay': resolution})
-nest.Connect(nrn, sr_soma)
->>>>>>> 98b2fb4d
 
 # simulation divided into intervals of the pattern duration
 for i in np.arange(n_rep_total):
