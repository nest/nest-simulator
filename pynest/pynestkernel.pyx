# -*- coding: utf-8 -*-
#
# pynestkernel.pyx
#
# This file is part of NEST.
#
# Copyright (C) 2004 The NEST Initiative
#
# NEST is free software: you can redistribute it and/or modify
# it under the terms of the GNU General Public License as published by
# the Free Software Foundation, either version 2 of the License, or
# (at your option) any later version.
#
# NEST is distributed in the hope that it will be useful,
# but WITHOUT ANY WARRANTY; without even the implied warranty of
# MERCHANTABILITY or FITNESS FOR A PARTICULAR PURPOSE.  See the
# GNU General Public License for more details.
#
# You should have received a copy of the GNU General Public License
# along with NEST.  If not, see <http://www.gnu.org/licenses/>.
#
# distutils: language = c++
#

import cython

from libc.stdlib cimport malloc, free
from libc.string cimport memcpy

from libcpp.string cimport string
from libcpp.vector cimport vector

from cython.operator cimport dereference as deref
from cython.operator cimport preincrement as inc

from cpython cimport array

from cpython.ref cimport PyObject
from cpython.object cimport Py_LT, Py_LE, Py_EQ, Py_NE, Py_GT, Py_GE

from nest.lib.hl_api_types import GIDCollection, Connectome, Mask, Parameter


cdef string SLI_TYPE_BOOL = b"booltype"
cdef string SLI_TYPE_INTEGER = b"integertype"
cdef string SLI_TYPE_DOUBLE = b"doubletype"
cdef string SLI_TYPE_STRING = b"stringtype"
cdef string SLI_TYPE_LITERAL = b"literaltype"
cdef string SLI_TYPE_ARRAY = b"arraytype"
cdef string SLI_TYPE_DICTIONARY = b"dictionarytype"
cdef string SLI_TYPE_CONNECTION = b"connectiontype"
cdef string SLI_TYPE_VECTOR_INT = b"intvectortype"
cdef string SLI_TYPE_VECTOR_DOUBLE = b"doublevectortype"
cdef string SLI_TYPE_MASK = b"masktype"
cdef string SLI_TYPE_PARAMETER = b"parametertype"
cdef string SLI_TYPE_GIDCOLLECTION = b"gidcollectiontype"
cdef string SLI_TYPE_GIDCOLLECTIONITERATOR = b"gidcollectioniteratortype"


DEF CONN_ELMS = 5

cdef unicode CONN_NAME_SRC = u"source"
cdef unicode CONN_NAME_SYN = u"synapse_modelid"
cdef unicode CONN_NAME_PRT = u"port"
cdef unicode CONN_NAME_THREAD = u"target_thread"

CONN_LEN = CONN_ELMS


cdef ARRAY_LONG = array.array('l')
cdef ARRAY_DOUBLE = array.array('d')


cdef bint HAVE_NUMPY = False

try:
    import numpy
    HAVE_NUMPY = True
except ImportError:
    pass

class NESTMappedException(type):
    """Metaclass for exception namespace that dynamically creates exception classes.

    If a class (self) of this (meta)-type has an unknown attribute requested, __getattr__ defined
    below gets called, creating a class with that name (the error name) and with an __init__ taking
    commandname and errormessage (as created in the source) which is a closure on the parent and
    errorname as well, with a parent of default type (self.default_parent) or
    self.parents[errorname] if defined. """

    def __getattr__(self, errorname):
        """Creates a class of type "errorname" which is a child of self.default_parent or
        self.parents[errorname] if one is defined.

        This __getattr__ function also stores the class permanently as an attribute of self for
        re-use where self is actually the class that triggered the getattr (the class that
        NESTMappedException is a metaclass of). """

        # Dynamic class construction, first check if we know its parent
        if errorname in self.parents:
            parent = getattr(self, self.parents[errorname])
        else: # otherwise, get the default (SLIException)
            parent = self.default_parent

        # and now dynamically construct the new class
        # not NESTMappedException, since that would mean the metaclass would let the new class inherit
        # this __getattr__, allowing unintended dynamic construction of attributes
        newclass = type(
            self.__name__ + '.' + errorname,
            (parent,),
            {
                '__init__': self.init(parent, errorname),
                '__doc__':
                """Dynamically created exception {} from {}.

                Created for the namespace: {}.
                Parent exception: {}.
                """.format(errorname, self.source, self.__name__, parent.__name__)
            }
        )

        # Cache for reuse: __getattr__ should now not get called if requested again
        setattr(self, errorname, newclass)

        # And now we return the exception
        return newclass

class NESTErrors(metaclass=NESTMappedException):
    """Namespace for NEST exceptions, including dynamically created classes from SLI.

    Dynamic exception creation is through __getattr__ defined in the metaclass NESTMappedException.
    """

    class NESTError(Exception):
        """Base exception class for all NEST exceptions.
        """

        def __init__(self, message, *args, **kwargs):
            """Initializer for NESTError base class.

            Parameters:
            -----------
            message: full error message to report.
            *args, **kwargs: passed through to Exception base class.
            """

            Exception.__init__(self, message, *args, **kwargs)
            self.message = message

    class SLIException(NESTError):
        """Base class for all exceptions coming from sli.
        """

        def __init__(self, commandname, errormessage, *args, errorname='SLIException', **kwargs):
            """Initialize function.

            Parameters:
            -----------
            errorname: error name from SLI.
            commandname: command name from SLI.
            errormessage: message from SLI.
            *args, **kwargs: passed through to NESTErrors.NESTError base class.
            """
            message = "{} in {}{}".format(errorname, commandname, errormessage)
            NESTErrors.NESTError.__init__(self, message, errorname, commandname, errormessage, *args, **kwargs)

            self.errorname   = errorname
            self.commandname = commandname
            self.errormessage  = errormessage

    class PyNESTError(NESTError):
        """Exceptions produced from Python/Cython code.
        """
        pass

    @staticmethod
    def init(parent, errorname):
        """ Static class method to construct init's for SLIException children.

        Construct our new init with closure on errorname (as a default value) and parent.
        The default value allows the __init__ to be chained and set by the leaf child.
        This also moves the paramerization of __init__ away from the class construction logic
        and next to the SLIException init.

        Parameters:
        ----------
        parent: the ancestor of the class needed to properly walk up the MRO (not possible with super() or super(type,...)
            because of the dynamic creation of the function
             (used as a closure on the constructed __init__).
        errorname: the class name for information purposes
          internally (used as a closure on the constructed __init__).
        """

        def __init__(self, commandname, errormessage, *args, errorname=errorname, **kwargs):
            # recursively init the parent class: all of this is only needed to properly set errorname
            parent.__init__(self, commandname, errormessage, *args, errorname=errorname, **kwargs)

        docstring = \
            """Initialization function.

            Parameters:
            -----------
            commandname: sli command name.
            errormessage: sli error message.
            errorname: set by default ("{}") or passed in by child (shouldn't be explicitly set when creating an instance)
            *args, **kwargs: passed through to base class.

            self will be a descendant of {}.
            """.format(errorname, parent.__name__)

<<<<<<< HEAD
class NESTError(Exception):
    pass
=======
        try:
            __init__.__doc__ = docstring
        except AttributeError:
            __init__.__func__.__doc__ = docstring

        return __init__

    # source: the dynamically created exceptions come from SLI
    # default_parent: the dynamically created exceptions are descended from SLIExcepton
    # parents: unless they happen to be mapped in this list to another exception descended from SLIException
    #          these should be updated when new exceptions in sli are created that aren't directly descended
    #          from SLIException (but nothing bad will happen, it's just that otherwise they'll be directly
    #          descended from SLIException instead of an intermediate exception; they'll still be constructed
    #          and useable)
    source = "SLI"
    default_parent = SLIException
    parents = {
        'TypeMismatch': 'InterpreterError',
        'SystemSignal': 'InterpreterError',
        'RangeCheck': 'InterpreterError',
        'ArgumentType': 'InterpreterError',
        'BadParameterValue': 'SLIException',
        'DictError': 'InterpreterError',
        'UndefinedName': 'DictError',
        'EntryTypeMismatch': 'DictError',
        'StackUnderflow': 'InterpreterError',
        'IOError': 'SLIException',
        'UnaccessedDictionaryEntry': 'DictError',
        'UnknownModelName': 'KernelException',
        'NewModelNameExists': 'KernelException',
        'UnknownModelID': 'KernelException',
        'ModelInUse': 'KernelException',
        'UnknownSynapseType': 'KernelException',
        'UnknownNode': 'KernelException',
        'NoThreadSiblingsAvailable': 'KernelException',
        'LocalNodeExpected': 'KernelException',
        'NodeWithProxiesExpected': 'KernelException',
        'UnknownReceptorType': 'KernelException',
        'IncompatibleReceptorType': 'KernelException',
        'UnknownPort': 'KernelException',
        'IllegalConnection': 'KernelException',
        'InexistentConnection': 'KernelException',
        'UnknownThread': 'KernelException',
        'BadDelay': 'KernelException',
        'UnexpectedEvent': 'KernelException',
        'UnsupportedEvent': 'KernelException',
        'BadProperty': 'KernelException',
        'BadParameter': 'KernelException',
        'DimensionMismatch': 'KernelException',
        'DistributionError': 'KernelException',
        'SubnetExpected': 'KernelException',
        'SimulationError': 'KernelException',
        'InvalidDefaultResolution': 'KernelException',
        'InvalidTimeInModel': 'KernelException',
        'StepMultipleRequired': 'KernelException',
        'TimeMultipleRequired': 'KernelException',
        'GSLSolverFailure': 'KernelException',
        'NumericalInstability': 'KernelException',
        'KeyError': 'KernelException',
        'MUSICPortUnconnected': 'KernelException',
        'MUSICPortHasNoWidth': 'KernelException',
        'MUSICPortAlreadyPublished': 'KernelException',
        'MUSICSimulationHasRun': 'KernelException',
        'MUSICChannelUnknown': 'KernelException',
        'MUSICPortUnknown': 'KernelException',
        'MUSICChannelAlreadyMapped': 'KernelException'
    }


# So we don't break any code that currently catches a nest.NESTError
NESTError = NESTErrors.NESTError
>>>>>>> 2b4bf681

cdef class SLIDatum(object):

    cdef Datum* thisptr
    cdef readonly unicode dtype

    def __cinit__(self):

        self.dtype = u""
        self.thisptr = NULL

    def __dealloc__(self):

        if self.thisptr is not NULL:
            del self.thisptr

    def __repr__(self):

        if self.thisptr is not NULL:
            return "<SLIDatum: {0}>".format(self.dtype)
        else:
            return "<SLIDatum: unassociated>"

    cdef _set_datum(self, Datum* dat, unicode dtype):

        self.dtype = dtype
        self.thisptr = dat


cdef class SLILiteral(object):

    cdef readonly object name
    cdef object _hash

    def __init__(self, name):
        self.name = str(name)
        self._hash = None

    def __hash__(self):

        if self._hash is None:
            self._hash = hash(self.name)

        return self._hash

    def __repr__(self):
        return "<SLILiteral: {0}>".format(self.name)

    def __str__(self):
        return "{0}".format(self.name)

    def __richcmp__(self, other, int op):

        if isinstance(other, SLILiteral):
            obj = other.name
        else:
            obj = other

        if op == Py_LT:
            return self.name < obj
        elif op == Py_EQ:
            return self.name == obj
        elif op == Py_GT:
            return self.name > obj
        elif op == Py_LE:
            return self.name <= obj
        elif op == Py_NE:
            return self.name != obj
        elif op == Py_GE:
            return self.name >= obj


cdef class NESTEngine(object):

    cdef SLIInterpreter* pEngine

    def __cinit__(self):

        self.pEngine = NULL

    def __dealloc__(self):

        nestshutdown( 0 )

        del self.pEngine

        self.pEngine = NULL

    def init(self, argv, modulepath):
        if self.pEngine is not NULL:
            raise NESTErrors.PyNESTError("engine already initialized")

        cdef int argc = <int> len(argv)
        if argc <= 0:
            raise NESTErrors.PyNESTError("argv can't be empty")

        # Create c-style argv arguments from sys.argv
        cdef char** argv_chars = <char**> malloc((argc+1) * sizeof(char*))
        if argv_chars is NULL:
            raise NESTErrors.PyNESTError("couldn't allocate argv_char")
        try:
            # argv must be null terminated. openmpi depends on this
            argv_chars[argc] = NULL

            # Need to keep a reference to encoded bytes issue #377
            # argv_bytes = [byte...] which internally holds a reference
            # to the c string in argv_char = [c-string... NULL]
            # the `byte` is the utf-8 encoding of sys.argv[...]
            argv_bytes = [argvi.encode() for argvi in argv]
            for i, argvi in enumerate(argv_bytes):
                argv_chars[i] = argvi # c-string ref extracted

            self.pEngine = new SLIInterpreter()
            modulepath_bytes = modulepath.encode()

            neststartup(&argc,
                        &argv_chars,
                        deref(self.pEngine),
                        modulepath_bytes)

            # If using MPI, argv might now have changed, so rebuild it
            del argv[:]
            # Convert back from utf8 char* to utf8 str in both python2 & 3
            argv.extend(str(argvi.decode()) for argvi in argv_chars[:argc])
        finally:
            free(argv_chars)

        return True

    def run(self, cmd):

        if self.pEngine is NULL:
            raise NESTErrors.PyNESTError("engine uninitialized")
        cdef string cmd_bytes
        cmd_bytes = cmd.encode('utf-8')
        self.pEngine.execute(cmd_bytes)

    def push(self, obj):

        if self.pEngine is NULL:
            raise NESTErrors.PyNESTError("engine uninitialized")
        self.pEngine.OStack.push(python_object_to_datum(obj))

    def pop(self):

        if self.pEngine is NULL:
            raise NESTErrors.PyNESTError("engine uninitialized")

        if self.pEngine.OStack.empty():
            raise NESTErrors.PyNESTError("interpreter stack is empty")

        cdef Datum* dat = (addr_tok(self.pEngine.OStack.top())).datum()

        ret = sli_datum_to_object(dat)

        self.pEngine.OStack.pop()

        return ret


cdef inline Datum* python_object_to_datum(obj) except NULL:

    cdef Datum* ret = NULL

    cdef ArrayDatum* ad = NULL
    cdef DictionaryDatum* dd = NULL

    cdef string obj_str

    if isinstance(obj, bool):
        ret = <Datum*> new BoolDatum(obj)
    elif isinstance(obj, (int, long)):
        ret = <Datum*> new IntegerDatum(obj)
    elif isinstance(obj, float):
        ret = <Datum*> new DoubleDatum(obj)
    elif isinstance(obj, bytes):
        obj_str = obj
        ret = <Datum*> new StringDatum(obj_str)
    elif isinstance(obj, unicode):
        obj_str = obj.encode()
        ret = <Datum*> new StringDatum(obj_str)
    elif isinstance(obj, SLILiteral):
        obj_str = obj.name.encode()
        ret = <Datum*> new LiteralDatum(obj_str)
    elif isinstance(obj, (tuple, list, xrange)):
        ad = new ArrayDatum()
        ad.reserve(len(obj))
        for x in obj:
            ad.push_back(python_object_to_datum(x))
        ret = <Datum*> ad
    elif isinstance(obj, dict):
        dd = new DictionaryDatum(new Dictionary())
        for k, v in obj.items():
            obj_str = str(k).encode()
            deref_dict(dd).insert(obj_str, python_object_to_datum(v))
        ret = <Datum*> dd
    elif HAVE_NUMPY and (
        isinstance(obj, numpy.integer) or                   # integral scalars
        isinstance(obj, numpy.floating) or                  # floating point scalars
        (isinstance(obj, numpy.ndarray) and obj.ndim == 0)  # zero-rank arrays
    ):
        ret = python_object_to_datum(obj.item())
    elif isinstance(obj, SLIDatum):
        if (<SLIDatum> obj).dtype == SLI_TYPE_MASK.decode():
            ret = <Datum*> new MaskDatum(deref(<MaskDatum*> (<SLIDatum> obj).thisptr))
        elif (<SLIDatum> obj).dtype == SLI_TYPE_PARAMETER.decode():
            ret = <Datum*> new ParameterDatum(deref(<ParameterDatum*> (<SLIDatum> obj).thisptr))
        elif (<SLIDatum> obj).dtype == SLI_TYPE_GIDCOLLECTION.decode():
            ret = <Datum*> new GIDCollectionDatum(deref(<GIDCollectionDatum*> (<SLIDatum> obj).thisptr))
        elif (<SLIDatum> obj).dtype == SLI_TYPE_GIDCOLLECTIONITERATOR.decode():
            ret = <Datum*> new GIDCollectionIteratorDatum(deref(<GIDCollectionIteratorDatum*> (<SLIDatum> obj).thisptr))
        elif (<SLIDatum> obj).dtype == SLI_TYPE_CONNECTION.decode():
            ret = <Datum*> new ConnectionDatum(deref(<ConnectionDatum*> (<SLIDatum> obj).thisptr))
        else:
            raise NESTErrors.PyNESTError("unknown SLI datum type: {0}".format((<SLIDatum> obj).dtype))
    elif isConnectionGenerator(<PyObject*> obj):
        ret = unpackConnectionGeneratorDatum(<PyObject*> obj)
        if ret is NULL:
            raise NESTErrors.PyNESTError("failed to unpack passed connection generator object")
    else:

        try:
            ret = python_buffer_to_datum[buffer_int_1d_t, long](obj)
        except (ValueError, TypeError):
            pass

        try:
            ret = python_buffer_to_datum[buffer_long_1d_t, long](obj)
        except (ValueError, TypeError):
            pass

        try:
            ret = python_buffer_to_datum[buffer_float_1d_t, double](obj)
        except (ValueError, TypeError):
            pass

        try:
            ret = python_buffer_to_datum[buffer_double_1d_t, double](obj)
        except (ValueError, TypeError):
            pass

        # NumPy < 1.5.0 doesn't support PEP-3118 buffer interface
        #
        if ret is NULL and HAVE_NUMPY and isinstance(obj, numpy.ndarray) and obj.ndim == 1:
            if numpy.issubdtype(obj.dtype, numpy.integer):
                ret = python_buffer_to_datum[object, long](obj)
            elif numpy.issubdtype(obj.dtype, numpy.floating):
                ret = python_buffer_to_datum[object, double](obj)
            else:
                raise NESTErrors.PyNESTError("only vectors of integers or floats are supported")

        if ret is NULL:
            try:
                if isinstance( obj._datum, SLIDatum ) or isinstance( obj._datum[0], SLIDatum):
                    ret = python_object_to_datum( obj._datum )
            except:
                pass

        if ret is not NULL:
            return ret
        else:
            raise NESTErrors.PyNESTError("unknown Python type: {0}".format(type(obj)))

    if ret is NULL:
        raise NESTErrors.PyNESTError("conversion resulted in a null pointer")

    return ret

@cython.boundscheck(False)
cdef inline Datum* python_buffer_to_datum(numeric_buffer_t buff, vector_value_t _ = 0) except NULL:

    cdef size_t i, n

    cdef Datum* dat = NULL
    cdef vector[vector_value_t]* vector_ptr = new vector[vector_value_t]()

    if vector_value_t is long:
        dat = <Datum*> new IntVectorDatum(vector_ptr)
    elif vector_value_t is double:
        dat = <Datum*> new DoubleVectorDatum(vector_ptr)
    else:
        raise NESTErrors.PyNESTError("unsupported specialization: {0}".format(vector_value_t))

    n = len(buff)

    vector_ptr.reserve(n)

    for i in range(n):
        vector_ptr.push_back(<vector_value_t> buff[i])

    return <Datum*> dat


cdef inline object sli_datum_to_object(Datum* dat):

    if dat is NULL:
        raise NESTErrors.PyNESTError("datum is a null pointer")

    cdef string obj_str
    cdef object ret = None

    cdef string datum_type = dat.gettypename().toString()

    if datum_type == SLI_TYPE_BOOL:
        ret = (<BoolDatum*> dat).get()
    elif datum_type == SLI_TYPE_INTEGER:
        ret = (<IntegerDatum*> dat).get()
    elif datum_type == SLI_TYPE_DOUBLE:
        ret = (<DoubleDatum*> dat).get()
    elif datum_type == SLI_TYPE_STRING:
        ret = (<string> deref_str(<StringDatum*> dat)).decode('utf-8')
    elif datum_type == SLI_TYPE_LITERAL:
        obj_str = (<LiteralDatum*> dat).toString()
        ret = SLILiteral(obj_str.decode())
    elif datum_type == SLI_TYPE_ARRAY:
        ret = sli_array_to_object(<ArrayDatum*> dat)
    elif datum_type == SLI_TYPE_DICTIONARY:
        ret = sli_dict_to_object(<DictionaryDatum*> dat)
    elif datum_type == SLI_TYPE_CONNECTION:
        datum = SLIDatum()
        (<SLIDatum> datum)._set_datum(<Datum*> new ConnectionDatum(deref(<ConnectionDatum*> dat)), SLI_TYPE_CONNECTION.decode())
        ret = Connectome(datum)
    elif datum_type == SLI_TYPE_VECTOR_INT:
        ret = sli_vector_to_object[sli_vector_int_ptr_t, long](<IntVectorDatum*> dat)
    elif datum_type == SLI_TYPE_VECTOR_DOUBLE:
        ret = sli_vector_to_object[sli_vector_double_ptr_t, double](<DoubleVectorDatum*> dat)
    elif datum_type == SLI_TYPE_MASK:
        datum = SLIDatum()
        (<SLIDatum> datum)._set_datum(<Datum*> new MaskDatum(deref(<MaskDatum*> dat)), SLI_TYPE_MASK.decode())
        ret = Mask(datum)
    elif datum_type == SLI_TYPE_PARAMETER:
        datum = SLIDatum()
        (<SLIDatum> datum)._set_datum(<Datum*> new ParameterDatum(deref(<ParameterDatum*> dat)), SLI_TYPE_PARAMETER.decode())
        ret = Parameter(datum)
    elif datum_type == SLI_TYPE_GIDCOLLECTION:        
        datum = SLIDatum()
        (<SLIDatum> datum)._set_datum(<Datum*> new GIDCollectionDatum(deref(<GIDCollectionDatum*> dat)), SLI_TYPE_GIDCOLLECTION.decode())
        ret = GIDCollection(datum)
    elif datum_type == SLI_TYPE_GIDCOLLECTIONITERATOR:
        ret = SLIDatum()
        (<SLIDatum> ret)._set_datum(<Datum*> new GIDCollectionIteratorDatum(deref(<GIDCollectionIteratorDatum*> dat)), SLI_TYPE_GIDCOLLECTIONITERATOR.decode())
    else:
        raise NESTErrors.PyNESTError("unknown SLI type: {0}".format(datum_type.decode()))

    if ret is None:
        raise NESTErrors.PyNESTError("conversion resulted in a None object")

    return ret

cdef inline object sli_array_to_object(ArrayDatum* dat):
    cdef tmp = [None] * dat.size()

    cdef size_t i
    cdef Token* tok = dat.begin()
    
    if not len(tmp):
        return ()

    if tok.datum().gettypename().toString() == SLI_TYPE_CONNECTION:
        for i in range(len(tmp)):
            datum = SLIDatum()
            (<SLIDatum> datum)._set_datum(<Datum*> new ConnectionDatum(deref(<ConnectionDatum*> tok.datum())), SLI_TYPE_CONNECTION.decode())
            tmp[i] = datum
            # Increment
            inc(tok)
        return Connectome(tmp)
    else:
        for i in range(len(tmp)):
            tmp[i] = sli_datum_to_object(tok.datum())
            inc(tok)
    
        return tuple(tmp)

cdef inline object sli_dict_to_object(DictionaryDatum* dat):

    cdef tmp = {}

    cdef string key_str
    cdef const Token* tok = NULL

    cdef TokenMap.const_iterator dt = deref_dict(dat).begin()

    while dt != deref_dict(dat).end():
        key_str = deref_tmap(dt).first.toString()
        tok = &deref_tmap(dt).second
        tmp[key_str.decode()] = sli_datum_to_object(tok.datum())
        inc(dt)

    return tmp

cdef inline object sli_vector_to_object(sli_vector_ptr_t dat, vector_value_t _ = 0):

    cdef vector_value_t* array_data = NULL
    cdef vector[vector_value_t]* vector_ptr = NULL

    if sli_vector_ptr_t is sli_vector_int_ptr_t and vector_value_t is long:
        vector_ptr = deref_ivector(dat)
        arr = array.clone(ARRAY_LONG, vector_ptr.size(), False)
        array_data = arr.data.as_longs
        if HAVE_NUMPY:
            ret_dtype = numpy.int_
    elif sli_vector_ptr_t is sli_vector_double_ptr_t and vector_value_t is double:
        vector_ptr = deref_dvector(dat)
        arr = array.clone(ARRAY_DOUBLE, vector_ptr.size(), False)
        array_data = arr.data.as_doubles
        if HAVE_NUMPY:
            ret_dtype = numpy.float_
    else:
        raise NESTErrors.PyNESTError("unsupported specialization")

    memcpy(array_data, &vector_ptr.front(), vector_ptr.size() * sizeof(vector_value_t))

    if HAVE_NUMPY:
        if vector_ptr.size() > 0:
            return numpy.frombuffer(arr, dtype=ret_dtype)
        else:
            # Compatibility with NumPy < 1.7.0
            return numpy.array([], dtype=ret_dtype)
    else:
        return arr<|MERGE_RESOLUTION|>--- conflicted
+++ resolved
@@ -38,7 +38,7 @@
 from cpython.ref cimport PyObject
 from cpython.object cimport Py_LT, Py_LE, Py_EQ, Py_NE, Py_GT, Py_GE
 
-from nest.lib.hl_api_types import GIDCollection, Connectome, Mask, Parameter
+import nest
 
 
 cdef string SLI_TYPE_BOOL = b"booltype"
@@ -208,10 +208,6 @@
             self will be a descendant of {}.
             """.format(errorname, parent.__name__)
 
-<<<<<<< HEAD
-class NESTError(Exception):
-    pass
-=======
         try:
             __init__.__doc__ = docstring
         except AttributeError:
@@ -283,7 +279,6 @@
 
 # So we don't break any code that currently catches a nest.NESTError
 NESTError = NESTErrors.NESTError
->>>>>>> 2b4bf681
 
 cdef class SLIDatum(object):
 
@@ -533,7 +528,7 @@
             elif numpy.issubdtype(obj.dtype, numpy.floating):
                 ret = python_buffer_to_datum[object, double](obj)
             else:
-                raise NESTErrors.PyNESTError("only vectors of integers or floats are supported")
+                raise NESTError.PyNESTError("only vectors of integers or floats are supported")
 
         if ret is NULL:
             try:
@@ -605,7 +600,7 @@
     elif datum_type == SLI_TYPE_CONNECTION:
         datum = SLIDatum()
         (<SLIDatum> datum)._set_datum(<Datum*> new ConnectionDatum(deref(<ConnectionDatum*> dat)), SLI_TYPE_CONNECTION.decode())
-        ret = Connectome(datum)
+        ret = nest.Connectome(datum)
     elif datum_type == SLI_TYPE_VECTOR_INT:
         ret = sli_vector_to_object[sli_vector_int_ptr_t, long](<IntVectorDatum*> dat)
     elif datum_type == SLI_TYPE_VECTOR_DOUBLE:
@@ -613,15 +608,15 @@
     elif datum_type == SLI_TYPE_MASK:
         datum = SLIDatum()
         (<SLIDatum> datum)._set_datum(<Datum*> new MaskDatum(deref(<MaskDatum*> dat)), SLI_TYPE_MASK.decode())
-        ret = Mask(datum)
+        ret = nest.Mask(datum)
     elif datum_type == SLI_TYPE_PARAMETER:
         datum = SLIDatum()
         (<SLIDatum> datum)._set_datum(<Datum*> new ParameterDatum(deref(<ParameterDatum*> dat)), SLI_TYPE_PARAMETER.decode())
-        ret = Parameter(datum)
+        ret = nest.Parameter(datum)
     elif datum_type == SLI_TYPE_GIDCOLLECTION:        
         datum = SLIDatum()
         (<SLIDatum> datum)._set_datum(<Datum*> new GIDCollectionDatum(deref(<GIDCollectionDatum*> dat)), SLI_TYPE_GIDCOLLECTION.decode())
-        ret = GIDCollection(datum)
+        ret = nest.GIDCollection(datum)
     elif datum_type == SLI_TYPE_GIDCOLLECTIONITERATOR:
         ret = SLIDatum()
         (<SLIDatum> ret)._set_datum(<Datum*> new GIDCollectionIteratorDatum(deref(<GIDCollectionIteratorDatum*> dat)), SLI_TYPE_GIDCOLLECTIONITERATOR.decode())
@@ -649,7 +644,7 @@
             tmp[i] = datum
             # Increment
             inc(tok)
-        return Connectome(tmp)
+        return nest.Connectome(tmp)
     else:
         for i in range(len(tmp)):
             tmp[i] = sli_datum_to_object(tok.datum())
