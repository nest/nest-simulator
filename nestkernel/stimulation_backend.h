--- conflicted
+++ resolved
@@ -26,14 +26,6 @@
 // C++ includes:
 #include <vector>
 
-<<<<<<< HEAD
-// Includes from nestkernel:
-=======
-// Includes from sli:
-#include "dictdatum.h"
-#include "dictutils.h"
-#include "name.h"
->>>>>>> 7bdb9963
 #include "stimulation_device.h"
 
 namespace nest
@@ -114,11 +106,7 @@
    *
    * @ingroup NESTio
    */
-<<<<<<< HEAD
   virtual void enroll( StimulationDevice&, const dictionary& ) {};
-=======
-  virtual void enroll( StimulationDevice&, const DictionaryDatum& ) {};
->>>>>>> 7bdb9963
 
   /**
    * Disenroll a `StimulationDevice` from the `StimulationBackend`.
