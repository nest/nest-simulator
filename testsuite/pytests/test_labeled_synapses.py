# -*- coding: utf-8 -*-
#
# test_labeled_synapses.py
#
# This file is part of NEST.
#
# Copyright (C) 2004 The NEST Initiative
#
# NEST is free software: you can redistribute it and/or modify
# it under the terms of the GNU General Public License as published by
# the Free Software Foundation, either version 2 of the License, or
# (at your option) any later version.
#
# NEST is distributed in the hope that it will be useful,
# but WITHOUT ANY WARRANTY; without even the implied warranty of
# MERCHANTABILITY or FITNESS FOR A PARTICULAR PURPOSE.  See the
# GNU General Public License for more details.
#
# You should have received a copy of the GNU General Public License
# along with NEST.  If not, see <http://www.gnu.org/licenses/>.

"""
Test setting and getting labels on synapses.
"""

import unittest
import nest

HAVE_GSL = nest.build_info["have_gsl"]


<<<<<<< HEAD
@unittest.skipIf(not HAVE_GSL, 'GSL is not available')
=======
@nest.ll_api.check_stack
@unittest.skipIf(not HAVE_GSL, "GSL is not available")
>>>>>>> 4cf76ceb
class LabeledSynapsesTestCase(unittest.TestCase):
    """Test labeled synapses"""

    def default_network(self, syn_model):
        nest.ResetKernel()
        # set volume transmitter for stdp_dopamine_synapse_lbl
        vt = nest.Create("volume_transmitter", 3)
        nest.SetDefaults("stdp_dopamine_synapse", {"volume_transmitter": vt[0]})
        nest.SetDefaults("stdp_dopamine_synapse_lbl", {"volume_transmitter": vt[1]})
        nest.SetDefaults("stdp_dopamine_synapse_hpc", {"volume_transmitter": vt[2]})

        self.rate_model_connections = [
            "rate_connection_instantaneous",
            "rate_connection_instantaneous_lbl",
            "rate_connection_delayed",
            "rate_connection_delayed_lbl",
        ]

        self.siegert_connections = ["diffusion_connection", "diffusion_connection_lbl"]

        self.clopath_synapses = ["clopath_synapse", "clopath_synapse_lbl", "clopath_synapse_hpc"]

        self.urbanczik_synapses = ["urbanczik_synapse", "urbanczik_synapse_lbl", "urbanczik_synapse_hpc"]

        # create neurons that accept all synapse connections (especially gap
        # junctions)... hh_psc_alpha_gap is only available with GSL, hence the
        # skipIf above
        neurons = nest.Create("hh_psc_alpha_gap", 5)

        # in case of rate model connections use the lin_rate_ipn model instead
        if syn_model in self.rate_model_connections:
            neurons = nest.Create("lin_rate_ipn", 5)

        # in case of siegert connections use the siegert_neuron model instead
        if syn_model in self.siegert_connections:
            neurons = nest.Create("siegert_neuron", 5)

        # in case of the clopath synapse use a supported model instead
        if syn_model in self.clopath_synapses:
            neurons = nest.Create("hh_psc_alpha_clopath", 5)

        r_type = 0
        # in case of the urbanczik synapse use a supported model instead
        if syn_model in self.urbanczik_synapses:
            neurons = nest.Create("pp_cond_exp_mc_urbanczik", 5)
            syns = nest.GetDefaults("pp_cond_exp_mc_urbanczik")["receptor_types"]
            r_type = syns["soma_exc"]

        return neurons, r_type

    def test_SetLabelToSynapseOnConnect(self):
        """Set a label to a labeled synapse on connect."""

        for syn in [s for s in nest.synapse_models if s.endswith("_lbl")]:
            a, r_type = self.default_network(syn)

            # see if symmetric connections are required
            symm = nest.GetDefaults(syn, "requires_symmetric")

            # set a label during connection
            nest.Connect(
                a,
                a,
                {"rule": "one_to_one", "make_symmetric": symm},
                {"synapse_model": syn, "synapse_label": 123, "receptor_type": r_type},
            )
            c = nest.GetConnections(a, a)
            self.assertTrue(all([x == 123 for x in c.get("synapse_label")]))

    def test_SetLabelToSynapseSet(self):
        """Set a label to a labeled synapse using set()."""

        for syn in [s for s in nest.synapse_models if s.endswith("_lbl")]:
            a, r_type = self.default_network(syn)

            # see if symmetric connections are required
            symm = nest.GetDefaults(syn, "requires_symmetric")

            # set no label during connection
            nest.Connect(
                a, a, {"rule": "one_to_one", "make_symmetric": symm}, {"synapse_model": syn, "receptor_type": r_type}
            )
            c = nest.GetConnections(a, a)
            # still unlabeled
            self.assertTrue(all([x == -1 for x in c.get("synapse_label")]))

            # set a label
            c.set({"synapse_label": 123})
            self.assertTrue(all([x == 123 for x in c.get("synapse_label")]))

    def test_SetLabelToSynapseSetDefaults(self):
        """Set a label to a labeled synapse on SetDefaults."""

        for syn in [s for s in nest.synapse_models if s.endswith("_lbl")]:
            a, r_type = self.default_network(syn)

            # see if symmetric connections are required
            symm = nest.GetDefaults(syn, "requires_symmetric")

            # set a label during SetDefaults
            nest.SetDefaults(syn, {"synapse_label": 123})
            nest.Connect(
                a, a, {"rule": "one_to_one", "make_symmetric": symm}, {"synapse_model": syn, "receptor_type": r_type}
            )
            c = nest.GetConnections(a, a)
            self.assertTrue(all([x == 123 for x in c.get("synapse_label")]))

    def test_GetLabeledSynapses(self):
        """Get labeled synapses with GetConnections."""

        for syn in [s for s in nest.synapse_models if s.endswith("_lbl")]:
            a, r_type = self.default_network(syn)

            # see if symmetric connections are required
            symm = nest.GetDefaults(syn, "requires_symmetric")

            # some more connections
            synapse_type = "static_synapse"
            if syn in self.rate_model_connections:
                synapse_type = "rate_connection_instantaneous"
            if syn in self.siegert_connections:
                synapse_type = "diffusion_connection"
            nest.Connect(a, a, {"rule": "one_to_one"}, {"synapse_model": synapse_type, "receptor_type": r_type})
            # set a label during connection
            nest.Connect(
                a,
                a,
                {"rule": "one_to_one", "make_symmetric": symm},
                {"synapse_model": syn, "synapse_label": 123, "receptor_type": r_type},
            )
            c = nest.GetConnections(a, a, synapse_label=123)
            self.assertTrue(all([x == 123 for x in c.get("synapse_label")]))

    def test_SetLabelToNotLabeledSynapse(self):
        """Try set a label to an 'un-label-able' synapse."""

        for syn in [s for s in nest.synapse_models if not s.endswith("_lbl")]:
            a, r_type = self.default_network(syn)

            # see if symmetric connections are required
            symm = nest.GetDefaults(syn, "requires_symmetric")

            # try set a label during SetDefaults
<<<<<<< HEAD
            with self.assertRaises(nest.NESTError):
                nest.SetDefaults(syn, {'synapse_label': 123})

            # try set on connect
            with self.assertRaises(nest.NESTError):
                nest.Connect(a, a, {"rule": "one_to_one",
                                    "make_symmetric": symm},
                             {"synapse_model": syn, "synapse_label": 123})

            # plain connection
            nest.Connect(a, a, {"rule": "one_to_one", "make_symmetric": symm},
                         {"synapse_model": syn, "receptor_type": r_type})
            c = nest.GetConnections(a, a)

            with self.assertRaises(nest.NESTError):
                c.set({'synapse_label': 123})
=======
            with self.assertRaises(nest.kernel.NESTError):
                nest.SetDefaults(syn, {"synapse_label": 123})

            # try set on connect
            with self.assertRaises(nest.kernel.NESTError):
                nest.Connect(
                    a, a, {"rule": "one_to_one", "make_symmetric": symm}, {"synapse_model": syn, "synapse_label": 123}
                )

            # plain connection
            nest.Connect(
                a, a, {"rule": "one_to_one", "make_symmetric": symm}, {"synapse_model": syn, "receptor_type": r_type}
            )
            # try set on SetStatus
            c = nest.GetConnections(a, a)

            with self.assertRaises(nest.kernel.NESTError):
                c.set({"synapse_label": 123})
>>>>>>> 4cf76ceb


def suite():
    suite = unittest.makeSuite(LabeledSynapsesTestCase, "test")
    return suite


def run():
    runner = unittest.TextTestRunner(verbosity=2)
    runner.run(suite())


if __name__ == "__main__":
    run()<|MERGE_RESOLUTION|>--- conflicted
+++ resolved
@@ -29,12 +29,7 @@
 HAVE_GSL = nest.build_info["have_gsl"]
 
 
-<<<<<<< HEAD
-@unittest.skipIf(not HAVE_GSL, 'GSL is not available')
-=======
-@nest.ll_api.check_stack
 @unittest.skipIf(not HAVE_GSL, "GSL is not available")
->>>>>>> 4cf76ceb
 class LabeledSynapsesTestCase(unittest.TestCase):
     """Test labeled synapses"""
 
@@ -178,29 +173,11 @@
             symm = nest.GetDefaults(syn, "requires_symmetric")
 
             # try set a label during SetDefaults
-<<<<<<< HEAD
             with self.assertRaises(nest.NESTError):
-                nest.SetDefaults(syn, {'synapse_label': 123})
+                nest.SetDefaults(syn, {"synapse_label": 123})
 
             # try set on connect
             with self.assertRaises(nest.NESTError):
-                nest.Connect(a, a, {"rule": "one_to_one",
-                                    "make_symmetric": symm},
-                             {"synapse_model": syn, "synapse_label": 123})
-
-            # plain connection
-            nest.Connect(a, a, {"rule": "one_to_one", "make_symmetric": symm},
-                         {"synapse_model": syn, "receptor_type": r_type})
-            c = nest.GetConnections(a, a)
-
-            with self.assertRaises(nest.NESTError):
-                c.set({'synapse_label': 123})
-=======
-            with self.assertRaises(nest.kernel.NESTError):
-                nest.SetDefaults(syn, {"synapse_label": 123})
-
-            # try set on connect
-            with self.assertRaises(nest.kernel.NESTError):
                 nest.Connect(
                     a, a, {"rule": "one_to_one", "make_symmetric": symm}, {"synapse_model": syn, "synapse_label": 123}
                 )
@@ -209,12 +186,10 @@
             nest.Connect(
                 a, a, {"rule": "one_to_one", "make_symmetric": symm}, {"synapse_model": syn, "receptor_type": r_type}
             )
-            # try set on SetStatus
-            c = nest.GetConnections(a, a)
-
-            with self.assertRaises(nest.kernel.NESTError):
+            c = nest.GetConnections(a, a)
+
+            with self.assertRaises(nest.NESTError):
                 c.set({"synapse_label": 123})
->>>>>>> 4cf76ceb
 
 
 def suite():
