# -*- coding: utf-8 -*-
#
# test_stdp_triplet_synapse.py
#
# This file is part of NEST.
#
# Copyright (C) 2004 The NEST Initiative
#
# NEST is free software: you can redistribute it and/or modify
# it under the terms of the GNU General Public License as published by
# the Free Software Foundation, either version 2 of the License, or
# (at your option) any later version.
#
# NEST is distributed in the hope that it will be useful,
# but WITHOUT ANY WARRANTY; without even the implied warranty of
# MERCHANTABILITY or FITNESS FOR A PARTICULAR PURPOSE.  See the
# GNU General Public License for more details.
#
# You should have received a copy of the GNU General Public License
# along with NEST.  If not, see <http://www.gnu.org/licenses/>.

# This script tests the stdp_triplet_synapse in NEST.

import nest
import unittest
from math import exp
import numpy as np


class STDPTripletSynapseTestCase(unittest.TestCase):
    """Check stdp_triplet_synapse model properties."""

    def setUp(self):
<<<<<<< HEAD
        nest.set_verbosity(nest.verbosity.M_WARNING)
=======
        nest.set_verbosity("M_WARNING")
>>>>>>> 4cf76ceb
        nest.ResetKernel()

        # settings
        self.dendritic_delay = 1.0
        self.decay_duration = 5.0
        self.synapse_model = "stdp_triplet_synapse"
        self.syn_spec = {
            "synapse_model": self.synapse_model,
            "delay": self.dendritic_delay,
            # set receptor 1 postsynaptically, to not generate extra spikes
            "receptor_type": 1,
            "weight": 5.0,
            "tau_plus": 16.8,
            "tau_plus_triplet": 101.0,
            "Aplus": 0.1,
            "Aminus": 0.1,
            "Aplus_triplet": 0.1,
            "Aminus_triplet": 0.1,
            "Kplus": 0.0,
            "Kplus_triplet": 0.0,
            "Wmax": 100.0,
        }
        self.post_neuron_params = {
            "tau_minus": 33.7,
            "tau_minus_triplet": 125.0,
        }

        # setup basic circuit
        self.pre_neuron = nest.Create("parrot_neuron")
        self.post_neuron = nest.Create("parrot_neuron", 1, params=self.post_neuron_params)
        nest.Connect(self.pre_neuron, self.post_neuron, syn_spec=self.syn_spec)

    def generateSpikes(self, neuron, times):
        """Trigger spike to given neuron at specified times."""
        delay = 1.0
        gen = nest.Create("spike_generator", 1, {"spike_times": [t - delay for t in times]})
        nest.Connect(gen, neuron, syn_spec={"delay": delay})

    def status(self, which):
        """Get synapse parameter status."""
        stats = nest.GetConnections(self.pre_neuron, synapse_model=self.synapse_model)
        return stats.get(which) if len(stats) == 1 else stats.get(which)[0]

    def decay(self, time, Kplus, Kplus_triplet, Kminus, Kminus_triplet):
        """Decay variables."""
        Kplus *= exp(-time / self.syn_spec["tau_plus"])
        Kplus_triplet *= exp(-time / self.syn_spec["tau_plus_triplet"])
        Kminus *= exp(-time / self.post_neuron_params["tau_minus"])
        Kminus_triplet *= exp(-time / self.post_neuron_params["tau_minus_triplet"])
        return (Kplus, Kplus_triplet, Kminus, Kminus_triplet)

    def facilitate(self, w, Kplus, Kminus_triplet):
        """Facilitate weight."""
        Wmax = self.status("Wmax")
        return np.sign(Wmax) * (
            abs(w) + Kplus * (self.syn_spec["Aplus"] + self.syn_spec["Aplus_triplet"] * Kminus_triplet)
        )

    def depress(self, w, Kminus, Kplus_triplet):
        """Depress weight."""
        Wmax = self.status("Wmax")
        return np.sign(Wmax) * (
            abs(w) - Kminus * (self.syn_spec["Aminus"] + self.syn_spec["Aminus_triplet"] * Kplus_triplet)
        )

    def assertAlmostEqualDetailed(self, expected, given, message):
        """Improve assetAlmostEqual with detailed message."""
        messageWithValues = "%s (expected: `%s` was: `%s`" % (message, str(expected), str(given))
        self.assertAlmostEqual(given, expected, msg=messageWithValues)

    def test_badPropertiesSetupsThrowExceptions(self):
        """Check that exceptions are thrown when setting bad parameters."""

        def setupProperty(property):
            bad_syn_spec = self.syn_spec.copy()
            bad_syn_spec.update(property)
            nest.Connect(self.pre_neuron, self.post_neuron, syn_spec=bad_syn_spec)

        def badPropertyWith(content, parameters):
            msg = content
            self.assertRaisesRegex(nest.NESTError, msg, setupProperty, parameters)

        badPropertyWith("Kplus", {"Kplus": -1.0})
        badPropertyWith("Kplus_triplet", {"Kplus_triplet": -1.0})

    def test_varsZeroAtStart(self):
        """Check that pre- and postsynaptic variables are zero at start."""
        self.assertAlmostEqualDetailed(0.0, self.status("Kplus"), "Kplus should be zero")
        self.assertAlmostEqualDetailed(0.0, self.status("Kplus_triplet"), "Kplus_triplet should be zero")

    def test_preVarsIncreaseWithPreSpike(self):
        """Check that pre-synaptic variables (Kplus, Kplus_triplet) increase
        after each pre-synaptic spike."""

        self.generateSpikes(self.pre_neuron, [2.0])

        Kplus = self.status("Kplus")
        Kplus_triplet = self.status("Kplus_triplet")

        nest.Simulate(20.0)
        self.assertAlmostEqualDetailed(Kplus + 1.0, self.status("Kplus"), "Kplus should have increased by 1")
        self.assertAlmostEqualDetailed(
            Kplus_triplet + 1.0, self.status("Kplus_triplet"), "Kplus_triplet should have increased by 1"
        )

    def test_preVarsDecayAfterPreSpike(self):
        """Check that pre-synaptic variables (Kplus, Kplus_triplet) decay
        after each pre-synaptic spike."""

        self.generateSpikes(self.pre_neuron, [2.0])
        # trigger computation
        self.generateSpikes(self.pre_neuron, [2.0 + self.decay_duration])

        (Kplus, Kplus_triplet, _, _) = self.decay(self.decay_duration, 1.0, 1.0, 0.0, 0.0)
        Kplus += 1.0
        Kplus_triplet += 1.0

        nest.Simulate(20.0)
        self.assertAlmostEqualDetailed(Kplus, self.status("Kplus"), "Kplus should have decay")
        self.assertAlmostEqualDetailed(Kplus_triplet, self.status("Kplus_triplet"), "Kplus_triplet should have decay")

    def test_preVarsDecayAfterPostSpike(self):
        """Check that pre-synaptic variables (Kplus, Kplus_triplet) decay
        after each postsynaptic spike."""

        self.generateSpikes(self.pre_neuron, [2.0])
        self.generateSpikes(self.post_neuron, [3.0, 4.0])
        # trigger computation
        self.generateSpikes(self.pre_neuron, [2.0 + self.decay_duration])

        (Kplus, Kplus_triplet, _, _) = self.decay(self.decay_duration, 1.0, 1.0, 0.0, 0.0)
        Kplus += 1.0
        Kplus_triplet += 1.0

        nest.Simulate(20.0)
        self.assertAlmostEqualDetailed(Kplus, self.status("Kplus"), "Kplus should have decay")
        self.assertAlmostEqualDetailed(Kplus_triplet, self.status("Kplus_triplet"), "Kplus_triplet should have decay")

    def test_weightChangeWhenPrePostSpikes(self):
        """Check that weight changes whenever a pre-post spike pair happen."""

        self.generateSpikes(self.pre_neuron, [2.0])
        self.generateSpikes(self.post_neuron, [4.0])
        self.generateSpikes(self.pre_neuron, [6.0])  # trigger computation

        Kplus = self.status("Kplus")
        Kplus_triplet = self.status("Kplus_triplet")
        Kminus = 0.0
        Kminus_triplet = 0.0
        weight = self.status("weight")

        (Kplus, Kplus_triplet, Kminus, Kminus_triplet) = self.decay(2.0, Kplus, Kplus_triplet, Kminus, Kminus_triplet)
        weight = self.depress(weight, Kminus, Kplus_triplet)
        Kplus += 1.0
        Kplus_triplet += 1.0

        (Kplus, Kplus_triplet, Kminus, Kminus_triplet) = self.decay(
            2.0 + self.dendritic_delay, Kplus, Kplus_triplet, Kminus, Kminus_triplet
        )
        weight = self.facilitate(weight, Kplus, Kminus_triplet)
        Kminus += 1.0
        Kminus_triplet += 1.0

        (Kplus, Kplus_triplet, Kminus, Kminus_triplet) = self.decay(
            2.0 - self.dendritic_delay, Kplus, Kplus_triplet, Kminus, Kminus_triplet
        )
        weight = self.depress(weight, Kminus, Kplus_triplet)

        nest.Simulate(20.0)
        self.assertAlmostEqualDetailed(weight, self.status("weight"), "weight should have decreased")

    def test_weightChangeWhenPrePostPreSpikes(self):
        """Check that weight changes whenever a pre-post-pre spike triplet
        happen."""

        self.generateSpikes(self.pre_neuron, [2.0, 6.0])
        self.generateSpikes(self.post_neuron, [4.0])
        self.generateSpikes(self.pre_neuron, [8.0])  # trigger computation

        Kplus = self.status("Kplus")
        Kplus_triplet = self.status("Kplus_triplet")
        Kminus = 0.0
        Kminus_triplet = 0.0
        weight = self.status("weight")

        (Kplus, Kplus_triplet, Kminus, Kminus_triplet) = self.decay(2.0, Kplus, Kplus_triplet, Kminus, Kminus_triplet)
        weight = self.depress(weight, Kminus, Kplus_triplet)
        Kplus += 1.0
        Kplus_triplet += 1.0

        (Kplus, Kplus_triplet, Kminus, Kminus_triplet) = self.decay(
            2.0 + self.dendritic_delay, Kplus, Kplus_triplet, Kminus, Kminus_triplet
        )

        weight = self.facilitate(weight, Kplus, Kminus_triplet)
        Kminus += 1.0
        Kminus_triplet += 1.0

        (Kplus, Kplus_triplet, Kminus, Kminus_triplet) = self.decay(
            2.0 - self.dendritic_delay, Kplus, Kplus_triplet, Kminus, Kminus_triplet
        )
        weight = self.depress(weight, Kminus, Kplus_triplet)
        Kplus += 1.0
        Kplus_triplet += 1.0

        (Kplus, Kplus_triplet, Kminus, Kminus_triplet) = self.decay(2.0, Kplus, Kplus_triplet, Kminus, Kminus_triplet)
        weight = self.depress(weight, Kminus, Kplus_triplet)

        nest.Simulate(20.0)
        self.assertAlmostEqualDetailed(weight, self.status("weight"), "weight should have decreased")

    def test_maxWeightStaturatesWeight(self):
        """Check that setting maximum weight property keep weight limited."""

        limited_weight = self.status("weight") + 1e-10
        limited_syn_spec = self.syn_spec.copy()
        limited_syn_spec.update({"Wmax": limited_weight})
        nest.Connect(self.pre_neuron, self.post_neuron, syn_spec=limited_syn_spec)

        self.generateSpikes(self.pre_neuron, [2.0])
        self.generateSpikes(self.pre_neuron, [3.0])  # trigger computation

        nest.Simulate(20.0)
        print(limited_weight)
        print(self.status("weight"))
        self.assertAlmostEqualDetailed(limited_weight, self.status("weight"), "weight should have been limited")


class STDPTripletInhTestCase(STDPTripletSynapseTestCase):
    def setUp(self):
<<<<<<< HEAD
        nest.set_verbosity(nest.verbosity.M_WARNING)
=======
        nest.set_verbosity("M_WARNING")
>>>>>>> 4cf76ceb
        nest.ResetKernel()

        # settings
        self.dendritic_delay = 1.0
        self.decay_duration = 5.0
        self.synapse_model = "stdp_triplet_synapse"
        self.syn_spec = {
            "synapse_model": self.synapse_model,
            "delay": self.dendritic_delay,
            # set receptor 1 postsynaptically, to not generate extra spikes
            "receptor_type": 1,
            "weight": -5.0,
            "tau_plus": 16.8,
            "tau_plus_triplet": 101.0,
            "Aplus": 0.1,
            "Aminus": 0.1,
            "Aplus_triplet": 0.1,
            "Aminus_triplet": 0.1,
            "Kplus": 0.0,
            "Kplus_triplet": 0.0,
            "Wmax": -100.0,
        }
        self.post_neuron_params = {
            "tau_minus": 33.7,
            "tau_minus_triplet": 125.0,
        }

        # setup basic circuit
        self.pre_neuron = nest.Create("parrot_neuron")
        self.post_neuron = nest.Create("parrot_neuron", 1, params=self.post_neuron_params)
        nest.Connect(self.pre_neuron, self.post_neuron, syn_spec=self.syn_spec)


def suite_inh():
    return unittest.makeSuite(STDPTripletInhTestCase, "test")


def suite():
    return unittest.makeSuite(STDPTripletSynapseTestCase, "test")


def run():
    runner = unittest.TextTestRunner(verbosity=2)
    runner.run(suite())
    runner.run(suite_inh())


if __name__ == "__main__":
    run()<|MERGE_RESOLUTION|>--- conflicted
+++ resolved
@@ -31,11 +31,7 @@
     """Check stdp_triplet_synapse model properties."""
 
     def setUp(self):
-<<<<<<< HEAD
         nest.set_verbosity(nest.verbosity.M_WARNING)
-=======
-        nest.set_verbosity("M_WARNING")
->>>>>>> 4cf76ceb
         nest.ResetKernel()
 
         # settings
@@ -266,11 +262,7 @@
 
 class STDPTripletInhTestCase(STDPTripletSynapseTestCase):
     def setUp(self):
-<<<<<<< HEAD
         nest.set_verbosity(nest.verbosity.M_WARNING)
-=======
-        nest.set_verbosity("M_WARNING")
->>>>>>> 4cf76ceb
         nest.ResetKernel()
 
         # settings
