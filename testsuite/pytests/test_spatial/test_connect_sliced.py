--- conflicted
+++ resolved
@@ -53,108 +53,63 @@
         counts, _ = hist
         np_testing.assert_array_equal(counts, ref)
 
-<<<<<<< HEAD
-    def test_connect_sliced_spatial_on_target(self):
-        """Connect sliced spatial source population"""
-        for nodes in [self.free_nodes, self.grid_nodes]:
-            projections = nest.PairwiseBernoulli(nodes[self.middle_node], nodes, p=self.parameter)
-            nest.Connect(projections)
-            self._assert_histogram(nest.GetConnections().target, self.reference)
-
-    def test_masked_connect_sliced_spatial_on_target(self):
-        """Masked connect sliced spatial source population"""
-        for nodes in [self.free_nodes, self.grid_nodes]:
-            projections = nest.PairwiseBernoulli(nodes[self.middle_node], nodes, p=self.parameter, mask=self.mask)
-            nest.Connect(projections)
-            self._assert_histogram(nest.GetConnections().target, self.reference_masked)
-
-    def test_connect_sliced_spatial_on_source(self):
-        """Connect sliced spatial target population"""
-        for nodes in [self.free_nodes, self.grid_nodes]:
-            projections = nest.PairwiseBernoulli(nodes, nodes[self.middle_node], p=self.parameter, use_on_source=True)
-            nest.Connect(projections)
-            self._assert_histogram(nest.GetConnections().source, self.reference)
-
-    def test_masked_connect_sliced_spatial_on_source(self):
-        """Masked connect sliced spatial target population"""
-        for nodes in [self.free_nodes, self.grid_nodes]:
-            projections = nest.PairwiseBernoulli(nodes, nodes[self.middle_node], p=self.parameter, use_on_source=True,
-                                                 mask=self.mask)
-            nest.Connect(projections)
-            self._assert_histogram(nest.GetConnections().source, self.reference_masked)
-=======
     def test_connect_sliced_spatial_on_target_free(self):
         """Connect sliced free spatial source population"""
         nodes = nest.Create('iaf_psc_alpha', positions=self.free_pos)
-        nest.Connect(nodes[self.middle_node], nodes,
-                     conn_spec={'rule': 'pairwise_bernoulli',
-                                'p': self.parameter})
+        projections = nest.PairwiseBernoulli(nodes[self.middle_node], nodes, p=self.parameter)
+        nest.Connect(projections)
         self._assert_histogram(nest.GetConnections().target, self.reference)
 
     def test_connect_sliced_spatial_on_target_grid(self):
         """Connect sliced grid spatial source population"""
         nodes = nest.Create('iaf_psc_alpha', positions=self.grid_pos)
-        nest.Connect(nodes[self.middle_node], nodes,
-                     conn_spec={'rule': 'pairwise_bernoulli',
-                                'p': self.parameter})
+        projections = nest.PairwiseBernoulli(nodes[self.middle_node], nodes, p=self.parameter)
+        nest.Connect(projections)
         self._assert_histogram(nest.GetConnections().target, self.reference)
 
     def test_masked_connect_sliced_spatial_on_target_free(self):
         """Masked connect sliced free spatial source population"""
         nodes = nest.Create('iaf_psc_alpha', positions=self.free_pos)
-        nest.Connect(nodes[self.middle_node], nodes,
-                     conn_spec={'rule': 'pairwise_bernoulli',
-                                'p': self.parameter,
-                                'mask': self.mask})
+        projections = nest.PairwiseBernoulli(nodes[self.middle_node], nodes, p=self.parameter, mask=self.mask)
+        nest.Connect(projections)
         self._assert_histogram(nest.GetConnections().target, self.reference_masked)
 
     def test_masked_connect_sliced_spatial_on_target_grid(self):
         """Masked connect sliced grid spatial source population"""
         nodes = nest.Create('iaf_psc_alpha', positions=self.grid_pos)
-        nest.Connect(nodes[self.middle_node], nodes,
-                     conn_spec={'rule': 'pairwise_bernoulli',
-                                'p': self.parameter,
-                                'mask': self.mask})
+        projections = nest.PairwiseBernoulli(nodes[self.middle_node], nodes, p=self.parameter, mask=self.mask)
+        nest.Connect(projections)
         self._assert_histogram(nest.GetConnections().target, self.reference_masked)
 
     def test_connect_sliced_spatial_on_source_free(self):
         """Connect sliced spatial free target population"""
         nodes = nest.Create('iaf_psc_alpha', positions=self.free_pos)
-        nest.Connect(nodes, nodes[self.middle_node],
-                     conn_spec={'rule': 'pairwise_bernoulli',
-                                'p': self.parameter,
-                                'use_on_source': True})
+        projections = nest.PairwiseBernoulli(nodes, nodes[self.middle_node], p=self.parameter, use_on_source=True)
+        nest.Connect(projections)
         self._assert_histogram(nest.GetConnections().source, self.reference)
 
     def test_connect_sliced_spatial_on_source_grid(self):
         """Connect sliced spatial grid target population"""
         nodes = nest.Create('iaf_psc_alpha', positions=self.grid_pos)
-        nest.Connect(nodes, nodes[self.middle_node],
-                     conn_spec={'rule': 'pairwise_bernoulli',
-                                'p': self.parameter,
-                                'use_on_source': True})
+        projections = nest.PairwiseBernoulli(nodes, nodes[self.middle_node], p=self.parameter, use_on_source=True)
+        nest.Connect(projections)
         self._assert_histogram(nest.GetConnections().source, self.reference)
 
     def test_masked_connect_sliced_spatial_on_source_free(self):
         """Masked connect sliced spatial free target population"""
         nodes = nest.Create('iaf_psc_alpha', positions=self.free_pos)
-        nest.Connect(nodes, nodes[self.middle_node],
-                     conn_spec={'rule': 'pairwise_bernoulli',
-                                'p': self.parameter,
-                                'use_on_source': True,
-                                'mask': self.mask})
+        projections = nest.PairwiseBernoulli(nodes, nodes[self.middle_node],
+                                             p=self.parameter, use_on_source=True, mask=self.mask)
+        nest.Connect(projections)
         self._assert_histogram(nest.GetConnections().source, self.reference_masked)
 
     def test_masked_connect_sliced_spatial_on_source_grid(self):
         """Masked connect sliced spatial grid target population"""
         nodes = nest.Create('iaf_psc_alpha', positions=self.grid_pos)
-        nest.Connect(nodes, nodes[self.middle_node],
-                     conn_spec={'rule': 'pairwise_bernoulli',
-                                'p': self.parameter,
-                                'use_on_source': True,
-                                'mask': self.mask})
+        projections = nest.PairwiseBernoulli(nodes, nodes[self.middle_node],
+                                             p=self.parameter, use_on_source=True, mask=self.mask)
+        nest.Connect(projections)
         self._assert_histogram(nest.GetConnections().source, self.reference_masked)
->>>>>>> f7a10e04
 
     def test_sliced_spatial_inheritance(self):
         """Sliced spatial inherits attributes"""
@@ -176,17 +131,11 @@
         ref = np.copy(self.reference)
         ref[:start] = 0
         ref[end:] = 0
-<<<<<<< HEAD
-        for nodes in [self.free_nodes, self.grid_nodes]:
+
+        for pos in [self.free_pos, self.grid_pos]:
+            nodes = nest.Create('iaf_psc_alpha', positions=pos)
             projections = nest.PairwiseBernoulli(nodes[self.middle_node], nodes[start:end], p=self.parameter)
             nest.Connect(projections)
-=======
-        for pos in [self.free_pos, self.grid_pos]:
-            nodes = nest.Create('iaf_psc_alpha', positions=pos)
-            nest.Connect(nodes[self.middle_node], nodes[start:end],
-                         conn_spec={'rule': 'pairwise_bernoulli',
-                                    'p': self.parameter})
->>>>>>> f7a10e04
             self._assert_histogram(nest.GetConnections().target, ref)
 
     def test_connect_sliced_spatial_step(self):
@@ -194,17 +143,11 @@
         step = 2
         ref = np.copy(self.reference)
         ref[1::step] = 0
-<<<<<<< HEAD
-        for nodes in [self.free_nodes, self.grid_nodes]:
+
+        for pos in [self.free_pos, self.grid_pos]:
+            nodes = nest.Create('iaf_psc_alpha', positions=pos)
             projections = nest.PairwiseBernoulli(nodes[self.middle_node], nodes[::step], p=self.parameter)
             nest.Connect(projections)
-=======
-        for pos in [self.free_pos, self.grid_pos]:
-            nodes = nest.Create('iaf_psc_alpha', positions=pos)
-            nest.Connect(nodes[self.middle_node], nodes[::step],
-                         conn_spec={'rule': 'pairwise_bernoulli',
-                                    'p': self.parameter})
->>>>>>> f7a10e04
             self._assert_histogram(nest.GetConnections().target, ref)
 
 
