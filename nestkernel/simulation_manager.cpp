--- conflicted
+++ resolved
@@ -603,12 +603,9 @@
         "in sync at end of simulation." );
     }
   }
-<<<<<<< HEAD
-=======
 
   kernel().node_manager.finalize_nodes();
   prepared_ = false;
->>>>>>> 18f25d59
 }
 
 void
