--- conflicted
+++ resolved
@@ -98,23 +98,4 @@
       DESTINATION ${CMAKE_INSTALL_DOCDIR}/examples/pynest
   )
 
-<<<<<<< HEAD
-  install( DIRECTORY nest/projections/
-      DESTINATION ${CMAKE_INSTALL_PREFIX}/${PYEXECDIR}/nest/projections
-      )
-
-  install( DIRECTORY nest/synapsemodels/
-      DESTINATION ${CMAKE_INSTALL_PREFIX}/${PYEXECDIR}/nest/synapsemodels
-      )
-
-  find_program( NOSETESTS nosetests )
-  if ( NOT NOSETESTS STREQUAL "NOSETESTS-NOTFOUND" )
-    add_test( NAME PyNEST
-        COMMAND ${NOSETESTS} -v --with-xunit
-        --xunit-file=${PROJECT_BINARY_DIR}/reports/pynest_tests.xml
-        ${CMAKE_INSTALL_PREFIX}/${PYEXECDIR}/nest/tests
-        )
-  endif ()
-=======
->>>>>>> 8c16625f
 endif ()