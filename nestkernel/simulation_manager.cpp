/*
 *  simulation_manager.cpp
 *
 *  This file is part of NEST.
 *
 *  Copyright (C) 2004 The NEST Initiative
 *
 *  NEST is free software: you can redistribute it and/or modify
 *  it under the terms of the GNU General Public License as published by
 *  the Free Software Foundation, either version 2 of the License, or
 *  (at your option) any later version.
 *
 *  NEST is distributed in the hope that it will be useful,
 *  but WITHOUT ANY WARRANTY; without even the implied warranty of
 *  MERCHANTABILITY or FITNESS FOR A PARTICULAR PURPOSE.  See the
 *  GNU General Public License for more details.
 *
 *  You should have received a copy of the GNU General Public License
 *  along with NEST.  If not, see <http://www.gnu.org/licenses/>.
 *
 */

#include "simulation_manager.h"

// C includes:
#include <sys/time.h>

// C++ includes:
#include <limits>
#include <vector>

// Includes from libnestutil:
#include "compose.hpp"
#include "numerics.h"

// Includes from nestkernel:
#include "connection_manager_impl.h"
#include "event_delivery_manager.h"
#include "kernel_manager.h"

// Includes from sli:
#include "dictutils.h"

nest::SimulationManager::SimulationManager()
  : clock_( Time::tic( 0L ) )
  , slice_( 0L )
  , to_do_( 0L )
  , to_do_total_( 0L )
  , from_step_( 0L )
  , to_step_( 0L ) // consistent with to_do_ == 0
  , t_real_( 0L )
  , prepared_( false )
  , simulating_( false )
  , simulated_( false )
  , inconsistent_state_( false )
  , print_time_( false )
  , use_wfr_( true )
  , wfr_comm_interval_( 1.0 )
  , wfr_tol_( 0.0001 )
  , wfr_max_iterations_( 15 )
  , wfr_interpolation_order_( 3 )
  , update_time_limit_( std::numeric_limits< double >::infinity() )
  , min_update_time_( std::numeric_limits< double >::infinity() )
  , max_update_time_( -std::numeric_limits< double >::infinity() )
{
}

void
nest::SimulationManager::initialize()
{
  Time::reset_to_defaults();
  Time::reset_resolution();

  clock_.set_to_zero();
  clock_.calibrate();

  to_do_ = 0;
  to_do_total_ = 0;
  slice_ = 0;
  from_step_ = 0;
  to_step_ = 0; // consistent with to_do_ = 0
  t_real_ = 0;

  prepared_ = false;
  simulating_ = false;
  simulated_ = false;
  inconsistent_state_ = false;
  print_time_ = false;
  use_wfr_ = true;

  wfr_comm_interval_ = 1.0;
  wfr_tol_ = 0.0001;
  wfr_max_iterations_ = 15;
  wfr_interpolation_order_ = 3;
  update_time_limit_ = std::numeric_limits< double >::infinity();
  min_update_time_ = std::numeric_limits< double >::infinity();
  max_update_time_ = -std::numeric_limits< double >::infinity();

  reset_timers_for_preparation();
  reset_timers_for_dynamics();
}

void
nest::SimulationManager::finalize()
{
}

void
nest::SimulationManager::reset_timers_for_preparation()
{
  sw_communicate_prepare_.reset();
#ifdef TIMER_DETAILED
  sw_gather_target_data_.reset();
#endif
}

void
nest::SimulationManager::reset_timers_for_dynamics()
{
  sw_simulate_.reset();
#ifdef TIMER_DETAILED
  sw_gather_spike_data_.reset();
  sw_update_.reset();
#endif
}

void
nest::SimulationManager::set_status( const DictionaryDatum& d )
{
  // Create an instance of time converter here to capture the current
  // representation of time objects: TICS_PER_MS and TICS_PER_STEP
  // will be stored in time_converter.
  // This object can then be used to convert times in steps
  // (e.g. Connection::delay_) or tics to the new representation.
  // We pass this object to ConnectionManager::calibrate to update
  // all time objects in the connection system to the new representation.
  // MH 08-04-14
  TimeConverter time_converter;

  double time;
  if ( updateValue< double >( d, names::biological_time, time ) )
  {
    if ( time != 0.0 )
    {
      throw BadProperty( "The simulation time can only be set to 0.0." );
    }

    if ( clock_ > TimeZero )
    {
      // reset only if time has passed
      LOG( M_WARNING,
        "SimulationManager::set_status",
        "Simulation time reset to t=0.0. Resetting the simulation time is not "
        "fully supported in NEST at present. Some spikes may be lost, and "
        "stimulation devices may behave unexpectedly. PLEASE REVIEW YOUR "
        "SIMULATION OUTPUT CAREFULLY!" );

      clock_ = Time::step( 0 );
      from_step_ = 0;
      slice_ = 0;
      // clear all old spikes
      kernel().event_delivery_manager.configure_spike_data_buffers();
    }
  }

  updateValue< bool >( d, names::print_time, print_time_ );

  // tics_per_ms and resolution must come after local_num_thread /
  // total_num_threads because they might reset the network and the time
  // representation
  double tics_per_ms = 0.0;
  bool tics_per_ms_updated = updateValue< double >( d, names::tics_per_ms, tics_per_ms );
  double resd = 0.0;
  bool res_updated = updateValue< double >( d, names::resolution, resd );

  if ( tics_per_ms_updated or res_updated )
  {
    std::vector< std::string > errors;
    if ( kernel().node_manager.size() > 0 )
    {
      errors.push_back( "Nodes have already been created" );
    }
    if ( has_been_simulated() )
    {
      errors.push_back( "Network has been simulated" );
    }
    if ( kernel().model_manager.are_model_defaults_modified() )
    {
      errors.push_back( "Model defaults were modified" );
    }

    if ( errors.size() == 1 )
    {
      throw KernelException( errors[ 0 ] + ": time representation cannot be changed." );
    }
    if ( errors.size() > 1 )
    {
      std::string msg = "Time representation unchanged. Error conditions:";
      for ( auto& error : errors )
      {
        msg += " " + error + ".";
      }
      throw KernelException( msg );
    }

    // only allow TICS_PER_MS to be changed together with resolution
    if ( res_updated and tics_per_ms_updated )
    {
      if ( resd < 1.0 / tics_per_ms )
      {
        throw KernelException( "Resolution must be greater than or equal to one tic. Value unchanged." );
      }
      else if ( not is_integer( resd * tics_per_ms ) )
      {
        throw KernelException( "Resolution must be a multiple of the tic length. Value unchanged." );
      }
      else
      {
        const double old_res = nest::Time::get_resolution().get_ms();
        const tic_t old_tpms = nest::Time::get_resolution().get_tics_per_ms();

        nest::Time::set_resolution( tics_per_ms, resd );
        // adjust to new resolution
        clock_.calibrate();
        // adjust delays in the connection system to new resolution
        kernel().connection_manager.calibrate( time_converter );
        kernel().model_manager.calibrate( time_converter );

        std::string msg =
          String::compose( "Tics per ms and resolution changed from %1 tics and %2 ms to %3 tics and %4 ms.",
            old_tpms,
            old_res,
            tics_per_ms,
            resd );
        LOG( M_INFO, "SimulationManager::set_status", msg );

        // make sure that wfr communication interval is always greater or equal
        // to resolution if no wfr is used explicitly set wfr_comm_interval
        // to resolution because communication in every step is needed
        if ( wfr_comm_interval_ < Time::get_resolution().get_ms() or not use_wfr_ )
        {
          wfr_comm_interval_ = Time::get_resolution().get_ms();
        }
      }
    }
    else if ( res_updated ) // only resolution changed
    {
      if ( resd < Time::get_ms_per_tic() )
      {
        throw KernelException( "Resolution must be greater than or equal to one tic. Value unchanged." );
      }
      else if ( not is_integer( resd / Time::get_ms_per_tic() ) )
      {
        throw KernelException( "Resolution must be a multiple of the tic length. Value unchanged." );
      }
      else
      {
        const double old_res = nest::Time::get_resolution().get_ms();

        Time::set_resolution( resd );
        clock_.calibrate(); // adjust to new resolution
        // adjust delays in the connection system to new resolution
        kernel().connection_manager.calibrate( time_converter );
        kernel().model_manager.calibrate( time_converter );

        std::string msg = String::compose( "Temporal resolution changed from %1 to %2 ms.", old_res, resd );
        LOG( M_INFO, "SimulationManager::set_status", msg );

        // make sure that wfr communication interval is always greater or equal
        // to resolution if no wfr is used explicitly set wfr_comm_interval
        // to resolution because communication in every step is needed
        if ( wfr_comm_interval_ < Time::get_resolution().get_ms() or not use_wfr_ )
        {
          wfr_comm_interval_ = Time::get_resolution().get_ms();
        }
      }
    }
    else
    {
      throw KernelException( "Change of tics_per_ms requires simultaneous specification of resolution." );
    }
  }

  // The decision whether the waveform relaxation is used
  // must be set before nodes are created.
  // Important: wfr_comm_interval_ may change depending on use_wfr_
  bool wfr;
  if ( updateValue< bool >( d, names::use_wfr, wfr ) )
  {
    if ( kernel().node_manager.size() > 0 )
    {
      LOG( M_ERROR,
        "SimulationManager::set_status",
        "Cannot enable/disable usage of waveform relaxation after nodes have "
        "been created. Please call ResetKernel first." );
      throw KernelException();
    }
    else
    {
      use_wfr_ = wfr;
      // if no wfr is used explicitly set wfr_comm_interval to resolution
      // because communication in every step is needed
      if ( not use_wfr_ )
      {
        wfr_comm_interval_ = Time::get_resolution().get_ms();
      }
    }
  }

  // wfr_comm_interval_ can only be changed if use_wfr_ is true and before
  // connections are created. If use_wfr_ is false wfr_comm_interval_ is set to
  // the resolution whenever the resolution changes.
  double wfr_interval;
  if ( updateValue< double >( d, names::wfr_comm_interval, wfr_interval ) )
  {
    if ( not use_wfr_ )
    {
      LOG( M_ERROR,
        "SimulationManager::set_status",
        "Cannot set waveform communication interval when usage of waveform "
        "relaxation is disabled. Set use_wfr to true first." );
      throw KernelException();
    }
    else if ( kernel().connection_manager.get_num_connections() != 0 )
    {
      LOG( M_ERROR,
        "SimulationManager::set_status",
        "Cannot change waveform communication interval after connections have "
        "been created. Please call ResetKernel first." );
      throw KernelException();
    }
    else if ( wfr_interval < Time::get_resolution().get_ms() )
    {
      LOG( M_ERROR,
        "SimulationManager::set_status",
        "Communication interval of the waveform relaxation must be greater or "
        "equal to the resolution of the simulation." );
      throw KernelException();
    }
    else
    {
      LOG( M_INFO, "SimulationManager::set_status", "Waveform communication interval changed successfully. " );
      wfr_comm_interval_ = wfr_interval;
    }
  }

  // set the convergence tolerance for the waveform relaxation method
  double tol;
  if ( updateValue< double >( d, names::wfr_tol, tol ) )
  {
    if ( tol < 0.0 )
    {
      LOG( M_ERROR, "SimulationManager::set_status", "Tolerance must be zero or positive" );
      throw KernelException();
    }
    else
    {
      wfr_tol_ = tol;
    }
  }

  // set the maximal number of iterations for the waveform relaxation method
  long max_iter;
  if ( updateValue< long >( d, names::wfr_max_iterations, max_iter ) )
  {
    if ( max_iter <= 0 )
    {
      LOG( M_ERROR,
        "SimulationManager::set_status",
        "Maximal number of iterations  for the waveform relaxation must be "
        "positive. To disable waveform relaxation set use_wfr instead." );
      throw KernelException();
    }
    else
    {
      wfr_max_iterations_ = max_iter;
    }
  }

  // set the interpolation order for the waveform relaxation method
  long interp_order;
  if ( updateValue< long >( d, names::wfr_interpolation_order, interp_order ) )
  {
    if ( interp_order < 0 or interp_order == 2 or interp_order > 3 )
    {
      LOG( M_ERROR, "SimulationManager::set_status", "Interpolation order must be 0, 1, or 3." );
      throw KernelException();
    }
    else
    {
      wfr_interpolation_order_ = interp_order;
    }
  }

  // update time limit
  double t_new = 0.0;
  if ( updateValue< double >( d, names::update_time_limit, t_new ) )
  {
    if ( t_new <= 0 )
    {
      LOG( M_ERROR, "SimulationManager::set_status", "update_time_limit > 0 required." );
      throw KernelException();
    }

    update_time_limit_ = t_new;
  }
}

void
nest::SimulationManager::get_status( DictionaryDatum& d )
{
  def< double >( d, names::ms_per_tic, Time::get_ms_per_tic() );
  def< double >( d, names::tics_per_ms, Time::get_tics_per_ms() );
  def< long >( d, names::tics_per_step, Time::get_tics_per_step() );
  def< double >( d, names::resolution, Time::get_resolution().get_ms() );

  def< double >( d, names::T_min, Time::min().get_ms() );
  def< double >( d, names::T_max, Time::max().get_ms() );

  def< double >( d, names::biological_time, get_time().get_ms() );
  def< long >( d, names::to_do, to_do_ );
  def< bool >( d, names::print_time, print_time_ );

  def< bool >( d, names::prepared, prepared_ );

  def< bool >( d, names::use_wfr, use_wfr_ );
  def< double >( d, names::wfr_comm_interval, wfr_comm_interval_ );
  def< double >( d, names::wfr_tol, wfr_tol_ );
  def< long >( d, names::wfr_max_iterations, wfr_max_iterations_ );
  def< long >( d, names::wfr_interpolation_order, wfr_interpolation_order_ );

  def< double >( d, names::update_time_limit, update_time_limit_ );
  def< double >( d, names::min_update_time, min_update_time_ );
  def< double >( d, names::max_update_time, max_update_time_ );

  def< double >( d, names::time_simulate, sw_simulate_.elapsed() );
  def< double >( d, names::time_communicate_prepare, sw_communicate_prepare_.elapsed() );
#ifdef TIMER_DETAILED
  def< double >( d, names::time_gather_spike_data, sw_gather_spike_data_.elapsed() );
  def< double >( d, names::time_update, sw_update_.elapsed() );
  def< double >( d, names::time_gather_target_data, sw_gather_target_data_.elapsed() );
#endif
}

void
nest::SimulationManager::prepare()
{
  assert( kernel().is_initialized() );

  if ( prepared_ )
  {
    std::string msg = "Prepare called twice.";
    LOG( M_ERROR, "SimulationManager::prepare", msg );
    throw KernelException();
  }

  if ( inconsistent_state_ )
  {
    throw KernelException(
      "Kernel is in inconsistent state after an "
      "earlier error. Please run ResetKernel first." );
  }

  // reset profiling timers
  reset_timers_for_dynamics();
  kernel().event_delivery_manager.reset_timers_for_dynamics();

  t_real_ = 0;
  t_slice_begin_ = timeval(); // set to timeval{0, 0} as unset flag
  t_slice_end_ = timeval();   // set to timeval{0, 0} as unset flag

  // find shortest and longest delay across all MPI processes
  // this call sets the member variables
  kernel().connection_manager.update_delay_extrema_();
  kernel().event_delivery_manager.init_moduli();

  // if at the beginning of a simulation, set up spike buffers
  if ( not simulated_ )
  {
    kernel().event_delivery_manager.configure_spike_data_buffers();
  }

  kernel().node_manager.ensure_valid_thread_local_ids();
  kernel().node_manager.prepare_nodes();

  // we have to do enter_runtime after prepare_nodes, since we use
  // calibrate to map the ports of MUSIC devices, which has to be done
  // before enter_runtime
  if ( not simulated_ ) // only enter the runtime mode once
  {
    double tick = Time::get_resolution().get_ms() * kernel().connection_manager.get_min_delay();
    kernel().music_manager.enter_runtime( tick );
  }
  prepared_ = true;

  // check whether waveform relaxation is used on any MPI process;
  // needs to be called before update_connection_intrastructure_since
  // it resizes coefficient arrays for secondary events
  kernel().node_manager.check_wfr_use();

  if ( kernel().node_manager.have_nodes_changed() or kernel().connection_manager.connections_have_changed() )
  {
#pragma omp parallel
    {
      const size_t tid = kernel().vp_manager.get_thread_id();
      update_connection_infrastructure( tid );
    } // of omp parallel
  }
}

void
nest::SimulationManager::assert_valid_simtime( Time const& t )
{
  if ( t == Time::ms( 0.0 ) )
  {
    return;
  }

  if ( t < Time::step( 1 ) )
  {
    LOG( M_ERROR,
      "SimulationManager::run",
      String::compose( "Simulation time must be >= %1 ms (one time step).", Time::get_resolution().get_ms() ) );
    throw KernelException();
  }

  if ( t.is_finite() )
  {
    Time time1 = clock_ + t;
    if ( not time1.is_finite() )
    {
      std::string msg = String::compose(
        "A clock overflow will occur after %1 of %2 ms. Please reset network "
        "clock first!",
        ( Time::max() - clock_ ).get_ms(),
        t.get_ms() );
      LOG( M_ERROR, "SimulationManager::run", msg );
      throw KernelException();
    }
  }
  else
  {
    std::string msg = String::compose(
      "The requested simulation time exceeds the largest time NEST can handle "
      "(T_max = %1 ms). Please use a shorter time!",
      Time::max().get_ms() );
    LOG( M_ERROR, "SimulationManager::run", msg );
    throw KernelException();
  }
}

void
nest::SimulationManager::run( Time const& t )
{
  assert_valid_simtime( t );

  kernel().random_manager.check_rng_synchrony();

  if ( not prepared_ )
  {
    std::string msg = "Run called without calling Prepare.";
    LOG( M_ERROR, "SimulationManager::run", msg );
    throw KernelException();
  }

  to_do_ += t.get_steps();
  to_do_total_ = to_do_;

  if ( to_do_ == 0 )
  {
    return;
  }

  kernel().io_manager.pre_run_hook();

  // Reset local spike counters within event_delivery_manager
  kernel().event_delivery_manager.reset_counters();

  sw_simulate_.start();

  // from_step_ is not touched here.  If we are at the beginning
  // of a simulation, it has been reset properly elsewhere.  If
  // a simulation was ended and is now continued, from_step_ will
  // have the proper value.  to_step_ is set as in advance_time().
  to_step_ = std::min( from_step_ + to_do_, kernel().connection_manager.get_min_delay() );


  // Warn about possible inconsistencies, see #504.
  // This test cannot come any earlier, because we first need to compute
  // min_delay_
  // above.
  if ( t.get_steps() % kernel().connection_manager.get_min_delay() != 0 )
  {
    LOG( M_WARNING,
      "SimulationManager::run",
      "The requested simulation time is not an integer multiple of the minimal "
      "delay in the network. This may result in inconsistent results under the "
      "following conditions: (i) A network contains more than one source of "
      "randomness, e.g., two different poisson_generators, and (ii) Simulate "
      "is called repeatedly with simulation times that are not multiples of "
      "the minimal delay." );
  }

  call_update_();

  kernel().io_manager.post_run_hook();
  kernel().random_manager.check_rng_synchrony();

  sw_simulate_.stop();
}

void
nest::SimulationManager::cleanup()
{
  if ( not prepared_ )
  {
    std::string msg = "Cleanup called without calling Prepare.";
    LOG( M_ERROR, "SimulationManager::cleanup", msg );
    throw KernelException();
  }

  if ( not simulated_ )
  {
    prepared_ = false;
    return;
  }

  kernel().node_manager.finalize_nodes();
  prepared_ = false;
}

void
nest::SimulationManager::call_update_()
{
  assert( kernel().is_initialized() and not inconsistent_state_ );

  std::ostringstream os;
  double t_sim = to_do_ * Time::get_resolution().get_ms();

  size_t num_active_nodes = kernel().node_manager.get_num_active_nodes();
  os << "Number of local nodes: " << num_active_nodes << std::endl;
  os << "Simulation time (ms): " << t_sim;

#ifdef _OPENMP
  os << std::endl << "Number of OpenMP threads: " << kernel().vp_manager.get_num_threads();
#else
  os << std::endl << "Not using OpenMP";
#endif

#ifdef HAVE_MPI
  os << std::endl << "Number of MPI processes: " << kernel().mpi_manager.get_num_processes();
#else
  os << std::endl << "Not using MPI";
#endif

  LOG( M_INFO, "SimulationManager::start_updating_", os.str() );


  if ( to_do_ == 0 )
  {
    return;
  }

  if ( print_time_ )
  {
    // TODO: Remove direct output
    std::cout << std::endl;
    print_progress_();
  }

  simulating_ = true;
  simulated_ = true;

  update_();

  simulating_ = false;

  if ( print_time_ )
  {
    std::cout << std::endl;
  }

  kernel().mpi_manager.synchronize();

  LOG( M_INFO, "SimulationManager::run", "Simulation finished." );
}

void
nest::SimulationManager::update_connection_infrastructure( const size_t tid )
{
#pragma omp barrier
  if ( tid == 0 )
  {
    sw_communicate_prepare_.start();
  }

  kernel().connection_manager.restructure_connection_tables( tid );
  kernel().connection_manager.sort_connections( tid );
  kernel().connection_manager.collect_compressed_spike_data( tid );

#pragma omp barrier // wait for all threads to finish sorting

#pragma omp single
  {
    kernel().connection_manager.compute_target_data_buffer_size();
    kernel().event_delivery_manager.resize_send_recv_buffers_target_data();

    // check whether primary and secondary connections exists on any
    // compute node
    kernel().connection_manager.sync_has_primary_connections();
    kernel().connection_manager.check_secondary_connections_exist();
  }

  if ( kernel().connection_manager.secondary_connections_exist() )
  {
#pragma omp barrier
    kernel().connection_manager.compute_compressed_secondary_recv_buffer_positions( tid );
#pragma omp barrier
#pragma omp single
    {
      kernel().mpi_manager.communicate_recv_counts_secondary_events();
      kernel().event_delivery_manager.configure_secondary_buffers();
    }
  }

#ifdef TIMER_DETAILED
  if ( tid == 0 )
  {
    sw_gather_target_data_.start();
  }
#endif

  // communicate connection information from postsynaptic to
  // presynaptic side
  kernel().event_delivery_manager.gather_target_data( tid );

#ifdef TIMER_DETAILED
#pragma omp barrier
  if ( tid == 0 )
  {
    sw_gather_target_data_.stop();
  }
#endif

  if ( kernel().connection_manager.secondary_connections_exist() )
  {
    kernel().connection_manager.compress_secondary_send_buffer_pos( tid );
  }

#pragma omp barrier
  if ( kernel().connection_manager.use_compressed_spikes() )
  {
    kernel().connection_manager.clear_compressed_spike_data_map( tid );
  }

#pragma omp single
  {
    kernel().node_manager.set_have_nodes_changed( false );
    kernel().connection_manager.unset_connections_have_changed();
  }

#pragma omp barrier
  if ( tid == 0 )
  {
    sw_communicate_prepare_.stop();
  }
}

bool
nest::SimulationManager::wfr_update_( Node* n )
{
  return ( n->wfr_update( clock_, from_step_, to_step_ ) );
}

void
nest::SimulationManager::update_()
{
  // to store done values of the different threads
  std::vector< bool > done;
  bool done_all = true;
  long old_to_step;

  double start_current_update = sw_simulate_.elapsed();
  bool update_time_limit_exceeded = false;

  std::vector< std::shared_ptr< WrappedThreadException > > exceptions_raised( kernel().vp_manager.get_num_threads() );
// parallel section begins
#pragma omp parallel
  {
    const size_t tid = kernel().vp_manager.get_thread_id();

    // We update in a parallel region. Therefore, we need to catch
    // exceptions here and then handle them after the parallel region.
    try
    {
      do
      {
        if ( print_time_ )
        {
<<<<<<< HEAD
          StructuralPlasticityNode* node = static_cast< StructuralPlasticityNode* >( i->get_node() );
          node->update_synaptic_elements( Time( Time::step( clock_.get_steps() + from_step_ ) ).get_ms() );
=======
          gettimeofday( &t_slice_begin_, nullptr );
>>>>>>> fa9eb7f3
        }

        if ( kernel().sp_manager.is_structural_plasticity_enabled()
          and ( std::fmod( Time( Time::step( clock_.get_steps() + from_step_ ) ).get_ms(),
                  kernel().sp_manager.get_structural_plasticity_update_interval() )
            == 0 ) )
        {
          for ( SparseNodeArray::const_iterator i = kernel().node_manager.get_local_nodes( tid ).begin();
                i != kernel().node_manager.get_local_nodes( tid ).end();
                ++i )
          {
            Node* node = i->get_node();
            node->update_synaptic_elements( Time( Time::step( clock_.get_steps() + from_step_ ) ).get_ms() );
          }
#pragma omp barrier
#pragma omp single
<<<<<<< HEAD
        {
          kernel().sp_manager.update_structural_plasticity();
        }
        // Remove 10% of the vacant elements
        for ( SparseNodeArray::const_iterator i = kernel().node_manager.get_local_nodes( tid ).begin();
              i != kernel().node_manager.get_local_nodes( tid ).end();
              ++i )
        {
          StructuralPlasticityNode* node = static_cast< StructuralPlasticityNode* >( i->get_node() );
          node->decay_synaptic_elements_vacant();
        }
=======
          {
            kernel().sp_manager.update_structural_plasticity();
          }
          // Remove 10% of the vacant elements
          for ( SparseNodeArray::const_iterator i = kernel().node_manager.get_local_nodes( tid ).begin();
                i != kernel().node_manager.get_local_nodes( tid ).end();
                ++i )
          {
            Node* node = i->get_node();
            node->decay_synaptic_elements_vacant();
          }
>>>>>>> fa9eb7f3

          // after structural plasticity has created and deleted
          // connections, update the connection infrastructure; implies
          // complete removal of presynaptic part and reconstruction
          // from postsynaptic data
          update_connection_infrastructure( tid );

        } // of structural plasticity

        if ( from_step_ == 0 )
        {
#ifdef HAVE_MUSIC
// advance the time of music by one step (min_delay * h) must
// be done after deliver_events_() since it calls
// music_event_out_proxy::handle(), which hands the spikes over to
// MUSIC *before* MUSIC time is advanced

// wait until all threads are done -> synchronize
#pragma omp barrier
// the following block is executed by the master thread only
// the other threads are enforced to wait at the end of the block
#pragma omp master
          {
            // advance the time of music by one step (min_delay * h) must
            // be done after deliver_events_() since it calls
            // music_event_out_proxy::handle(), which hands the spikes over to
            // MUSIC *before* MUSIC time is advanced
            if ( slice_ > 0 )
            {
              kernel().music_manager.advance_music_time();
            }

            // the following could be made thread-safe
            kernel().music_manager.update_music_event_handlers( clock_, from_step_, to_step_ );
          }
// end of master section, all threads have to synchronize at this point
#pragma omp barrier
#endif
        }

        // preliminary update of nodes that use waveform relaxtion, only
        // necessary if secondary connections exist and any node uses
        // wfr
        if ( kernel().connection_manager.secondary_connections_exist() and kernel().node_manager.wfr_is_used() )
        {
#pragma omp single
          {
            // if the end of the simulation is in the middle
            // of a min_delay_ step, we need to make a complete
            // step in the wfr_update and only do
            // the partial step in the final update
            // needs to be done in omp single since to_step_ is a scheduler
            // variable
            old_to_step = to_step_;
            if ( to_step_ < kernel().connection_manager.get_min_delay() )
            {
              to_step_ = kernel().connection_manager.get_min_delay();
            }
          }

          bool max_iterations_reached = true;
          const std::vector< Node* >& thread_local_wfr_nodes = kernel().node_manager.get_wfr_nodes_on_thread( tid );
          for ( long n = 0; n < wfr_max_iterations_; ++n )
          {
            bool done_p = true;

            // this loop may be empty for those threads
            // that do not have any nodes requiring wfr_update
            for ( std::vector< Node* >::const_iterator i = thread_local_wfr_nodes.begin();
                  i != thread_local_wfr_nodes.end();
                  ++i )
            {
              done_p = wfr_update_( *i ) and done_p;
            }

// add done value of thread p to done vector
#pragma omp critical
            done.push_back( done_p );
// parallel section ends, wait until all threads are done -> synchronize
#pragma omp barrier

// the following block is executed by a single thread
// the other threads wait at the end of the block
#pragma omp single
            {
              // check whether all threads are done
              for ( size_t i = 0; i < done.size(); ++i )
              {
                done_all = done[ i ] and done_all;
              }

              // gather SecondaryEvents (e.g. GapJunctionEvents)
              kernel().event_delivery_manager.gather_secondary_events( done_all );

              // reset done and done_all
              //(needs to be in the single threaded part)
              done_all = true;
              done.clear();
            }

            // deliver SecondaryEvents generated during wfr_update
            // returns the done value over all threads
            done_p = kernel().event_delivery_manager.deliver_secondary_events( tid, true );

            if ( done_p )
            {
              max_iterations_reached = false;
              break;
            }
          } // of for (wfr_max_iterations) ...

#pragma omp single
          {
            to_step_ = old_to_step;
            if ( max_iterations_reached )
            {
              std::string msg = String::compose( "Maximum number of iterations reached at interval %1-%2 ms",
                clock_.get_ms(),
                clock_.get_ms() + to_step_ * Time::get_resolution().get_ms() );
              LOG( M_WARNING, "SimulationManager::wfr_update", msg );
            }
          }

        } // of if(wfr_is_used)
          // end of preliminary update

#ifdef TIMER_DETAILED
#pragma omp barrier
        if ( tid == 0 )
        {
          sw_update_.start();
        }
#endif
        const SparseNodeArray& thread_local_nodes = kernel().node_manager.get_local_nodes( tid );

        for ( SparseNodeArray::const_iterator n = thread_local_nodes.begin(); n != thread_local_nodes.end(); ++n )
        {
          Node* node = n->get_node();
          if ( not( node )->is_frozen() )
          {
            ( node )->update( clock_, from_step_, to_step_ );
          }
        }

// parallel section ends, wait until all threads are done -> synchronize
#pragma omp barrier
#ifdef TIMER_DETAILED
        if ( tid == 0 )
        {
          sw_update_.stop();
          sw_gather_spike_data_.start();
        }
#endif

        // gather and deliver only at end of slice, i.e., end of min_delay step
        if ( to_step_ == kernel().connection_manager.get_min_delay() )
        {
          if ( kernel().connection_manager.has_primary_connections() )
          {
            kernel().event_delivery_manager.gather_spike_data( tid );
          }
          if ( kernel().connection_manager.secondary_connections_exist() )
          {
#pragma omp single
            {
              kernel().event_delivery_manager.gather_secondary_events( true );
            }
            kernel().event_delivery_manager.deliver_secondary_events( tid, false );
          }
        }

#pragma omp barrier
#ifdef TIMER_DETAILED
        if ( tid == 0 )
        {
          sw_gather_spike_data_.stop();
        }
#endif

// the following block is executed by the master thread only
// the other threads are enforced to wait at the end of the block
#pragma omp master
        {
          advance_time_();

          if ( print_time_ )
          {
            gettimeofday( &t_slice_end_, nullptr );
            print_progress_();
          }

          // We cannot throw exception inside master, would not get caught.
          const double end_current_update = sw_simulate_.elapsed();
          const double update_time = end_current_update - start_current_update;
          update_time_limit_exceeded = update_time > update_time_limit_;
          min_update_time_ = std::min( min_update_time_, update_time );
          max_update_time_ = std::max( max_update_time_, update_time );
          start_current_update = end_current_update;
        }
// end of master section, all threads have to synchronize at this point
#pragma omp barrier
        kernel().io_manager.post_step_hook();
// enforce synchronization after post-step activities of the recording backends
#pragma omp barrier
        const double end_current_update = sw_simulate_.elapsed();
        if ( end_current_update - start_current_update > update_time_limit_ )
        {
          LOG( M_ERROR, "SimulationManager::update", "Update time limit exceeded." );
          throw KernelException();
        }
        start_current_update = end_current_update;

      } while ( to_do_ > 0 and not update_time_limit_exceeded and not exceptions_raised.at( tid ) );

      // End of the slice, we update the number of synaptic elements
      for ( SparseNodeArray::const_iterator i = kernel().node_manager.get_local_nodes( tid ).begin();
            i != kernel().node_manager.get_local_nodes( tid ).end();
            ++i )
      {
        Node* node = i->get_node();
        node->update_synaptic_elements( Time( Time::step( clock_.get_steps() + to_step_ ) ).get_ms() );
      }
    }
    catch ( std::exception& e )
    {
<<<<<<< HEAD
      StructuralPlasticityNode* node = static_cast< StructuralPlasticityNode* >( i->get_node() );
      node->update_synaptic_elements( Time( Time::step( clock_.get_steps() + to_step_ ) ).get_ms() );
=======
      // so throw the exception after parallel region
      exceptions_raised.at( tid ) = std::shared_ptr< WrappedThreadException >( new WrappedThreadException( e ) );
>>>>>>> fa9eb7f3
    }
  } // of omp parallel

  if ( update_time_limit_exceeded )
  {
    LOG( M_ERROR, "SimulationManager::update", "Update time limit exceeded." );
    throw KernelException();
  }

  // check if any exceptions have been raised
  for ( size_t tid = 0; tid < kernel().vp_manager.get_num_threads(); ++tid )
  {
    if ( exceptions_raised.at( tid ).get() )
    {
      simulating_ = false; // must mark this here, see #311
      inconsistent_state_ = true;
      throw WrappedThreadException( *( exceptions_raised.at( tid ) ) );
    }
  }
}

void
nest::SimulationManager::advance_time_()
{
  // time now advanced time by the duration of the previous step
  to_do_ -= to_step_ - from_step_;

  // advance clock, update modulos, slice counter only if slice completed
  if ( ( long ) to_step_ == kernel().connection_manager.get_min_delay() )
  {
    clock_ += Time::step( kernel().connection_manager.get_min_delay() );
    ++slice_;
    kernel().event_delivery_manager.update_moduli();
    from_step_ = 0;
  }
  else
  {
    from_step_ = to_step_;
  }

  long end_sim = from_step_ + to_do_;

  if ( kernel().connection_manager.get_min_delay() < ( long ) end_sim )
  {
    // update to end of time slice
    to_step_ = kernel().connection_manager.get_min_delay();
  }
  else
  {
    to_step_ = end_sim; // update to end of simulation time
  }

  assert( to_step_ - from_step_ <= ( long ) kernel().connection_manager.get_min_delay() );
}

void
nest::SimulationManager::print_progress_()
{
  double rt_factor = 0.0;

  if ( t_slice_end_.tv_sec != 0 )
  {
    // usec
    long t_real_s = ( t_slice_end_.tv_sec - t_slice_begin_.tv_sec ) * 1e6;
    // usec
    t_real_ += t_real_s + ( t_slice_end_.tv_usec - t_slice_begin_.tv_usec );
    // ms
    double t_real_acc = ( t_real_ ) / 1000.;
    double t_sim_acc = ( to_do_total_ - to_do_ ) * Time::get_resolution().get_ms();
    // real-time factor = wall-clock time / model time
    rt_factor = t_real_acc / t_sim_acc;
  }

  int percentage = ( 100 - static_cast< int >( static_cast< double >( to_do_ ) / to_do_total_ * 100 ) );

  std::cout << "\r[ " << std::setw( 3 ) << std::right << percentage << "% ] "
            << "Model time: " << std::fixed << std::setprecision( 1 ) << clock_.get_ms() << " ms, "
            << "Real-time factor: " << std::setprecision( 4 ) << rt_factor
            << std::resetiosflags( std::ios_base::floatfield );
  std::flush( std::cout );
}

nest::Time const
nest::SimulationManager::get_previous_slice_origin() const
{
  return clock_ - Time::step( kernel().connection_manager.get_min_delay() );
}<|MERGE_RESOLUTION|>--- conflicted
+++ resolved
@@ -797,12 +797,7 @@
       {
         if ( print_time_ )
         {
-<<<<<<< HEAD
-          StructuralPlasticityNode* node = static_cast< StructuralPlasticityNode* >( i->get_node() );
-          node->update_synaptic_elements( Time( Time::step( clock_.get_steps() + from_step_ ) ).get_ms() );
-=======
           gettimeofday( &t_slice_begin_, nullptr );
->>>>>>> fa9eb7f3
         }
 
         if ( kernel().sp_manager.is_structural_plasticity_enabled()
@@ -814,24 +809,11 @@
                 i != kernel().node_manager.get_local_nodes( tid ).end();
                 ++i )
           {
-            Node* node = i->get_node();
+            StructuralPlasticityNode* node = static_cast< StructuralPlasticityNode* >( i->get_node() );
             node->update_synaptic_elements( Time( Time::step( clock_.get_steps() + from_step_ ) ).get_ms() );
           }
 #pragma omp barrier
 #pragma omp single
-<<<<<<< HEAD
-        {
-          kernel().sp_manager.update_structural_plasticity();
-        }
-        // Remove 10% of the vacant elements
-        for ( SparseNodeArray::const_iterator i = kernel().node_manager.get_local_nodes( tid ).begin();
-              i != kernel().node_manager.get_local_nodes( tid ).end();
-              ++i )
-        {
-          StructuralPlasticityNode* node = static_cast< StructuralPlasticityNode* >( i->get_node() );
-          node->decay_synaptic_elements_vacant();
-        }
-=======
           {
             kernel().sp_manager.update_structural_plasticity();
           }
@@ -840,10 +822,9 @@
                 i != kernel().node_manager.get_local_nodes( tid ).end();
                 ++i )
           {
-            Node* node = i->get_node();
+            StructuralPlasticityNode* node = static_cast< StructuralPlasticityNode* >( i->get_node() );
             node->decay_synaptic_elements_vacant();
           }
->>>>>>> fa9eb7f3
 
           // after structural plasticity has created and deleted
           // connections, update the connection infrastructure; implies
@@ -1063,19 +1044,14 @@
             i != kernel().node_manager.get_local_nodes( tid ).end();
             ++i )
       {
-        Node* node = i->get_node();
+        StructuralPlasticityNode* node = static_cast< StructuralPlasticityNode* >( i->get_node() );
         node->update_synaptic_elements( Time( Time::step( clock_.get_steps() + to_step_ ) ).get_ms() );
       }
     }
     catch ( std::exception& e )
     {
-<<<<<<< HEAD
-      StructuralPlasticityNode* node = static_cast< StructuralPlasticityNode* >( i->get_node() );
-      node->update_synaptic_elements( Time( Time::step( clock_.get_steps() + to_step_ ) ).get_ms() );
-=======
       // so throw the exception after parallel region
       exceptions_raised.at( tid ) = std::shared_ptr< WrappedThreadException >( new WrappedThreadException( e ) );
->>>>>>> fa9eb7f3
     }
   } // of omp parallel
 
