--- conflicted
+++ resolved
@@ -29,19 +29,10 @@
 // Includes from nestkernel:
 #include "event_delivery_manager_impl.h"
 #include "kernel_manager.h"
-<<<<<<< HEAD
-#include "node_collection.h"
-
-=======
 #include "model_manager_impl.h"
 #include "nest_datums.h"
 #include "nest_impl.h"
 #include "node_collection.h"
-
-// Includes from sli:
-#include "arraydatum.h"
-#include "dict.h"
-#include "dictutils.h"
 
 void
 nest::register_weight_recorder( const std::string& name )
@@ -49,8 +40,6 @@
   register_node_model< weight_recorder >( name );
 }
 
-
->>>>>>> c201d671
 // record time, node ID, weight and receiver node ID
 nest::weight_recorder::weight_recorder()
   : RecordingDevice()
