--- conflicted
+++ resolved
@@ -53,13 +53,8 @@
 option(cythonize-pynest "Use Cython to cythonize pynestkernel.pyx [default=ON]. If OFF, PyNEST has to be build from a pre-cythonized pynestkernel.pyx." ON)
 
 # select parallelization scheme
-<<<<<<< HEAD
-set(with-mpi OFF CACHE STRING "Build with MPI parallelization [default=OFF].")
-set(with-openmp ON CACHE BOOL "Build with OpenMP multi-threading [default=ON]. Optionally set OMP compiler flags.")
-=======
 set( with-mpi OFF CACHE STRING "Build with MPI parallelization [default=OFF]." )
 set( with-openmp ON CACHE BOOL "Build with OpenMP multi-threading [default=ON]." )
->>>>>>> 9ef7b584
 
 # external libraries
 set( with-libneurosim OFF CACHE STRING "Build with libneurosim [default=OFF]. Optionally give the directory where libneurosim is installed." )
