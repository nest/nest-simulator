/*
 *  model_manager_impl.h
 *
 *  This file is part of NEST.
 *
 *  Copyright (C) 2004 The NEST Initiative
 *
 *  NEST is free software: you can redistribute it and/or modify
 *  it under the terms of the GNU General Public License as published by
 *  the Free Software Foundation, either version 2 of the License, or
 *  (at your option) any later version.
 *
 *  NEST is distributed in the hope that it will be useful,
 *  but WITHOUT ANY WARRANTY; without even the implied warranty of
 *  MERCHANTABILITY or FITNESS FOR A PARTICULAR PURPOSE.  See the
 *  GNU General Public License for more details.
 *
 *  You should have received a copy of the GNU General Public License
 *  along with NEST.  If not, see <http://www.gnu.org/licenses/>.
 *
 */

#ifndef MODEL_MANAGER_IMPL_H
#define MODEL_MANAGER_IMPL_H

#include "model_manager.h"

// Includes from libnestutil:
#include "compose.hpp"
#include "string_utils.h"

// Includes from nestkernel:
#include "connection_label.h"
#include "kernel_manager.h"
#include "target_identifier.h"


namespace nest
{

template < class ModelT >
index
<<<<<<< HEAD
ModelManager::register_node_model( const std::string& name, bool private_model, std::string deprecation_info )
{
  if ( not private_model and modeldict_.known( name ) )
=======
ModelManager::register_node_model( const Name& name, std::string deprecation_info )
{
  if ( modeldict_->known( name ) )
>>>>>>> 7bdb9963
  {
    std::string msg = String::compose( "A model called '%1' already exists. Please choose a different name!", name );
    throw NamingConflict( msg );
  }

<<<<<<< HEAD
  Model* model = new GenericModel< ModelT >( name, deprecation_info );
  return register_node_model_( model, private_model );
}

=======
  Model* model = new GenericModel< ModelT >( name.toString(), deprecation_info );
  return register_node_model_( model );
}
>>>>>>> 7bdb9963

template < template < typename targetidentifierT > class ConnectionT >
void
ModelManager::register_connection_model( const std::string& name, const RegisterConnectionModelFlags flags )
{
  // register normal version of the synapse
  ConnectorModel* cf = new GenericConnectorModel< ConnectionT< TargetIdentifierPtrRport > >( name,
    enumFlagSet( flags, RegisterConnectionModelFlags::IS_PRIMARY ),
    enumFlagSet( flags, RegisterConnectionModelFlags::HAS_DELAY ),
    enumFlagSet( flags, RegisterConnectionModelFlags::REQUIRES_SYMMETRIC ),
    enumFlagSet( flags, RegisterConnectionModelFlags::SUPPORTS_WFR ),
    enumFlagSet( flags, RegisterConnectionModelFlags::REQUIRES_CLOPATH_ARCHIVING ),
    enumFlagSet( flags, RegisterConnectionModelFlags::REQUIRES_URBANCZIK_ARCHIVING ) );
  register_connection_model_( cf );

  // register the "hpc" version with the same parameters but a different target identifier
  if ( enumFlagSet( flags, RegisterConnectionModelFlags::REGISTER_HPC ) )
  {
    cf = new GenericConnectorModel< ConnectionT< TargetIdentifierIndex > >( name + "_hpc",
      enumFlagSet( flags, RegisterConnectionModelFlags::IS_PRIMARY ),
      enumFlagSet( flags, RegisterConnectionModelFlags::HAS_DELAY ),
      enumFlagSet( flags, RegisterConnectionModelFlags::REQUIRES_SYMMETRIC ),
      enumFlagSet( flags, RegisterConnectionModelFlags::SUPPORTS_WFR ),
      enumFlagSet( flags, RegisterConnectionModelFlags::REQUIRES_CLOPATH_ARCHIVING ),
      enumFlagSet( flags, RegisterConnectionModelFlags::REQUIRES_URBANCZIK_ARCHIVING ) );
    register_connection_model_( cf );
  }

  // register the "lbl" (labeled) version with the same parameters but a different connection type
  if ( enumFlagSet( flags, RegisterConnectionModelFlags::REGISTER_LBL ) )
  {
    cf = new GenericConnectorModel< ConnectionLabel< ConnectionT< TargetIdentifierPtrRport > > >( name + "_lbl",
      enumFlagSet( flags, RegisterConnectionModelFlags::IS_PRIMARY ),
      enumFlagSet( flags, RegisterConnectionModelFlags::HAS_DELAY ),
      enumFlagSet( flags, RegisterConnectionModelFlags::REQUIRES_SYMMETRIC ),
      enumFlagSet( flags, RegisterConnectionModelFlags::SUPPORTS_WFR ),
      enumFlagSet( flags, RegisterConnectionModelFlags::REQUIRES_CLOPATH_ARCHIVING ),
      enumFlagSet( flags, RegisterConnectionModelFlags::REQUIRES_URBANCZIK_ARCHIVING ) );
    register_connection_model_( cf );
  }
}

/**
 * Register a synape with default Connector and without any common properties.
 */
template < template < typename targetidentifierT > class ConnectionT >
void
ModelManager::register_secondary_connection_model( const std::string& name, const RegisterConnectionModelFlags flags )
{
  ConnectorModel* cm = new GenericSecondaryConnectorModel< ConnectionT< TargetIdentifierPtrRport > >( name,
    enumFlagSet( flags, RegisterConnectionModelFlags::HAS_DELAY ),
    enumFlagSet( flags, RegisterConnectionModelFlags::REQUIRES_SYMMETRIC ),
    enumFlagSet( flags, RegisterConnectionModelFlags::SUPPORTS_WFR ) );

  register_connection_model_( cm );

  // create labeled secondary event connection model
  cm = new GenericSecondaryConnectorModel< ConnectionLabel< ConnectionT< TargetIdentifierPtrRport > > >( name + "_lbl",
    enumFlagSet( flags, RegisterConnectionModelFlags::HAS_DELAY ),
    enumFlagSet( flags, RegisterConnectionModelFlags::REQUIRES_SYMMETRIC ),
    enumFlagSet( flags, RegisterConnectionModelFlags::SUPPORTS_WFR ) );

  register_connection_model_( cm );
}

inline Node*
ModelManager::get_proxy_node( thread tid, index node_id )
{
  const int model_id = kernel().modelrange_manager.get_model_id( node_id );
  Node* proxy = proxy_nodes_[ tid ].at( model_id );
  proxy->set_node_id_( node_id );
  proxy->set_vp( kernel().vp_manager.node_id_to_vp( node_id ) );
  return proxy;
}

} // namespace nest

#endif /* #ifndef MODEL_MANAGER_IMPL_H */<|MERGE_RESOLUTION|>--- conflicted
+++ resolved
@@ -32,6 +32,7 @@
 // Includes from nestkernel:
 #include "connection_label.h"
 #include "kernel_manager.h"
+#include "nest.h"
 #include "target_identifier.h"
 
 
@@ -40,30 +41,17 @@
 
 template < class ModelT >
 index
-<<<<<<< HEAD
-ModelManager::register_node_model( const std::string& name, bool private_model, std::string deprecation_info )
+ModelManager::register_node_model( const std::string& name, std::string deprecation_info )
 {
-  if ( not private_model and modeldict_.known( name ) )
-=======
-ModelManager::register_node_model( const Name& name, std::string deprecation_info )
-{
-  if ( modeldict_->known( name ) )
->>>>>>> 7bdb9963
+  if ( modeldict_.known( name ) )
   {
     std::string msg = String::compose( "A model called '%1' already exists. Please choose a different name!", name );
     throw NamingConflict( msg );
   }
 
-<<<<<<< HEAD
   Model* model = new GenericModel< ModelT >( name, deprecation_info );
-  return register_node_model_( model, private_model );
-}
-
-=======
-  Model* model = new GenericModel< ModelT >( name.toString(), deprecation_info );
   return register_node_model_( model );
 }
->>>>>>> 7bdb9963
 
 template < template < typename targetidentifierT > class ConnectionT >
 void
