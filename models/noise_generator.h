/*
 *  noise_generator.h
 *
 *  This file is part of NEST.
 *
 *  Copyright (C) 2004 The NEST Initiative
 *
 *  NEST is free software: you can redistribute it and/or modify
 *  it under the terms of the GNU General Public License as published by
 *  the Free Software Foundation, either version 2 of the License, or
 *  (at your option) any later version.
 *
 *  NEST is distributed in the hope that it will be useful,
 *  but WITHOUT ANY WARRANTY; without even the implied warranty of
 *  MERCHANTABILITY or FITNESS FOR A PARTICULAR PURPOSE.  See the
 *  GNU General Public License for more details.
 *
 *  You should have received a copy of the GNU General Public License
 *  along with NEST.  If not, see <http://www.gnu.org/licenses/>.
 *
 */

#ifndef NOISE_GENERATOR_H
#define NOISE_GENERATOR_H

// C++ includes:
#include <vector>

// Includes from librandom:
#include "normal_randomdev.h"

// Includes from nestkernel:
#include "connection.h"
#include "event.h"
#include "nest_types.h"
#include "node.h"
#include "stimulating_device.h"
#include "universal_data_logger.h"

namespace nest
{

/* BeginDocumentation
Name: noise_generator - Device to generate Gaussian white noise current.
Description:
This device can be used to inject a Gaussian "white" noise current into a node.
The current is not really white, but a piecewise constant current with Gaussian
distributed amplitude. The current changes at intervals of dt. dt must be a
multiple of the simulation step size, the default is 1.0ms,
corresponding to a 1kHz cut-off.
Additionally a second sinusodial modulated term can be added to the standard
deviation of the noise.

The current generated is given by

  I(t) = mean + std * N_j  for t_0 + j dt <= t < t_0 + (j-1) dt

where N_j are Gaussian random numbers with unit standard deviation and t_0 is
the device onset time.
If the modulation is added the current is given by

  I(t) = mean + sqrt(std^2 + std_mod^2 * sin(omega * t + phase)) * N_j
                                            for t_0 + j dt <= t < t_0 + (j-1) dt

For a detailed discussion of the properties of the noise generator, please see
the noise_generator.ipynb notebook included in the NEST source code
(docs/model_details).

Parameters:
The following parameters can be set in the status dictionary:

mean      double - mean value of the noise current in pA
std       double - standard deviation of noise current in pA
dt        double - interval between changes in current in ms, default 1.0ms
std_mod   double - modulated standard deviation of noise current in pA
phase     double - Phase of sine modulation (0-360 deg)
frequency double - Frequency of sine modulation in Hz

Remarks:
 - All targets receive different currents.
 - The currents for all targets change at the same points in time.
 - The interval between changes, dt, must be a multiple of the time step.
 - The effect of this noise current on a neuron DEPENDS ON DT. Consider
   the membrane potential fluctuations evoked when a noise current is
   injected into a neuron. The standard deviation of these fluctuations
   across an ensemble will increase with dt for a given value of std.
   For the leaky integrate-and-fire neuron with time constant tau_m and
   capacity C_m, membrane potential fluctuations Sigma at times t_j+delay are
   given by

     Sigma = std * tau_m / C_m * sqrt( (1-x) / (1+x) ) where x = exp(-dt/tau_m)

   for large t_j. In the white noise limit, dt -> 0, one has

     Sigma -> std / C_m * sqrt(dt * tau / 2).

   To obtain comparable results for different values of dt, you must
   adapt std.
 - As the noise generator provides a different current for each of its targets,
   the current recorded represents the instantaneous average of all the
   currents computed. When there exists only a single target, this would be
   equivalent to the actual current provided to that target.

Sends: CurrentEvent

SeeAlso: Device

Author: Ported to NEST2 API 08/2007 by Jochen Eppler, updated 07/2008 by HEP
*/

/**
 * Gaussian white noise generator.
 * Provide Gaussian "white" noise input current
 */
class noise_generator : public Node
{

public:
  noise_generator();
  noise_generator( const noise_generator& );

  bool
  has_proxies() const
  {
    return false;
  }

  /**
   * Import sets of overloaded virtual functions.
   * @see Technical Issues / Virtual Functions: Overriding, Overloading, and
   * Hiding
   */
  using Node::handle;
  using Node::handles_test_event;
  using Node::event_hook;
  using Node::sends_signal;

  port send_test_event( Node&, rport, synindex, bool );

  SignalType sends_signal() const;

  void handle( DataLoggingRequest& );

  port handles_test_event( DataLoggingRequest&, rport );

  void get_status( DictionaryDatum& ) const;
  void set_status( const DictionaryDatum& );

  //! Allow multimeter to connect to local instances
  bool
  local_receiver() const
  {
    return true;
  }

private:
  void init_state_( const Node& );
  void init_buffers_();

  /**
   * Recalculates parameters and forces reinitialization
   * of amplitudes if number of targets has changed.
   */
  void calibrate();

  void update( Time const&, const long, const long );
  void event_hook( DSCurrentEvent& );

  // ------------------------------------------------------------

  typedef std::vector< double > AmpVec_;

  /**
   * Store independent parameters of the model.
   */
  struct Parameters_
  {
    double mean_;    //!< mean current, in pA
    double std_;     //!< standard deviation of current, in pA
    double std_mod_; //!< standard deviation of current modulation, in pA
    double freq_;    //!< Standard frequency in Hz
    double phi_deg_; //!< Phase of sinusodial noise modulation (0-360 deg)
    Time dt_;        //!< time interval between updates

    /**
     * Number of targets.
     * This is a hidden parameter; must be placed in parameters,
     * even though it is an implementation detail, since it
     * concerns the connections and must not be affected by resets.
     */
    size_t num_targets_;

    Parameters_(); //!< Sets default parameter values
    Parameters_( const Parameters_& );
    Parameters_& operator=( const Parameters_& p );

    void get( DictionaryDatum& ) const; //!< Store current values in dictionary
    //! Set values from dictionary
    void set( const DictionaryDatum&, const noise_generator& );
  };

  // ------------------------------------------------------------

  struct State_
  {
    double y_0_;
    double y_1_;
    double I_avg_; //!< Average of instantaneous currents computed
                   //!< Used for recording current

    State_(); //!< Sets default parameter values

    void get( DictionaryDatum& ) const; //!< Store current values in dictionary
  };

  // ------------------------------------------------------------

  // The next two classes need to be friends to access the State_ class/member
  friend class RecordablesMap< noise_generator >;
  friend class UniversalDataLogger< noise_generator >;

  // ------------------------------------------------------------

  struct Buffers_
  {
    long next_step_; //!< time step of next change in current
    AmpVec_ amps_;   //!< amplitudes, one per target
    Buffers_( noise_generator& );
    Buffers_( const Buffers_&, noise_generator& );
    UniversalDataLogger< noise_generator > logger_;
  };

  // ------------------------------------------------------------

  struct Variables_
  {
    long dt_steps_;                         //!< update interval in steps
    librandom::NormalRandomDev normal_dev_; //!< random deviate generator
    double omega_;                          //!< Angelfrequency i rad/s
    double phi_rad_; //!< Phase of sine current (0-2Pi rad)

    // The exact integration matrix
    double A_00_;
    double A_01_;
    double A_10_;
    double A_11_;
  };

  double
  get_I_avg_() const
  {
    return S_.I_avg_;
  }

  // ------------------------------------------------------------

  static RecordablesMap< noise_generator > recordablesMap_;

  StimulatingDevice< CurrentEvent > device_;
  Parameters_ P_;
  State_ S_;
  Variables_ V_;
<<<<<<< HEAD
  State_ S_;
=======
>>>>>>> 079581aa
  Buffers_ B_;
};

inline port
noise_generator::handles_test_event( DataLoggingRequest& dlr,
  rport receptor_type )
{
  if ( receptor_type != 0 )
  {
    throw UnknownReceptorType( receptor_type, get_name() );
  }
  return B_.logger_.connect_logging_device( dlr, recordablesMap_ );
}

inline void
noise_generator::get_status( DictionaryDatum& d ) const
{
  P_.get( d );
  S_.get( d );
  device_.get_status( d );

  ( *d )[ names::recordables ] = recordablesMap_.get_list();
}

inline void
noise_generator::set_status( const DictionaryDatum& d )
{
  Parameters_ ptmp = P_;               // temporary copy in case of errors
  ptmp.num_targets_ = P_.num_targets_; // Copy Constr. does not copy connections
  ptmp.set( d, *this );                // throws if BadProperty

  // We now know that ptmp is consistent. We do not write it back
  // to P_ before we are also sure that the properties to be set
  // in the parent class are internally consistent.
  device_.set_status( d );

  // if we get here, temporaries contain consistent set of properties
  P_ = ptmp;
  P_.num_targets_ = ptmp.num_targets_;
}

inline SignalType
noise_generator::sends_signal() const
{
  return ALL;
}
}
#endif // NOISE_GENERATOR_H<|MERGE_RESOLUTION|>--- conflicted
+++ resolved
@@ -259,12 +259,8 @@
   StimulatingDevice< CurrentEvent > device_;
   Parameters_ P_;
   State_ S_;
+  Buffers_ B_;
   Variables_ V_;
-<<<<<<< HEAD
-  State_ S_;
-=======
->>>>>>> 079581aa
-  Buffers_ B_;
 };
 
 inline port
