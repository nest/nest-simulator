--- conflicted
+++ resolved
@@ -46,13 +46,8 @@
  * Default constructors defining default parameter
  * ---------------------------------------------------------------- */
 
-<<<<<<< HEAD
 mip_generator::Parameters_::Parameters_()
-  : rate_( 0.0 ) // Hz
-=======
-nest::mip_generator::Parameters_::Parameters_()
   : rate_( 0.0 ) // spks/s
->>>>>>> 36d182e8
   , p_copy_( 1.0 )
 {
 }
