/*
 *  spatial.cpp
 *
 *  This file is part of NEST.
 *
 *  Copyright (C) 2004 The NEST Initiative
 *
 *  NEST is free software: you can redistribute it and/or modify
 *  it under the terms of the GNU General Public License as published by
 *  the Free Software Foundation, either version 2 of the License, or
 *  (at your option) any later version.
 *
 *  NEST is distributed in the hope that it will be useful,
 *  but WITHOUT ANY WARRANTY; without even the implied warranty of
 *  MERCHANTABILITY or FITNESS FOR A PARTICULAR PURPOSE.  See the
 *  GNU General Public License for more details.
 *
 *  You should have received a copy of the GNU General Public License
 *  along with NEST.  If not, see <http://www.gnu.org/licenses/>.
 *
 */

#include "spatial.h"

// C++ includes:
#include <fstream>
#include <memory>
#include <ostream>
#include <string>

// Includes from libnestutil:
#include "logging.h"

// Includes from nestkernel:
#include "exceptions.h"
#include "kernel_manager.h"
#include "nest.h"
#include "node.h"

// Includes from spatial:
#include "grid_layer.h"
#include "layer_impl.h"


namespace nest
{

LayerMetadata::LayerMetadata( AbstractLayerPTR layer )
  : NodeCollectionMetadata()
  , layer_( layer )
  , first_node_id_( 0 )
{
}

AbstractLayerPTR
get_layer( NodeCollectionPTR nc )
{
  NodeCollectionMetadataPTR meta = nc->get_metadata();

  LayerMetadata const* const layer_meta = dynamic_cast< LayerMetadata const* >( meta.get() );
  if ( not layer_meta )
  {
    throw LayerExpected();
  }
  return layer_meta->get_layer();
}

NodeCollectionPTR
create_layer( const dictionary& layer_dict )
{
  layer_dict.init_access_flags();

  NodeCollectionPTR layer = AbstractLayer::create_layer( layer_dict );

  layer_dict.all_entries_accessed( "CreateLayer", "params" );

  return layer;
}

std::vector< std::vector< double > >
get_position( NodeCollectionPTR layer_nc )
{
  AbstractLayerPTR layer = get_layer( layer_nc );
  NodeCollectionMetadataPTR meta = layer_nc->get_metadata();
  size_t first_node_id = meta->get_first_node_id();

  std::vector< std::vector< double > > result;
  result.reserve( layer_nc->size() );

  for ( NodeCollection::const_iterator it = layer_nc->begin(); it < layer_nc->end(); ++it )
  {
    size_t node_id = ( *it ).node_id;

    if ( not kernel().node_manager.is_local_node_id( node_id ) )
    {
      throw KernelException( "GetPosition is currently implemented for local nodes only." );
    }

    const long lid = node_id - first_node_id;
    const auto arr = layer->get_position_vector( lid );

    result.push_back( arr );
  }

  return result;
}

std::vector< double >
get_position( const size_t node_id )
{
  Node* node = kernel().node_manager.get_node_or_proxy( node_id );

  if ( not kernel().node_manager.is_local_node_id( node_id ) )
  {
    throw KernelException( "GetPosition is currently implemented for local nodes only." );
  }

  NodeCollectionPTR nc = node->get_nc();
  NodeCollectionMetadataPTR meta = nc->get_metadata();

  if ( not meta )
  {
    // We return NaN if node_id is not spatially distributed
    std::vector< double > positions = { std::nan( "1" ), std::nan( "1" ) };
    return positions;
  }

  AbstractLayerPTR spatial_nc = get_layer( nc );
  size_t first_node_id = meta->get_first_node_id();

  auto pos_vec = spatial_nc->get_position_vector( node_id - first_node_id );

  return pos_vec;
}

std::vector< std::vector< double > >
displacement( NodeCollectionPTR layer_to_nc, NodeCollectionPTR layer_from_nc )
{
  auto layer_to_positions = get_position( layer_to_nc );

  AbstractLayerPTR layer_from = get_layer( layer_from_nc );
  NodeCollectionMetadataPTR meta = layer_from_nc->get_metadata();
  size_t first_node_id = meta->get_first_node_id();

  int counter = 0;
  std::vector< std::vector< double > > result;

  // If layer_from has size equal to one, but layer_to do not, we want the displacement between every node
  // in layer_to against the one in layer_from. Likewise if layer_to has size 1 and layer_from do not.
  if ( layer_from_nc->size() == 1 )
  {
    size_t node_id = layer_from_nc->operator[]( 0 );
    if ( not kernel().node_manager.is_local_node_id( node_id ) )
    {
      throw KernelException( "Displacement is currently implemented for local nodes only." );
    }
    const long lid = node_id - first_node_id;

    // If layer_from has size 1, we need to iterate over the layer_to positions
    for ( auto& pos : layer_to_positions )
    {
      result.push_back( layer_from->compute_displacement( pos, lid ) );
    }
  }
  else
  {
    for ( NodeCollection::const_iterator it = layer_from_nc->begin(); it < layer_from_nc->end(); ++it )
    {
      size_t node_id = ( *it ).node_id;
      if ( not kernel().node_manager.is_local_node_id( node_id ) )
      {
        throw KernelException( "Displacement is currently implemented for local nodes only." );
      }

      const long lid = node_id - first_node_id;
      const auto pos = layer_to_positions[ counter ];
      result.push_back( layer_from->compute_displacement( pos, lid ) );

      // We only iterate the layer_to positions vector if it has more than one
      // element.
      if ( layer_to_nc->size() != 1 )
      {
        ++counter;
      }
    }
  }

  return result;
}

std::vector< std::vector< double > >
displacement( NodeCollectionPTR layer_nc, const std::vector< std::vector< double > >& point )
{
  AbstractLayerPTR layer = get_layer( layer_nc );
  NodeCollectionMetadataPTR meta = layer_nc->get_metadata();
  size_t first_node_id = meta->get_first_node_id();

  int counter = 0;
  std::vector< std::vector< double > > result;
  for ( NodeCollection::const_iterator it = layer_nc->begin(); it != layer_nc->end(); ++it )
  {
    size_t node_id = ( *it ).node_id;
    if ( not kernel().node_manager.is_local_node_id( node_id ) )
    {
      throw KernelException( "Displacement is currently implemented for local nodes only." );
    }

    const long lid = node_id - first_node_id;

    const auto pos = point[ counter ];
    result.push_back( layer->compute_displacement( pos, lid ) );

    // We only iterate the positions vector if it has more than one
    // element.
    if ( point.size() != 1 )
    {
      ++counter;
    }
  }
  return result;
}

std::vector< double >
distance( NodeCollectionPTR layer_to_nc, NodeCollectionPTR layer_from_nc )
{
  if ( layer_to_nc->size() != 1 and layer_from_nc->size() != 1 and not( layer_to_nc->size() == layer_from_nc->size() ) )
  {
    throw BadProperty( "NodeCollections must have equal length or one must have size 1." );
  }

  auto layer_to_positions = get_position( layer_to_nc );

  AbstractLayerPTR layer_from = get_layer( layer_from_nc );
  NodeCollectionMetadataPTR meta = layer_from_nc->get_metadata();
  size_t first_node_id = meta->get_first_node_id();

  int counter = 0;
  std::vector< double > result;

  // If layer_from has size equal to one, but layer_to do not, we want the distance between every node
  // in layer_to against the one in layer_from. Likewise if layer_to has size 1 and layer_from do not.
  if ( layer_from_nc->size() == 1 )
  {
    size_t node_id = layer_from_nc->operator[]( 0 );
    if ( not kernel().node_manager.is_local_node_id( node_id ) )
    {
      throw KernelException( "Distance is currently implemented for local nodes only." );
    }
    const long lid = node_id - first_node_id;

    // If layer_from has size 1, we need to iterate over the layer_to positions
    for ( auto& pos : layer_to_positions )
    {
      result.push_back( layer_from->compute_distance( pos, lid ) );
    }
  }
  else
  {
    for ( NodeCollection::const_iterator it = layer_from_nc->begin(); it < layer_from_nc->end(); ++it )
    {
      size_t node_id = ( *it ).node_id;
      if ( not kernel().node_manager.is_local_node_id( node_id ) )
      {
        throw KernelException( "Distance is currently implemented for local nodes only." );
      }

      const long lid = node_id - first_node_id;

      const auto pos = layer_to_positions[ counter ];
      const double disp = layer_from->compute_distance( pos, lid );
      result.push_back( disp );

      // We only iterate the layer_to positions vector if it has more than one
      // element.
      if ( layer_to_nc->size() != 1 )
      {
        ++counter;
      }
    }
  }

  return result;
}

std::vector< double >
distance( NodeCollectionPTR layer_nc, const std::vector< std::vector< double > >& point )
{
  AbstractLayerPTR layer = get_layer( layer_nc );
  NodeCollectionMetadataPTR meta = layer_nc->get_metadata();
  size_t first_node_id = meta->get_first_node_id();

  int counter = 0;
  std::vector< double > result;
  for ( NodeCollection::const_iterator it = layer_nc->begin(); it < layer_nc->end(); ++it )
  {
    size_t node_id = ( *it ).node_id;
    if ( not kernel().node_manager.is_local_node_id( node_id ) )
    {
      throw KernelException( "Distance is currently implemented for local nodes only." );
    }

    const long lid = node_id - first_node_id;

    const auto pos = point[ counter ];
    double disp = layer->compute_distance( pos, lid );
    result.push_back( disp );

    // We only iterate the positions vector if it has more than one
    // element.
    if ( point.size() != 1 )
    {
      ++counter;
    }
  }
  return result;
}

std::vector< double >
distance( const std::vector< ConnectionID >& conns )
{
  std::vector< double > result;

  size_t num_conns = conns.size();
  result.reserve( num_conns );

  for ( auto& conn_id : conns )
  {
<<<<<<< HEAD
    index src = conn_id.get_source_node_id();
=======
    ConnectionDatum conn_id = getValue< ConnectionDatum >( conns.get( conn_indx ) );

    size_t src = conn_id.get_source_node_id();
>>>>>>> 4cf76ceb
    auto src_position = get_position( src );

    size_t trgt = conn_id.get_target_node_id();

    if ( not kernel().node_manager.is_local_node_id( trgt ) )
    {
      throw KernelException( "Distance is currently implemented for local nodes only." );
    }

    Node* trgt_node = kernel().node_manager.get_node_or_proxy( trgt );

    NodeCollectionPTR trgt_nc = trgt_node->get_nc();
    NodeCollectionMetadataPTR meta = trgt_nc->get_metadata();

    // distance is NaN if source, target is not spatially distributed
    double dist = std::nan( "1" );

    if ( meta )
    {
      AbstractLayerPTR spatial_trgt_nc = get_layer( trgt_nc );
      NodeCollectionMetadataPTR meta = trgt_nc->get_metadata();
      size_t first_trgt_node_id = meta->get_first_node_id();

      dist = spatial_trgt_nc->compute_distance( src_position, trgt - first_trgt_node_id );
    }

    result.push_back( dist );
  }
  return result;
}

MaskPTR
create_mask( const dictionary& mask_dict )
{
  mask_dict.init_access_flags();

  // TODO-PYNEST-NG: move

  //   // The dictionary should contain one key which is the name of the
  //   // mask type, and optionally the key 'anchor'. To find the unknown
  //   // mask type key, we must loop through all keys. The value for the
  //   // anchor key will be stored in the anchor_token variable.
  std::vector< long > anchor;
  bool has_anchor = false;
  MaskPTR mask;

  for ( auto& kv : mask_dict )
  {
    if ( kv.first == names::anchor )
    {
      anchor = mask_dict.get< std::vector< long > >( kv.first );
      has_anchor = true;
    }
    else
    {
      mask = create_mask( kv.first, mask_dict.get< dictionary >( kv.first ) );
    }
  }

  if ( has_anchor )
  {

    // The anchor may be an array of doubles (a spatial position).
    // For grid layers only, it is also possible to provide an array of longs.
    try
    {
      switch ( anchor.size() )
      {
      case 2:
        try
        {
          auto grid_mask_2d = dynamic_cast< GridMask< 2 >& >( *mask );
          grid_mask_2d.set_anchor( Position< 2, int >( anchor[ 0 ], anchor[ 1 ] ) );
        }
        catch ( std::bad_cast& e )
        {
          throw BadProperty( "Mask must be 2-dimensional grid mask." );
        }
        break;
      case 3:
        try
        {
          auto grid_mask_3d = dynamic_cast< GridMask< 3 >& >( *mask );
          grid_mask_3d.set_anchor( Position< 3, int >( anchor[ 0 ], anchor[ 1 ], anchor[ 2 ] ) );
        }
        catch ( std::bad_cast& e )
        {
          throw BadProperty( "Mask must be 3-dimensional grid mask." );
        }
        break;
      default:
        throw BadProperty( "Anchor must be 2- or 3-dimensional." );
      }
    }
    catch ( TypeMismatch& e )
    {
      std::vector< double > double_anchor = mask_dict.get< std::vector< double > >( names::anchor );
      std::shared_ptr< AbstractMask > amask;

      switch ( anchor.size() )
      {
      case 2:
        amask = std::shared_ptr< AbstractMask >(
          new AnchoredMask< 2 >( dynamic_cast< Mask< 2 >& >( *mask ), double_anchor ) );
        break;
      case 3:
        amask = std::shared_ptr< AbstractMask >(
          new AnchoredMask< 3 >( dynamic_cast< Mask< 3 >& >( *mask ), double_anchor ) );
        break;
      default:
        throw BadProperty( "Anchor must be 2- or 3-dimensional." );
      }

      mask = amask;
    }
  }
  mask_dict.all_entries_accessed( "CreateMask", "mask_dict" );

  return mask;
}

NodeCollectionPTR
select_nodes_by_mask( const NodeCollectionPTR layer_nc, const std::vector< double >& anchor, const MaskPTR mask )
{
  std::vector< index > mask_node_ids;

  const auto dim = anchor.size();

  if ( dim != 2 and dim != 3 )
  {
    throw BadProperty( "Center must be 2- or 3-dimensional." );
  }

  AbstractLayerPTR abstract_layer = get_layer( layer_nc );

  if ( dim == 2 )
  {
    auto layer = dynamic_cast< Layer< 2 >* >( abstract_layer.get() );
    if ( not layer )
    {
      throw TypeMismatch( "2D layer", "other type" );
    }

    auto ml = MaskedLayer< 2 >( *layer, mask, false, layer_nc );

    for ( Ntree< 2, index >::masked_iterator it = ml.begin( Position< 2 >( anchor[ 0 ], anchor[ 1 ] ) ); it != ml.end();
          ++it )
    {
      mask_node_ids.push_back( it->second );
    }
  }
  else
  {
    auto layer = dynamic_cast< Layer< 3 >* >( abstract_layer.get() );
    if ( not layer )
    {
      throw TypeMismatch( "3D layer", "other type" );
    }

    auto ml = MaskedLayer< 3 >( *layer, mask, false, layer_nc );

    for ( Ntree< 3, index >::masked_iterator it = ml.begin( Position< 3 >( anchor[ 0 ], anchor[ 1 ], anchor[ 2 ] ) );
          it != ml.end();
          ++it )
    {
      mask_node_ids.push_back( it->second );
    }
  }
  // Nodes must be sorted when creating a NodeCollection
  std::sort( mask_node_ids.begin(), mask_node_ids.end() );
  return NodeCollection::create( mask_node_ids );
}

bool
inside( const std::vector< double >& point, const MaskPTR mask )
{
  return mask->inside( point );
}

MaskPTR
intersect_mask( const MaskPTR mask1, const MaskPTR mask2 )
{
  return MaskPTR( mask1->intersect_mask( *mask2 ) );
}

MaskPTR
union_mask( const MaskPTR mask1, const MaskPTR mask2 )
{
  return MaskPTR( mask1->union_mask( *mask2 ) );
}

MaskPTR
minus_mask( const MaskPTR mask1, const MaskPTR mask2 )
{
  return MaskPTR( mask1->minus_mask( *mask2 ) );
}

void
connect_layers( NodeCollectionPTR source_nc, NodeCollectionPTR target_nc, const dictionary& connection_dict )
{
  AbstractLayerPTR source = get_layer( source_nc );
  AbstractLayerPTR target = get_layer( target_nc );

  connection_dict.init_access_flags();
  ConnectionCreator connector( connection_dict );
  connection_dict.all_entries_accessed( "ConnectLayers", "connection_dict" );

  // Set flag before calling source->connect() in case exception is thrown after some connections have been created.
  kernel().connection_manager.set_connections_have_changed();
  std::cout << "### 10" << std::endl;

  source->connect( source_nc, target, target_nc, connector );
  std::cout << "### 11" << std::endl;
}

void
dump_layer_nodes( const NodeCollectionPTR layer_nc, const std::string& filename )
{
  AbstractLayerPTR layer = get_layer( layer_nc );

  std::ofstream out( filename );
  if ( out.good() )
  {
    layer->dump_nodes( out );
  }
  out.close();
}

void
dump_layer_connections( const NodeCollectionPTR source_layer_nc,
  const NodeCollectionPTR target_layer_nc,
  const std::string& syn_model,
  const std::string& filename )
{
  AbstractLayerPTR source_layer = get_layer( source_layer_nc );
  AbstractLayerPTR target_layer = get_layer( target_layer_nc );

  std::ofstream out( filename );
  if ( out.good() )
  {
    source_layer->dump_connections( out, source_layer_nc, target_layer, syn_model );
  }
  out.close();
}

dictionary
get_layer_status( NodeCollectionPTR )
{
  assert( false and "not implemented" );

  return {};
}

} // namespace nest<|MERGE_RESOLUTION|>--- conflicted
+++ resolved
@@ -325,13 +325,7 @@
 
   for ( auto& conn_id : conns )
   {
-<<<<<<< HEAD
-    index src = conn_id.get_source_node_id();
-=======
-    ConnectionDatum conn_id = getValue< ConnectionDatum >( conns.get( conn_indx ) );
-
     size_t src = conn_id.get_source_node_id();
->>>>>>> 4cf76ceb
     auto src_position = get_position( src );
 
     size_t trgt = conn_id.get_target_node_id();
@@ -456,7 +450,7 @@
 NodeCollectionPTR
 select_nodes_by_mask( const NodeCollectionPTR layer_nc, const std::vector< double >& anchor, const MaskPTR mask )
 {
-  std::vector< index > mask_node_ids;
+  std::vector< size_t > mask_node_ids;
 
   const auto dim = anchor.size();
 
@@ -477,7 +471,7 @@
 
     auto ml = MaskedLayer< 2 >( *layer, mask, false, layer_nc );
 
-    for ( Ntree< 2, index >::masked_iterator it = ml.begin( Position< 2 >( anchor[ 0 ], anchor[ 1 ] ) ); it != ml.end();
+    for ( Ntree< 2, size_t >::masked_iterator it = ml.begin( Position< 2 >( anchor[ 0 ], anchor[ 1 ] ) ); it != ml.end();
           ++it )
     {
       mask_node_ids.push_back( it->second );
@@ -493,7 +487,7 @@
 
     auto ml = MaskedLayer< 3 >( *layer, mask, false, layer_nc );
 
-    for ( Ntree< 3, index >::masked_iterator it = ml.begin( Position< 3 >( anchor[ 0 ], anchor[ 1 ], anchor[ 2 ] ) );
+    for ( Ntree< 3, size_t >::masked_iterator it = ml.begin( Position< 3 >( anchor[ 0 ], anchor[ 1 ], anchor[ 2 ] ) );
           it != ml.end();
           ++it )
     {
