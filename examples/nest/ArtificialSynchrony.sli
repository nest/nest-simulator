--- conflicted
+++ resolved
@@ -206,28 +206,12 @@
   } forall
   (-DONE-) =
 
-  /record_to tofile { [/ascii /memory] } { [/memory] } ifelse def
+  /record_to tofile { [/ascii] } { [] } ifelse def
 
   (Create voltmeter ) =only
   %% generate spike detectors and voltmeter for each neuron
-<<<<<<< HEAD
-  % /spike_detector Create /detec Set   % spike detectors will generate enormous amounts of data!
-  % detec << /record_to record_to >> SetStatus
-
-  /voltmeter Create /volt Set
-  volt << /record_to record_to >> SetStatus
-=======
-  % /spike_detector Create /detec Set   % spike detectors will generate enormous amount of data!
-  %  detec  << /to_file tofile /withgid true /interval 0.1 >> SetStatus
-  /voltmeter Create /volt Set
-
-  volt  << /to_file tofile              % write to file
-         /to_memory false               % not to memory
-         /withgid true                  % important to know which neuron
-         /withtime true
-%         /interval 1.0                 % record only every msec.
-      >> SetStatus
->>>>>>> a12db1c1
+  % /spike_detector << /record_to record_to >> Create /detec Set   % spike detectors will generate enormous amounts of data!
+  /voltmeter << /record_to record_to >> Create /volt Set
 
   sim 1 eq {volt  <<  /label (voltmeter-Canon-) strength cvs join >> SetStatus}
            {volt  <<  /label (voltmeter-Grid-) strength cvs join >> SetStatus} ifelse
