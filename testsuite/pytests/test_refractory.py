# -*- coding: utf-8 -*-
#
# test_refractory.py
#
# This file is part of NEST.
#
# Copyright (C) 2004 The NEST Initiative
#
# NEST is free software: you can redistribute it and/or modify
# it under the terms of the GNU General Public License as published by
# the Free Software Foundation, either version 2 of the License, or
# (at your option) any later version.
#
# NEST is distributed in the hope that it will be useful,
# but WITHOUT ANY WARRANTY; without even the implied warranty of
# MERCHANTABILITY or FITNESS FOR A PARTICULAR PURPOSE.  See the
# GNU General Public License for more details.
#
# You should have received a copy of the GNU General Public License
# along with NEST.  If not, see <http://www.gnu.org/licenses/>.

import unittest

import numpy as np

import nest

"""
Assert that all neuronal models that have a refractory period implement it
correctly (except for Hodgkin-Huxley models which cannot be tested).

Details
-------
Submit the neuron to a constant excitatory current so that it spikes in the
[0, 50] ms.
A ``spike_recorder`` is used to detect the time at which the neuron spikes and
a ``voltmeter`` is then used to make sure the voltage is clamped to ``V_reset``
during exactly ``t_ref``.

For neurons that do not clamp the potential, use a very large current to
trigger immediate spiking.

For untested models please see the ignore_model list.
"""


# --------------------------------------------------------------------------- #
#  Models, specific parameters
# --------------------------------------------------------------------------- #

# Neurons that must be tested through a high current to spike immediately
# (t_ref = interspike)
neurons_interspike = [
    "amat2_psc_exp",
    "ht_neuron",
    "mat2_psc_exp",
]

neurons_interspike_ps = [
    "iaf_psc_alpha_canon",
    "iaf_psc_alpha_ps",
    "iaf_psc_delta_ps",
    "iaf_psc_exp_ps",
]

# Models that first clamp the membrane potential at a higher value
neurons_with_clamping = [
    "aeif_psc_delta_clopath",
]

# Multi-compartment models
mc_models = [
    "iaf_cond_alpha_mc",
]

# Models that cannot be tested
ignore_model = [
    "gif_pop_psc_exp",           # This one commits spikes at same time
    "hh_cond_exp_traub",         # This one does not support V_reset
    "hh_cond_beta_gap_traub",    # This one does not support V_reset
    "hh_psc_alpha",              # This one does not support V_reset
    "hh_psc_alpha_clopath",      # This one does not support V_reset
    "hh_psc_alpha_gap",          # This one does not support V_reset
    "pp_cond_exp_mc_urbanczik",  # This one does not support V_reset
    "iaf_psc_exp_ps_lossless",   # This one use presice times
    "siegert_neuron",            # This one does not connect to voltmeter
    "step_rate_generator"        # No regular neuron model
]

tested_models = [m for m in nest.node_models
                 if nest.GetDefaults(m, "element_type") == "neuron"
                 and m not in ignore_model]

# Additional parameters for the connector
add_connect_param = {
    "iaf_cond_alpha_mc": {"receptor_type": 7},
}


# --------------------------------------------------------------------------- #
#  Simulation time and refractory time limits
# --------------------------------------------------------------------------- #

simtime = 100
resolution = 0.1


# --------------------------------------------------------------------------- #
#  Test class
# --------------------------------------------------------------------------- #


class TestRefractoryCase(unittest.TestCase):
    """
    Check the correct implementation of refractory time in all neuronal models.
    """

    def reset(self):
        nest.ResetKernel()

        nest.resolution = resolution
        nest.rng_seed = 123456

    def compute_reftime(self, model, sr, vm, neuron):
        '''
        Compute the refractory time of the neuron.

        Parameters
        ----------
        model : str
          Name of the neuronal model.
        sr : tuple
            node ID of the spike recorder.
        vm : tuple
            node ID of the voltmeter.
        neuron : tuple
            node ID of the recorded neuron.

        Returns
        -------
        t_ref_sim : double
            Value of the simulated refractory period.
        '''
        spike_times = sr.events["times"]

        if model in neurons_interspike:
            # Spike emitted at next timestep so substract resolution
            return spike_times[1]-spike_times[0]-resolution
        elif model in neurons_interspike_ps:
            return spike_times[1]-spike_times[0]
        else:
<<<<<<< HEAD
            Vr = nest.GetStatus(neuron, "V_reset")
            times = np.array(nest.GetStatus(vm, "events")[0]["times"])
=======
            Vr = neuron.V_reset
            times = vm.events["times"]
>>>>>>> 260f4b00

            # Index of the 2nd spike
            idx_max = np.argwhere(times == spike_times[1])[0][0]
            name_Vm = "V_m.s" if model in mc_models else "V_m"
            Vs = vm.events[name_Vm]

            # Get the index at which the spike occured
            idx_spike = np.argwhere(times == spike_times[0])[0][0]

            # Find end of refractory period between 1st and 2nd spike
            idx_end = np.where(
                np.isclose(Vs[idx_spike:idx_max], Vr, 1e-6))[0][-1]
            t_ref_sim = idx_end * resolution

            return t_ref_sim

    def test_refractory_time(self):
        '''
        Check that refractory time implementation is correct.
        '''
        for model in tested_models:
            self.reset()

            if "t_ref" not in nest.GetDefaults(model):
                continue

            # Randomly set a refractory period
            t_ref = 1.7
            # Create the neuron and devices
            nparams = {"t_ref": t_ref}
            neuron = nest.Create(model, params=nparams)

            name_Vm = "V_m.s" if model in mc_models else "V_m"
            vm_params = {"interval": resolution, "record_from": [name_Vm]}
            vm = nest.Create("voltmeter", params=vm_params)
            sr = nest.Create("spike_recorder")
            cg = nest.Create("dc_generator", params={"amplitude": 1200.})

            # For models that do not clamp V_m, use very large current to
            # trigger almost immediate spiking => t_ref almost equals
            # interspike
            if model in neurons_interspike_ps:
                cg.amplitude = 10000000.
            elif model == 'ht_neuron':
                # ht_neuron use too long time with a very large amplitude
                cg.amplitude = 2000.
            elif model in neurons_interspike:
                cg.amplitude = 15000.

            # Connect them and simulate
            nest.Connect(vm, neuron)
            nest.Connect(cg, neuron, syn_spec=add_connect_param.get(model, {}))
            nest.Connect(neuron, sr)

            nest.Simulate(simtime)

            # Get and compare t_ref
            t_ref_sim = self.compute_reftime(model, sr, vm, neuron)

            if model in neurons_with_clamping:
<<<<<<< HEAD
                t_ref_sim = t_ref_sim - nest.GetStatus(neuron, "t_clamp")
=======
                t_ref_sim = t_ref_sim - neuron.t_clamp
>>>>>>> 260f4b00

            # Approximate result for precise spikes (interpolation error)
            if model in neurons_interspike_ps:
                self.assertAlmostEqual(t_ref, t_ref_sim, places=3,
                                       msg='''Error in model {}:
                                       {} != {}'''.format(
                                           model, t_ref, t_ref_sim))
            else:
                self.assertAlmostEqual(t_ref, t_ref_sim,
                                       msg='''Error in model {}:
                                       {} != {}'''.format(
                                           model, t_ref, t_ref_sim))


# --------------------------------------------------------------------------- #
#  Run the comparisons
# --------------------------------------------------------------------------- #

def suite():
    return unittest.makeSuite(TestRefractoryCase, "test")


def run():
    runner = unittest.TextTestRunner(verbosity=2)
    runner.run(suite())


if __name__ == '__main__':
    run()<|MERGE_RESOLUTION|>--- conflicted
+++ resolved
@@ -149,13 +149,8 @@
         elif model in neurons_interspike_ps:
             return spike_times[1]-spike_times[0]
         else:
-<<<<<<< HEAD
-            Vr = nest.GetStatus(neuron, "V_reset")
-            times = np.array(nest.GetStatus(vm, "events")[0]["times"])
-=======
             Vr = neuron.V_reset
-            times = vm.events["times"]
->>>>>>> 260f4b00
+            times = np.array(vm.events["times"])
 
             # Index of the 2nd spike
             idx_max = np.argwhere(times == spike_times[1])[0][0]
@@ -216,11 +211,7 @@
             t_ref_sim = self.compute_reftime(model, sr, vm, neuron)
 
             if model in neurons_with_clamping:
-<<<<<<< HEAD
-                t_ref_sim = t_ref_sim - nest.GetStatus(neuron, "t_clamp")
-=======
                 t_ref_sim = t_ref_sim - neuron.t_clamp
->>>>>>> 260f4b00
 
             # Approximate result for precise spikes (interpolation error)
             if model in neurons_interspike_ps:
