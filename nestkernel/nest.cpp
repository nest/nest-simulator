/*
 *  nest.cpp
 *
 *  This file is part of NEST.
 *
 *  Copyright (C) 2004 The NEST Initiative
 *
 *  NEST is free software: you can redistribute it and/or modify
 *  it under the terms of the GNU General Public License as published by
 *  the Free Software Foundation, either version 2 of the License, or
 *  (at your option) any later version.
 *
 *  NEST is distributed in the hope that it will be useful,
 *  but WITHOUT ANY WARRANTY; without even the implied warranty of
 *  MERCHANTABILITY or FITNESS FOR A PARTICULAR PURPOSE.  See the
 *  GNU General Public License for more details.
 *
 *  You should have received a copy of the GNU General Public License
 *  along with NEST.  If not, see <http://www.gnu.org/licenses/>.
 *
 */

#include "nest.h"

// C++ includes:
#include <cassert>

// Includes from nestkernel:
#include "exceptions.h"
#include "kernel_manager.h"
#include "mpi_manager_impl.h"
#include "parameter.h"

#include "sp_manager.h"
#include "sp_manager_impl.h"

#include "connector_model_impl.h"

#include "conn_builder_conngen.h"

#include "grid_mask.h"
#include "spatial.h"

#include "connection_manager_impl.h"

#include "genericmodel_impl.h"
#include "model_manager.h"
#include "model_manager_impl.h"

#include "config.h"
#include "dictionary.h"

namespace nest
{


AbstractMask* create_doughnut( const dictionary& d );

void
init_nest( int* argc, char** argv[] )
{
  KernelManager::create_kernel_manager();
  kernel().mpi_manager.init_mpi( argc, argv );
  kernel().initialize();

  // TODO: register_parameter() and register_mask() should be moved, see #3149
  register_parameter< ConstantParameter >( "constant" );
  register_parameter< UniformParameter >( "uniform" );
  register_parameter< UniformIntParameter >( "uniform_int" );
  register_parameter< NormalParameter >( "normal" );
  register_parameter< LognormalParameter >( "lognormal" );
  register_parameter< ExponentialParameter >( "exponential" );
  register_parameter< NodePosParameter >( "position" );
  register_parameter< SpatialDistanceParameter >( "distance" );
  register_parameter< GaussianParameter >( "gaussian" );
  register_parameter< Gaussian2DParameter >( "gaussian2d" );
  register_parameter< GammaParameter >( "gamma" );
  register_parameter< ExpDistParameter >( "exp_distribution" );
  register_parameter< GaborParameter >( "gabor" );

  register_mask< BallMask< 2 > >();
  register_mask< BallMask< 3 > >();
  register_mask< EllipseMask< 2 > >();
  register_mask< EllipseMask< 3 > >();
  register_mask< BoxMask< 2 > >();
  register_mask< BoxMask< 3 > >();
  register_mask( "doughnut", create_doughnut );
  register_mask< GridMask< 2 > >();
}

void
fail_exit( int )
{
}

void
install_module( const std::string& )
{
}

void
reset_kernel()
{
  kernel().reset();
}

void
enable_structural_plasticity()
{
  kernel().sp_manager.enable_structural_plasticity();
}

void
disable_structural_plasticity()
{
  kernel().sp_manager.disable_structural_plasticity();
}

void
register_logger_client( const deliver_logging_event_ptr client_callback )
{
  kernel().logging_manager.register_logging_client( client_callback );
}

std::string
print_nodes_to_string()
{
  std::stringstream string_stream;
  kernel().node_manager.print( string_stream );
  return string_stream.str();
}

std::string
pprint_to_string( NodeCollectionPTR nc )
{
  if ( nc )
  {
    std::stringstream stream;
    nc->print_me( stream );
    return stream.str();
  }
  else
  {
    // PYNEST-NG: added this, not sure why this can happen now, but could not previously
    std::cout << "pprint_to_string: nc is not assigned" << std::endl;
    return "";
  }
}

size_t
nc_size( NodeCollectionPTR nc )
{
  assert( nc && "NodeCollectionPTR must be initialized." );
  return nc->size();
}

void
set_kernel_status( const dictionary& dict )
{
  dict.init_access_flags();
  kernel().set_status( dict );
  dict.all_entries_accessed( "SetKernelStatus", "params" );
}

dictionary
get_kernel_status()
{
  assert( kernel().is_initialized() );

  dictionary d;
  kernel().get_status( d );

  return d;
}

dictionary
get_nc_status( NodeCollectionPTR nc )
{
  dictionary result;
  size_t node_index = 0;
  for ( NodeCollection::const_iterator it = nc->begin(); it < nc->end(); ++it, ++node_index )
  {
    const auto node_status = get_node_status( ( *it ).node_id );
    for ( auto& kv_pair : node_status )
    {
      auto p = result.find( kv_pair.first );
      if ( p != result.end() )
      {
        // key exists
        auto& v = boost::any_cast< std::vector< boost::any >& >( p->second.item );
        v[ node_index ] = kv_pair.second.item;
      }
      else
      {
        // key does not exist yet
        auto new_entry = std::vector< boost::any >( nc->size(), nullptr );
        new_entry[ node_index ] = kv_pair.second.item;
        result[ kv_pair.first ] = new_entry;
      }
    }
  }
  return result;
}

void
set_nc_status( NodeCollectionPTR nc, std::vector< dictionary >& params )
{
  /*
   PYNEST-NG TODO:

   The following does NOT work because the rank_local does not "see" the siblings of devices

  const auto rank_local_begin = nc->rank_local_begin();
  if ( rank_local_begin == nc->end() )
  {
    return; // no local nodes, nothing to do --- more efficient and avoids params access check problems
  }
  */

  if ( params.size() == 1 )
  {
    // PyNEST-NG TODO: Until we have solved the rank_local iteration problem, we need
    // to do the access checking on the individual local node because we otherwise
    // will falsely claim "non read" if a NC has no member on a given rank.

    // params[ 0 ].init_access_flags();

    // We must iterate over all nodes here because we otherwise miss "siblings" of devices
    // May consider ways to fix this.
    for ( auto const& node : *nc )
    {
      kernel().node_manager.set_status( node.node_id, params[ 0 ] );
    }
    // params[ 0 ].all_entries_accessed( "NodeCollection.set()", "params" );
  }
  else if ( nc->size() == params.size() )
  {
    size_t idx = 0;
    for ( auto const& node : *nc )
    {
      // params[ idx ].init_access_flags();
      kernel().node_manager.set_status( node.node_id, params[ idx ] );
      // params[ idx ].all_entries_accessed( "NodeCollection.set()", "params" );
      ++idx;
    }
  }
  else
  {
    std::string msg = String::compose(
      "List of dictionaries must be the same size as the NodeCollection (%1), %2 given.", nc->size(), params.size() );
    throw BadParameter( msg );
  }
}

void
set_connection_status( const std::deque< ConnectionID >& conns, const dictionary& dict )
{
  dict.init_access_flags();
  for ( auto& conn : conns )
  {
    kernel().connection_manager.set_synapse_status( conn.get_source_node_id(),
      conn.get_target_node_id(),
      conn.get_target_thread(),
      conn.get_synapse_model_id(),
      conn.get_port(),
      dict );
  }
  dict.all_entries_accessed( "connection.set()", "params" );
}

void
set_connection_status( const std::deque< ConnectionID >& conns, const std::vector< dictionary >& dicts )
{
  // PYNEST-NG: Access checks?
  if ( conns.size() != dicts.size() )
  {
    throw BadParameter( "List of dictionaries must contain one dictionary per connection" );
  }

  for ( size_t i = 0; i < conns.size(); ++i )
  {
    const auto conn = conns[ i ];
    const auto dict = dicts[ i ];
    kernel().connection_manager.set_synapse_status( conn.get_source_node_id(),
      conn.get_target_node_id(),
      conn.get_target_thread(),
      conn.get_synapse_model_id(),
      conn.get_port(),
      dict );
  }
}

std::vector< dictionary >
get_connection_status( const std::deque< ConnectionID >& conns )
{
  std::vector< dictionary > result;
  result.reserve( conns.size() );

  for ( auto& conn : conns )
  {
    const auto d = kernel().connection_manager.get_synapse_status( conn.get_source_node_id(),
      conn.get_target_node_id(),
      conn.get_target_thread(),
      conn.get_synapse_model_id(),
      conn.get_port() );
    result.push_back( d );
  }
  return result;
}

void
set_node_status( const size_t node_id, const dictionary& dict )
{
  kernel().node_manager.set_status( node_id, dict );
}

dictionary
get_node_status( const size_t node_id )
{
  return kernel().node_manager.get_status( node_id );
}

dictionary
get_connection_status( const ConnectionID& conn )
{
  return kernel().connection_manager.get_synapse_status( conn.get_source_node_id(),
    conn.get_target_node_id(),
    conn.get_target_thread(),
    conn.get_synapse_model_id(),
    conn.get_port() );
}

NodeCollectionPTR
slice_nc( const NodeCollectionPTR nc, long start, long stop, long step )
{
  const size_t g_size = nc->size();

  if ( step < 1 )
  {
    throw BadParameterValue( "Slicing step must be strictly positive." );
  }

  if ( start >= 0 )
  {
    start -= 1; // adjust from 1-based to 0-based indexing
  }
  else
  {
    start += g_size; // automatically correct for 0-based indexing
  }

  if ( stop >= 0 )
  {
    // no adjustment necessary: adjustment from 1- to 0- based indexing
    // and adjustment from last- to stop-based logic cancel
  }
  else
  {
    stop += g_size + 1; // adjust from 0- to 1- based indexin
  }

  return nc->slice( start, stop, step );
}

NodeCollectionPTR
create( const std::string& model_name, const size_t n_nodes )
{
  if ( n_nodes == 0 )
  {
    throw BadParameterValue( "n_nodes > 0 expected" );
  }

  const size_t model_id = kernel().model_manager.get_node_model_id( model_name );
  return kernel().node_manager.add_node( model_id, n_nodes );
}

NodeCollectionPTR
create_spatial( const dictionary& layer_dict )
{
  return create_layer( layer_dict );
}

NodeCollectionPTR
make_nodecollection( const std::vector< size_t >& node_ids )
{
  return NodeCollection::create( node_ids );
}

NodeCollectionPTR
get_nodes( const dictionary& params, const bool local_only )
{
  return kernel().node_manager.get_nodes( params, local_only );
}

bool
equal( const NodeCollectionPTR lhs, const NodeCollectionPTR rhs )
{
  return lhs->operator==( rhs );
}

bool
contains( const NodeCollectionPTR nc, const size_t node_id )
{
  return nc->contains( node_id );
}

long
find( const NodeCollectionPTR nc, size_t node_id )
{
  return nc->get_nc_index( node_id );
}

dictionary
get_metadata( const NodeCollectionPTR nc )
{
  dictionary status_dict;
  const auto meta = nc->get_metadata();
  // Fill the status dictionary only if the NodeCollection has valid metadata.
  if ( meta.get() )
  {
    meta->get_status( status_dict, nc );
    status_dict[ names::network_size ] = nc->size();
  }
  return status_dict;
}

void
connect( NodeCollectionPTR sources,
  NodeCollectionPTR targets,
  const dictionary& connectivity,
  const std::vector< dictionary >& synapse_params )
{
  kernel().connection_manager.connect( sources, targets, connectivity, synapse_params );
}

void
disconnect( NodeCollectionPTR sources,
  NodeCollectionPTR targets,
  const dictionary& connectivity,
  const std::vector< dictionary >& synapse_params )
{
  kernel().sp_manager.disconnect( sources, targets, connectivity, synapse_params );
}

void
connect_tripartite( NodeCollectionPTR sources,
  NodeCollectionPTR targets,
  NodeCollectionPTR third,
  const dictionary& connectivity,
  const dictionary& third_connectivity,
  const std::map< std::string, std::vector< dictionary > >& synapse_specs )
{
  kernel().connection_manager.connect_tripartite(
    sources, targets, third, connectivity, third_connectivity, synapse_specs );
}

void
connect_arrays( long* sources,
  long* targets,
  double* weights,
  double* delays,
  const std::vector< std::string >& p_keys,
  double* p_values,
  size_t n,
  const std::string& syn_model )
{
  kernel().connection_manager.connect_arrays( sources, targets, weights, delays, p_keys, p_values, n, syn_model );
}

void
connect_sonata( const dictionary& graph_specs, const long hyperslab_size )
{
  kernel().connection_manager.connect_sonata( graph_specs, hyperslab_size );
}

std::deque< ConnectionID >
get_connections( const dictionary& dict )
{
  dict.init_access_flags();

  const auto& connectome = kernel().connection_manager.get_connections( dict );

  dict.all_entries_accessed( "GetConnections", "params" );

  return connectome;
}

void
disconnect( const std::deque< ConnectionID >& conns )
{
<<<<<<< HEAD
  for ( auto& conn : conns )
=======
  // probably not strictly necessary here, but does nothing if all is up to date
  kernel().node_manager.update_thread_local_node_data();

  for ( size_t conn_index = 0; conn_index < conns.size(); ++conn_index )
>>>>>>> aad16b28
  {
    const auto target_node = kernel().node_manager.get_node_or_proxy( conn.get_target_node_id() );
    kernel().sp_manager.disconnect(
      conn.get_source_node_id(), target_node, conn.get_target_thread(), conn.get_synapse_model_id() );
  }
}

void
simulate( const double t )
{
  prepare();
  run( t );
  cleanup();
}

void
run( const double time )
{
  const Time t_sim = Time::ms( time );

  if ( time < 0 )
  {
    throw BadParameter( "The simulation time cannot be negative." );
  }
  if ( not t_sim.is_finite() )
  {
    throw BadParameter( "The simulation time must be finite." );
  }
  if ( not t_sim.is_grid_time() )
  {
    throw BadParameter( "The simulation time must be a multiple of the simulation resolution." );
  }

  kernel().simulation_manager.run( t_sim );
}

void
prepare()
{
  kernel().prepare();
}

void
cleanup()
{
  kernel().cleanup();
}

void
copy_model( const std::string& oldmodname, const std::string& newmodname, const dictionary& dict )
{
  kernel().model_manager.copy_model( oldmodname, newmodname, dict );
}

void
set_model_defaults( const std::string& component, const dictionary& dict )
{
  if ( kernel().model_manager.set_model_defaults( component, dict ) )
  {
    return;
  }

  if ( kernel().io_manager.is_valid_recording_backend( component ) )
  {
    kernel().io_manager.set_recording_backend_status( component, dict );
    return;
  }

  throw UnknownComponent( component );
}

dictionary
get_model_defaults( const std::string& component )
{
  try
  {
    const size_t model_id = kernel().model_manager.get_node_model_id( component );
    return kernel().model_manager.get_node_model( model_id )->get_status();
  }
  catch ( UnknownModelName& )
  {
    // ignore errors; throw at the end of the function if that's reached
  }

  try
  {
    const size_t synapse_model_id = kernel().model_manager.get_synapse_model_id( component );
    return kernel().model_manager.get_connector_defaults( synapse_model_id );
  }
  catch ( UnknownSynapseType& )
  {
    // ignore errors; throw at the end of the function if that's reached
  }

  if ( kernel().io_manager.is_valid_recording_backend( component ) )
  {
    return kernel().io_manager.get_recording_backend_status( component );
  }

  throw UnknownComponent( component );
  return dictionary(); // supress missing return value warning; never reached
}

ParameterPTR
create_parameter( const boost::any& value )
{
  if ( is_type< double >( value ) )
  {
    return create_parameter( boost::any_cast< double >( value ) );
  }
  else if ( is_type< int >( value ) )
  {
    return create_parameter( static_cast< long >( boost::any_cast< int >( value ) ) );
  }
  else if ( is_type< long >( value ) )
  {
    return create_parameter( boost::any_cast< long >( value ) );
  }
  else if ( is_type< dictionary >( value ) )
  {
    return create_parameter( boost::any_cast< dictionary >( value ) );
  }
  else if ( is_type< ParameterPTR >( value ) )
  {
    return boost::any_cast< ParameterPTR >( value );
  }
  throw BadProperty(
    std::string( "Parameter must be parametertype, constant or dictionary, got " ) + debug_type( value ) );
}

ParameterPTR
create_parameter( const double value )
{
  const auto param = new ConstantParameter( value );
  return ParameterPTR( param );
}

ParameterPTR
create_parameter( const long value )
{
  const auto param = new ConstantParameter( value );
  return ParameterPTR( param );
}

ParameterPTR
create_parameter( const dictionary& param_dict )
{
  // The dictionary should only have a single key, which is the name of
  // the parameter type to create.
  if ( param_dict.size() != 1 )
  {
    throw BadProperty( "Parameter definition dictionary must contain one single key only." );
  }
  const auto n = param_dict.begin()->first;
  const auto pdict = param_dict.get< dictionary >( n );
  pdict.init_access_flags();
  auto parameter = create_parameter( n, pdict );
  pdict.all_entries_accessed( "create_parameter", "param" );
  return parameter;
}

ParameterPTR
create_parameter( const std::string& name, const dictionary& d )
{
  // The parameter factory will create the parameter
  return ParameterPTR( parameter_factory_().create( name, d ) );
}

ParameterFactory&
parameter_factory_( void )
{
  static ParameterFactory factory;
  return factory;
}

MaskFactory&
mask_factory_( void )
{
  static MaskFactory factory;
  return factory;
}

double
get_value( const ParameterPTR param )
{
  RngPtr rng = get_rank_synced_rng();
  return param->value( rng, nullptr );
}

bool
is_spatial( const ParameterPTR param )
{
  return param->is_spatial();
}

std::vector< double >
apply( const ParameterPTR param, const NodeCollectionPTR nc )
{
  std::vector< double > result;
  result.reserve( nc->size() );
  RngPtr rng = get_rank_synced_rng();
  for ( auto it = nc->begin(); it < nc->end(); ++it )
  {
    auto node = kernel().node_manager.get_node_or_proxy( ( *it ).node_id );
    result.push_back( param->value( rng, node ) );
  }
  return result;
}

std::vector< double >
apply( const ParameterPTR param, const dictionary& positions )
{
  auto source_nc = positions.get< NodeCollectionPTR >( names::source );
  auto targets = positions.get< std::vector< std::vector< double > > >( names::targets );
  return param->apply( source_nc, targets );
}

NodeCollectionPTR
node_collection_array_index( NodeCollectionPTR nc, const long* array, unsigned long n )
{
  assert( nc->size() >= n );
  std::vector< size_t > node_ids;
  node_ids.reserve( n );

  for ( auto node_ptr = array; node_ptr != array + n; ++node_ptr )
  {
    node_ids.push_back( nc->operator[]( *node_ptr ) );
  }
  return NodeCollection::create( node_ids );
}

NodeCollectionPTR
node_collection_array_index( NodeCollectionPTR nc, const bool* array, unsigned long n )
{
  assert( nc->size() == n );
  std::vector< size_t > node_ids;
  node_ids.reserve( n );

  auto nc_it = nc->begin();
  for ( auto node_ptr = array; node_ptr != array + n; ++node_ptr, ++nc_it )
  {
    if ( *node_ptr )
    {
      node_ids.push_back( ( *nc_it ).node_id );
    }
  }
  return NodeCollection::create( node_ids );
}

std::vector< size_t >
node_collection_to_array( NodeCollectionPTR node_collection, const std::string& selection )
{
  return node_collection->to_array( selection );
}

AbstractMask*
create_doughnut( const dictionary& d )
{
  // The doughnut (actually an annulus) is created using a DifferenceMask
  Position< 2 > center( 0, 0 );
  if ( d.known( names::anchor ) )
  {
    center = d.get< std::vector< double > >( names::anchor );
  }

  const double outer = d.get< double >( names::outer_radius );
  const double inner = d.get< double >( names::inner_radius );
  if ( inner >= outer )
  {
    throw BadProperty(
      "nest::create_doughnut: "
      "inner_radius < outer_radius required." );
  }

  BallMask< 2 > outer_circle( center, outer );
  BallMask< 2 > inner_circle( center, inner );

  return new DifferenceMask< 2 >( outer_circle, inner_circle );
}

} // namespace nest<|MERGE_RESOLUTION|>--- conflicted
+++ resolved
@@ -488,14 +488,10 @@
 void
 disconnect( const std::deque< ConnectionID >& conns )
 {
-<<<<<<< HEAD
-  for ( auto& conn : conns )
-=======
   // probably not strictly necessary here, but does nothing if all is up to date
   kernel().node_manager.update_thread_local_node_data();
 
-  for ( size_t conn_index = 0; conn_index < conns.size(); ++conn_index )
->>>>>>> aad16b28
+  for ( auto& conn : conns )
   {
     const auto target_node = kernel().node_manager.get_node_or_proxy( conn.get_target_node_id() );
     kernel().sp_manager.disconnect(
