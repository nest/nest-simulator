# -*- coding: utf-8 -*-
#
# test_connect_fixed_outdegree.py
#
# This file is part of NEST.
#
# Copyright (C) 2004 The NEST Initiative
#
# NEST is free software: you can redistribute it and/or modify
# it under the terms of the GNU General Public License as published by
# the Free Software Foundation, either version 2 of the License, or
# (at your option) any later version.
#
# NEST is distributed in the hope that it will be useful,
# but WITHOUT ANY WARRANTY; without even the implied warranty of
# MERCHANTABILITY or FITNESS FOR A PARTICULAR PURPOSE.  See the
# GNU General Public License for more details.
#
# You should have received a copy of the GNU General Public License
# along with NEST.  If not, see <http://www.gnu.org/licenses/>.

import numpy as np
import unittest
import scipy.stats
import connect_test_base
import nest


class TestFixedOutDegree(connect_test_base.ConnectTestBase):

    # sizes of source-, target-population and outdegree for connection test
    N1 = 50
    N2 = 70
    Nout = 10

    # specify connection pattern and specific params
    conn_dict = hf.nest.FixedOutdegree(source=None, target=None, outdegree=Nout)

    # sizes of source-, target-population and outdegree for statistical test
    N_s = 10
    N_t = 10
    C = 10
    # Critical values and number of iterations of two level test
    stat_dict = {'alpha2': 0.05, 'n_runs': 400}

    # tested on each mpi process separately
    def testErrorMessages(self):
        got_error = False
        conn_params = hf.nest.FixedOutdegree(source=None, target=None, outdegree=self.N2 + 1,
                                             allow_autapses=True, allow_multapses=False)

        try:
            self.setUpNetwork(conn_params)
        except nest.kernel.NESTError:
            got_error = True
        self.assertTrue(got_error)

    def testOutDegree(self):
        conn_params = hf.nest.FixedOutdegree(source=None, target=None, outdegree=self.Nout,
                                             allow_autapses=False, allow_multapses=False)
        self.setUpNetwork(conn_params)
        # make sure the outdegree is right
        M = connect_test_base.get_connectivity_matrix(self.pop1, self.pop2)
        outds = np.sum(M, axis=0)
<<<<<<< HEAD
        conns = hf.nest.GetConnections()
        conns.print_full = True
        hf.mpi_assert(outds, self.Nout * np.ones(self.N1), self)
=======
        connect_test_base.mpi_assert(outds, self.Nout * np.ones(self.N1), self)
>>>>>>> 98b2fb4d
        # make sure no connections were drawn from the target to the source
        # population
        M = connect_test_base.get_connectivity_matrix(self.pop2, self.pop1)
        M_none = np.zeros((len(self.pop1), len(self.pop2)))
        connect_test_base.mpi_assert(M, M_none, self)

    def testStatistics(self):
<<<<<<< HEAD
        conn_params = hf.nest.FixedOutdegree(source=None, target=None, outdegree=self.C,
                                             allow_autapses=True, allow_multapses=True)

        expected = hf.get_expected_degrees_fixedDegrees(
            self.C, 'out', self.N_s, self.N_t)
        pvalues = []
        for i in range(self.stat_dict['n_runs']):
            hf.reset_seed(i+1, self.nr_threads)
            self.setUpNetwork(projections=conn_params, N1=self.N_s, N2=self.N_t)
            degrees = hf.get_degrees('in', self.pop1, self.pop2)
            degrees = hf.gather_data(degrees)
=======
        conn_params = self.conn_dict.copy()
        conn_params['allow_autapses'] = True
        conn_params['allow_multapses'] = True
        conn_params['outdegree'] = self.C
        expected = connect_test_base.get_expected_degrees_fixedDegrees(
            self.C, 'out', self.N_s, self.N_t)
        pvalues = []
        for i in range(self.stat_dict['n_runs']):
            connect_test_base.reset_seed(i+1, self.nr_threads)
            self.setUpNetwork(conn_dict=conn_params, N1=self.N_s, N2=self.N_t)
            degrees = connect_test_base.get_degrees('in', self.pop1, self.pop2)
            degrees = connect_test_base.gather_data(degrees)
>>>>>>> 98b2fb4d
            if degrees is not None:
                chi, p = connect_test_base.chi_squared_check(degrees, expected)
                pvalues.append(p)
            connect_test_base.mpi_barrier()
        if degrees is not None:
            ks, p = scipy.stats.kstest(pvalues, 'uniform')
            self.assertGreater(p, self.stat_dict['alpha2'])

    def testAutapsesTrue(self):
        N = 10

        # test that autapses exist
<<<<<<< HEAD
        pop = hf.nest.Create('iaf_psc_alpha', N)
        conn_params = hf.nest.FixedOutdegree(source=pop, target=pop, outdegree=N,
                                             allow_multapses=False, allow_autapses=True)
        hf.nest.Connect(conn_params)
=======
        conn_params['outdegree'] = N
        conn_params['allow_autapses'] = True
        pop = nest.Create('iaf_psc_alpha', N)
        nest.Connect(pop, pop, conn_params)
>>>>>>> 98b2fb4d
        # make sure all connections do exist
        M = connect_test_base.get_connectivity_matrix(pop, pop)
        connect_test_base.mpi_assert(np.diag(M), np.ones(N), self)

    def testAutapsesFalse(self):
        N = 10

        # test that autapses were excluded
<<<<<<< HEAD
        pop = hf.nest.Create('iaf_psc_alpha', N)
        conn_params = hf.nest.FixedOutdegree(source=pop, target=pop, outdegree=N - 1,
                                             allow_multapses=False, allow_autapses=False)
        hf.nest.Connect(conn_params)
=======
        conn_params['outdegree'] = N - 1
        conn_params['allow_autapses'] = False
        pop = nest.Create('iaf_psc_alpha', N)
        nest.Connect(pop, pop, conn_params)
>>>>>>> 98b2fb4d
        # make sure all connections do exist
        M = connect_test_base.get_connectivity_matrix(pop, pop)
        connect_test_base.mpi_assert(np.diag(M), np.zeros(N), self)

    def testMultapsesTrue(self):
        N = 3

        # test that multapses were drawn
<<<<<<< HEAD
        pop = hf.nest.Create('iaf_psc_alpha', N)
        conn_params = hf.nest.FixedOutdegree(source=pop, target=pop, outdegree=N + 1,
                                             allow_multapses=True, allow_autapses=True)
        hf.nest.Connect(conn_params)
        nr_conns = len(hf.nest.GetConnections(pop, pop))
        hf.mpi_assert(nr_conns, conn_params.outdegree * N, self)
=======
        conn_params['outdegree'] = N + 1
        conn_params['allow_multapses'] = True
        pop = nest.Create('iaf_psc_alpha', N)
        nest.Connect(pop, pop, conn_params)
        nr_conns = len(nest.GetConnections(pop, pop))
        connect_test_base.mpi_assert(nr_conns, conn_params['outdegree'] * N, self)
>>>>>>> 98b2fb4d

    def testMultapsesFalse(self):
        N = 3

        # test that no multapses exist
<<<<<<< HEAD
        pop = hf.nest.Create('iaf_psc_alpha', N)
        conn_params = hf.nest.FixedOutdegree(source=pop, target=pop, outdegree=N,
                                             allow_multapses=False, allow_autapses=True)
        hf.nest.Connect(conn_params)
        M = hf.get_connectivity_matrix(pop, pop)
        M = hf.gather_data(M)
=======
        conn_params['outdegree'] = N
        conn_params['allow_multapses'] = False
        pop = nest.Create('iaf_psc_alpha', N)
        nest.Connect(pop, pop, conn_params)
        M = connect_test_base.get_connectivity_matrix(pop, pop)
        M = connect_test_base.gather_data(M)
>>>>>>> 98b2fb4d
        if M is not None:
            self.assertTrue(M.flatten, np.ones(N * N))


def suite():
    suite = unittest.TestLoader().loadTestsFromTestCase(TestFixedOutDegree)
    return suite


def run():
    runner = unittest.TextTestRunner(verbosity=2)
    runner.run(suite())


if __name__ == '__main__':
    run()<|MERGE_RESOLUTION|>--- conflicted
+++ resolved
@@ -34,7 +34,7 @@
     Nout = 10
 
     # specify connection pattern and specific params
-    conn_dict = hf.nest.FixedOutdegree(source=None, target=None, outdegree=Nout)
+    conn_dict = nest.FixedOutdegree(source=None, target=None, outdegree=Nout)
 
     # sizes of source-, target-population and outdegree for statistical test
     N_s = 10
@@ -46,8 +46,8 @@
     # tested on each mpi process separately
     def testErrorMessages(self):
         got_error = False
-        conn_params = hf.nest.FixedOutdegree(source=None, target=None, outdegree=self.N2 + 1,
-                                             allow_autapses=True, allow_multapses=False)
+        conn_params = nest.FixedOutdegree(source=None, target=None, outdegree=self.N2 + 1,
+                                          allow_autapses=True, allow_multapses=False)
 
         try:
             self.setUpNetwork(conn_params)
@@ -56,19 +56,14 @@
         self.assertTrue(got_error)
 
     def testOutDegree(self):
-        conn_params = hf.nest.FixedOutdegree(source=None, target=None, outdegree=self.Nout,
-                                             allow_autapses=False, allow_multapses=False)
+        conn_params = nest.FixedOutdegree(source=None, target=None, outdegree=self.Nout,
+                                          allow_autapses=False, allow_multapses=False)
         self.setUpNetwork(conn_params)
         # make sure the outdegree is right
         M = connect_test_base.get_connectivity_matrix(self.pop1, self.pop2)
         outds = np.sum(M, axis=0)
-<<<<<<< HEAD
-        conns = hf.nest.GetConnections()
-        conns.print_full = True
-        hf.mpi_assert(outds, self.Nout * np.ones(self.N1), self)
-=======
+        conns = nest.GetConnections()
         connect_test_base.mpi_assert(outds, self.Nout * np.ones(self.N1), self)
->>>>>>> 98b2fb4d
         # make sure no connections were drawn from the target to the source
         # population
         M = connect_test_base.get_connectivity_matrix(self.pop2, self.pop1)
@@ -76,32 +71,16 @@
         connect_test_base.mpi_assert(M, M_none, self)
 
     def testStatistics(self):
-<<<<<<< HEAD
-        conn_params = hf.nest.FixedOutdegree(source=None, target=None, outdegree=self.C,
-                                             allow_autapses=True, allow_multapses=True)
+        conn_params = nest.FixedOutdegree(source=None, target=None, outdegree=self.C,
+                                          allow_autapses=True, allow_multapses=True)
 
-        expected = hf.get_expected_degrees_fixedDegrees(
-            self.C, 'out', self.N_s, self.N_t)
-        pvalues = []
-        for i in range(self.stat_dict['n_runs']):
-            hf.reset_seed(i+1, self.nr_threads)
-            self.setUpNetwork(projections=conn_params, N1=self.N_s, N2=self.N_t)
-            degrees = hf.get_degrees('in', self.pop1, self.pop2)
-            degrees = hf.gather_data(degrees)
-=======
-        conn_params = self.conn_dict.copy()
-        conn_params['allow_autapses'] = True
-        conn_params['allow_multapses'] = True
-        conn_params['outdegree'] = self.C
-        expected = connect_test_base.get_expected_degrees_fixedDegrees(
-            self.C, 'out', self.N_s, self.N_t)
+        expected = connect_test_base.get_expected_degrees_fixedDegrees(self.C, 'out', self.N_s, self.N_t)
         pvalues = []
         for i in range(self.stat_dict['n_runs']):
             connect_test_base.reset_seed(i+1, self.nr_threads)
-            self.setUpNetwork(conn_dict=conn_params, N1=self.N_s, N2=self.N_t)
+            self.setUpNetwork(projections=conn_params, N1=self.N_s, N2=self.N_t)
             degrees = connect_test_base.get_degrees('in', self.pop1, self.pop2)
             degrees = connect_test_base.gather_data(degrees)
->>>>>>> 98b2fb4d
             if degrees is not None:
                 chi, p = connect_test_base.chi_squared_check(degrees, expected)
                 pvalues.append(p)
@@ -114,17 +93,11 @@
         N = 10
 
         # test that autapses exist
-<<<<<<< HEAD
-        pop = hf.nest.Create('iaf_psc_alpha', N)
-        conn_params = hf.nest.FixedOutdegree(source=pop, target=pop, outdegree=N,
-                                             allow_multapses=False, allow_autapses=True)
-        hf.nest.Connect(conn_params)
-=======
-        conn_params['outdegree'] = N
-        conn_params['allow_autapses'] = True
         pop = nest.Create('iaf_psc_alpha', N)
-        nest.Connect(pop, pop, conn_params)
->>>>>>> 98b2fb4d
+        conn_params = nest.FixedOutdegree(source=pop, target=pop, outdegree=N,
+                                          allow_multapses=False, allow_autapses=True)
+        nest.Connect(conn_params)
+
         # make sure all connections do exist
         M = connect_test_base.get_connectivity_matrix(pop, pop)
         connect_test_base.mpi_assert(np.diag(M), np.ones(N), self)
@@ -133,17 +106,11 @@
         N = 10
 
         # test that autapses were excluded
-<<<<<<< HEAD
-        pop = hf.nest.Create('iaf_psc_alpha', N)
-        conn_params = hf.nest.FixedOutdegree(source=pop, target=pop, outdegree=N - 1,
-                                             allow_multapses=False, allow_autapses=False)
-        hf.nest.Connect(conn_params)
-=======
-        conn_params['outdegree'] = N - 1
-        conn_params['allow_autapses'] = False
         pop = nest.Create('iaf_psc_alpha', N)
-        nest.Connect(pop, pop, conn_params)
->>>>>>> 98b2fb4d
+        conn_params = nest.FixedOutdegree(source=pop, target=pop, outdegree=N - 1,
+                                          allow_multapses=False, allow_autapses=False)
+        nest.Connect(conn_params)
+
         # make sure all connections do exist
         M = connect_test_base.get_connectivity_matrix(pop, pop)
         connect_test_base.mpi_assert(np.diag(M), np.zeros(N), self)
@@ -152,41 +119,24 @@
         N = 3
 
         # test that multapses were drawn
-<<<<<<< HEAD
-        pop = hf.nest.Create('iaf_psc_alpha', N)
-        conn_params = hf.nest.FixedOutdegree(source=pop, target=pop, outdegree=N + 1,
-                                             allow_multapses=True, allow_autapses=True)
-        hf.nest.Connect(conn_params)
-        nr_conns = len(hf.nest.GetConnections(pop, pop))
-        hf.mpi_assert(nr_conns, conn_params.outdegree * N, self)
-=======
-        conn_params['outdegree'] = N + 1
-        conn_params['allow_multapses'] = True
-        pop = nest.Create('iaf_psc_alpha', N)
-        nest.Connect(pop, pop, conn_params)
+        pop = hnest.Create('iaf_psc_alpha', N)
+        conn_params = nest.FixedOutdegree(source=pop, target=pop, outdegree=N + 1,
+                                          allow_multapses=True, allow_autapses=True)
+        nest.Connect(conn_params)
         nr_conns = len(nest.GetConnections(pop, pop))
-        connect_test_base.mpi_assert(nr_conns, conn_params['outdegree'] * N, self)
->>>>>>> 98b2fb4d
+        connect_test_base.mpi_assert(nr_conns, conn_params.outdegree * N, self)
 
     def testMultapsesFalse(self):
         N = 3
 
         # test that no multapses exist
-<<<<<<< HEAD
-        pop = hf.nest.Create('iaf_psc_alpha', N)
-        conn_params = hf.nest.FixedOutdegree(source=pop, target=pop, outdegree=N,
-                                             allow_multapses=False, allow_autapses=True)
-        hf.nest.Connect(conn_params)
-        M = hf.get_connectivity_matrix(pop, pop)
-        M = hf.gather_data(M)
-=======
-        conn_params['outdegree'] = N
-        conn_params['allow_multapses'] = False
         pop = nest.Create('iaf_psc_alpha', N)
-        nest.Connect(pop, pop, conn_params)
+        conn_params = nest.FixedOutdegree(source=pop, target=pop, outdegree=N,
+                                          allow_multapses=False, allow_autapses=True)
+        nest.Connect(conn_params)
         M = connect_test_base.get_connectivity_matrix(pop, pop)
         M = connect_test_base.gather_data(M)
->>>>>>> 98b2fb4d
+
         if M is not None:
             self.assertTrue(M.flatten, np.ones(N * N))
 
