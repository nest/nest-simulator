--- conflicted
+++ resolved
@@ -37,10 +37,7 @@
 import subprocess
 
 from subprocess import check_output, CalledProcessError
-<<<<<<< HEAD
-=======
 from mock import Mock as MagicMock
->>>>>>> 383014bb
 
 source_suffix = ['.rst']
 
