/*
 *  connection_manager.h
 *
 *  This file is part of NEST.
 *
 *  Copyright (C) 2004 The NEST Initiative
 *
 *  NEST is free software: you can redistribute it and/or modify
 *  it under the terms of the GNU General Public License as published by
 *  the Free Software Foundation, either version 2 of the License, or
 *  (at your option) any later version.
 *
 *  NEST is distributed in the hope that it will be useful,
 *  but WITHOUT ANY WARRANTY; without even the implied warranty of
 *  MERCHANTABILITY or FITNESS FOR A PARTICULAR PURPOSE.  See the
 *  GNU General Public License for more details.
 *
 *  You should have received a copy of the GNU General Public License
 *  along with NEST.  If not, see <http://www.gnu.org/licenses/>.
 *
 */

#ifndef CONNECTION_MANAGER_H
#define CONNECTION_MANAGER_H

// C++ includes:
#include <string>

// Includes from libnestutil:
#include "manager_interface.h"
#include "stopwatch.h"

// Includes from nestkernel:
#include "conn_builder.h"
#include "connection_id.h"
#include "connector_base.h"
#include "nest_time.h"
#include "nest_timeconverter.h"
#include "nest_types.h"
#include "node_collection.h"
#include "per_thread_bool_indicator.h"
#include "source_table.h"
#include "spike_data.h"
#include "target_table.h"
#include "target_table_devices.h"

// Includes from sli:
#include "arraydatum.h"
#include "dict.h"
#include "dictdatum.h"

namespace nest
{
class GenericConnBuilderFactory;
class spikecounter;
class Node;
class Event;
class SecondaryEvent;
class DelayChecker;
class GrowthCurve;
class SpikeData;

class ConnectionManager : public ManagerInterface
{
  friend class SimulationManager; // update_delay_extrema_
public:
  /**
   * Connection type.
   */
  enum ConnectionType
  {
    CONNECT,
    CONNECT_FROM_DEVICE,
    CONNECT_TO_DEVICE,
    NO_CONNECTION
  };

  ConnectionManager();
  ~ConnectionManager() override;

  void initialize() override;
  void finalize() override;
  void change_number_of_threads() override;
  void set_status( const DictionaryDatum& ) override;
  void get_status( DictionaryDatum& ) override;

  bool valid_connection_rule( std::string );

  void compute_target_data_buffer_size();
  void compute_compressed_secondary_recv_buffer_positions( const size_t tid );
  void collect_compressed_spike_data( const size_t tid );
  void clear_compressed_spike_data_map( const size_t tid );

  /**
   * Add a connectivity rule, i.e. the respective ConnBuilderFactory.
   */
  template < typename ConnBuilder >
  void register_conn_builder( const std::string& name );

  ConnBuilder* get_conn_builder( const std::string& name,
    NodeCollectionPTR sources,
    NodeCollectionPTR targets,
    const DictionaryDatum& conn_spec,
    const std::vector< DictionaryDatum >& syn_specs );

  /**
   * Create connections.
   */
  void connect( NodeCollectionPTR, NodeCollectionPTR, const DictionaryDatum&, const std::vector< DictionaryDatum >& );

  void connect( TokenArray, TokenArray, const DictionaryDatum& );

  /**
   * Connect two nodes. The source node is defined by its global ID.
   * The target node is defined by the node. The connection is
   * established on the thread/process that owns the target node.
   *
   * The parameters delay and weight have the default value numerics::nan.
   * numerics::nan is a special value, which describes double values that
   * are not a number. If delay or weight is omitted in a connect call,
   * numerics::nan indicates this and weight/delay are set only, if they are
   * valid.
   *
   * \param snode_id node ID of the sending Node.
   * \param target Pointer to target Node.
   * \param target_thread Thread that hosts the target node.
   * \param syn_id The synapse model to use.
   * \param params Parameter dictionary to configure the synapse.
   * \param delay Delay of the connection (in ms).
   * \param weight Weight of the connection.
   */
  void connect( const size_t snode_id,
    Node* target,
    size_t target_thread,
    const synindex syn_id,
    const DictionaryDatum& params,
    const double delay = numerics::nan,
    const double weight = numerics::nan );

  /**
   * Connect two nodes. The source and target nodes are defined by their
   * global ID. The connection is established on the thread/process that owns
   * the target node.
   *
   * \param snode_id node ID of the sending Node.
   * \param target node ID of the target Node.
   * \param params Parameter dictionary to configure the synapse.
   * \param syn_id The synapse model to use.
   */
  bool connect( const size_t snode_id, const size_t target, const DictionaryDatum& params, const synindex syn_id );

  void connect_arrays( long* sources,
    long* targets,
    double* weights,
    double* delays,
    std::vector< std::string >& p_keys,
    double* p_values,
    size_t n,
    std::string syn_model );

  /**
   * @brief Connect nodes from SONATA specification.
   *
   * This function instantiates the `SonataConnector` class and calls the class member
   * function `connect`.
   *
   * @param graph_specs Specification dictionary, see PyNEST `SonataNetwork._create_graph_specs` for details.
   * @param hyberslab_size Size of the hyperslab to read in one read operation, applies to all HDF5 datasets.
   */
  void connect_sonata( const DictionaryDatum& graph_specs, const long hyberslab_size );

  size_t find_connection( const size_t tid, const synindex syn_id, const size_t snode_id, const size_t tnode_id );

  void disconnect( const size_t tid, const synindex syn_id, const size_t snode_id, const size_t tnode_id );

  /**
   * Check whether a connection between the given source and target
   * nodes can be established on the given thread with id tid.
   *
   * \returns The type of connection as ConnectionType if the connection should
   * be made, ConnectionType::NO_CONNECTION otherwise.
   */
  ConnectionType connection_required( Node*& source, Node*& target, size_t tid );

  // aka conndatum GetStatus
  DictionaryDatum get_synapse_status( const size_t source_node_id,
    const size_t target_node_id,
    const size_t tid,
    const synindex syn_id,
    const size_t lcid ) const;

  // aka conndatum SetStatus
  void set_synapse_status( const size_t source_node_id,
    const size_t target_node_id,
    const size_t tid,
    const synindex syn_id,
    const size_t lcid,
    const DictionaryDatum& dict );

  /**
   * Return connections between pairs of neurons.
   * The params dictionary can have the following entries:
   * 'source' a token array with node IDs of source neurons.
   * 'target' a token array with node IDs of target neuron.
   * If either of these does not exist, all neuron are used for the respective
   * entry.
   * 'synapse_model' name of the synapse model, or all synapse models are
   * searched.
   * 'synapse_label' label (long) of the synapse, or all synapses are
   * searched.
   * The function then iterates all entries in source and collects the
   * connection IDs to all neurons in target.
   */
  ArrayDatum get_connections( const DictionaryDatum& params );

  void get_connections( std::deque< ConnectionID >& connectome,
    NodeCollectionPTR source,
    NodeCollectionPTR target,
    synindex syn_id,
    long synapse_label ) const;

  /**
   * Returns the number of connections in the network.
   */
  size_t get_num_connections() const;

  /**
   * Returns the number of connections of this synapse type.
   */
  size_t get_num_connections( const synindex syn_id ) const;

  void get_sources( const std::vector< size_t >& targets,
    const size_t syn_id,
    std::vector< std::vector< size_t > >& sources );

<<<<<<< HEAD
  /**
   * Used only for structural plasticity.
   */
  void get_targets( const std::vector< index >& sources,
    const index syn_id,
=======
  void get_targets( const std::vector< size_t >& sources,
    const size_t syn_id,
>>>>>>> fa9eb7f3
    const std::string& post_synaptic_element,
    std::vector< std::vector< size_t > >& targets );

  const std::vector< Target >& get_remote_targets_of_local_node( const size_t tid, const size_t lid ) const;

  size_t get_target_node_id( const size_t tid, const synindex syn_id, const size_t lcid ) const;

  bool get_device_connected( size_t tid, size_t lcid ) const;
  /**
   * Triggered by volume transmitter in update.
   * Triggeres updates for all connectors of dopamine synapses that
   * are registered with the volume transmitter with node_id vt_node_id.
   */
  void
  trigger_update_weight( const long vt_node_id, const std::vector< spikecounter >& dopa_spikes, const double t_trig );

  /**
   * Return minimal connection delay, which is precomputed by
   * update_delay_extrema_().
   */
  long get_min_delay() const;

  /**
   * Return maximal connection delay, which is precomputed by
   * update_delay_extrema_().
   */
  long get_max_delay() const;

  bool get_user_set_delay_extrema() const;

  void send( const size_t tid,
    const synindex syn_id,
    const size_t lcid,
    const std::vector< ConnectorModel* >& cm,
    Event& e );

  /**
   * Send event e to all device targets of source source_node_id
   */
  void send_to_devices( const size_t tid, const size_t source_node_id, Event& e );
  void send_to_devices( const size_t tid, const size_t source_node_id, SecondaryEvent& e );

  /**
   * Send event e to all targets of source device ldid (local device id)
   */
  void send_from_device( const size_t tid, const size_t ldid, Event& e );

  /**
   * Send event e to all targets of node source on thread t
   */
  void send_local( size_t t, Node& source, Event& e );

  /**
   * Resize the structures for the Connector objects if necessary.
   * This function should be called after number of threads, min_delay,
   * max_delay, and time representation have been changed in the scheduler.
   * The TimeConverter is used to convert times from the old to the new
   * representation. It is also forwarding the calibration request to all
   * ConnectorModel objects.
   */
  void calibrate( const TimeConverter& );

  /**
   * Returns the delay checker for the current thread.
   */
  DelayChecker& get_delay_checker();

  //! Removes processed entries from source table
  void clean_source_table( const size_t tid );

  //! Clears all entries in source table
  void clear_source_table( const size_t tid );

  //! Returns true if source table is kept after building network
  bool get_keep_source_table() const;

  //! Returns true if source table was cleared
  bool is_source_table_cleared() const;

  void prepare_target_table( const size_t tid );

  void resize_target_table_devices_to_number_of_neurons();

  void resize_target_table_devices_to_number_of_synapse_types();

  bool get_next_target_data( const size_t tid,
    const size_t rank_start,
    const size_t rank_end,
    size_t& target_rank,
    TargetData& next_target_data );

  void reject_last_target_data( const size_t tid );

  void save_source_table_entry_point( const size_t tid );

  void reset_source_table_entry_point( const size_t tid );

  void restore_source_table_entry_point( const size_t tid );

  void add_target( const size_t tid, const size_t target_rank, const TargetData& target_data );

  /**
   * Return sort_connections_by_source_, which indicates whether
   * connections_ and source_table_ should be sorted according to
   * source node ID.
   */
  bool get_sort_connections_by_source() const;

  bool use_compressed_spikes() const;

  /**
   * Sorts connections in the presynaptic infrastructure by increasing
   * source node ID.
   */
  void sort_connections( const size_t tid );

  /**
   * Removes disabled connections (of structural plasticity)
   */
  void remove_disabled_connections( const size_t tid );

  /**
   * Returns true if connection information needs to be
   * communicated. False otherwise.
   */
  bool connections_have_changed() const;

  /**
   * Sets flag indicating whether connection information needs to be
   * communicated to true.
   */
  void set_connections_have_changed();

  /**
   * Sets flag indicating whether connection information needs to be
   * communicated to false.
   */
  void unset_connections_have_changed();

  /**
   * Deletes TargetTable and resets processed flags of
   * SourceTable. This function must be called if connections are
   * created after connections have been communicated previously. It
   * basically restores the connection infrastructure to a state where
   * all information only exists on the postsynaptic side.
   */
  void restructure_connection_tables( const size_t tid );

  void
  set_source_has_more_targets( const size_t tid, const synindex syn_id, const size_t lcid, const bool more_targets );

  void no_targets_to_process( const size_t tid );

  const std::vector< size_t >&
  get_secondary_send_buffer_positions( const size_t tid, const size_t lid, const synindex syn_id ) const;

  /**
   * Returns read position in MPI receive buffer for secondary connections.
   */
  size_t get_secondary_recv_buffer_position( const size_t tid, const synindex syn_id, const size_t lcid ) const;

  bool deliver_secondary_events( const size_t tid,
    const bool called_from_wfr_update,
    std::vector< unsigned int >& recv_buffer );

  void compress_secondary_send_buffer_pos( const size_t tid );

  void resize_connections();

  void sync_has_primary_connections();

  void check_secondary_connections_exist();

  bool has_primary_connections() const;

  bool secondary_connections_exist() const;

  size_t get_source_node_id( const size_t tid, const synindex syn_id, const size_t lcid );

  double get_stdp_eps() const;

  void set_stdp_eps( const double stdp_eps );

  // public stop watch for benchmarking purposes
  // start and stop in high-level connect functions in nestmodule.cpp and nest.cpp
  Stopwatch sw_construction_connect;

  const std::vector< SpikeData >& get_compressed_spike_data( const synindex syn_id, const size_t idx );

private:
  size_t get_num_target_data( const size_t tid ) const;

  size_t get_num_connections_( const size_t tid, const synindex syn_id ) const;

  void get_source_node_ids_( const size_t tid,
    const synindex syn_id,
    const size_t tnode_id,
    std::vector< size_t >& sources );

  /**
   * Splits a TokenArray of node IDs to two vectors containing node IDs of neurons and
   * node IDs of devices.
   */
  void split_to_neuron_device_vectors_( const size_t tid,
    NodeCollectionPTR nodecollection,
    std::vector< size_t >& neuron_node_ids,
    std::vector< size_t >& device_node_ids ) const;

  /**
   * Update delay extrema to current values.
   *
   * Static since it only operates in static variables. This allows it to be
   * called from const-method get_status() as well.
   */
  void update_delay_extrema_();

  /**
   * This method queries and finds the minimum delay
   * of all local connections
   */
  const Time get_min_delay_time_() const;

  /**
   * This method queries and finds the maximum delay
   * of all local connections
   */
  const Time get_max_delay_time_() const;

  /**
   * Deletes all connections.
   */
  void delete_connections_();

  /**
   * connect_ is used to establish a connection between a sender and
   * receiving node which both have proxies.
   *
   * The parameters delay and weight have the default value numerics::nan.
   * numerics::nan is a special value, which describes double values that
   * are not a number. If delay or weight is omitted in an connect call,
   * numerics::nan indicates this and weight/delay are set only, if they are
   * valid.
   *
   * \param source A reference to the sending Node.
   * \param target A reference to the receiving Node.
   * \param s_node_id The node ID of the sending Node.
   * \param tid The thread of the target node.
   * \param syn_id The synapse model to use.
   * \param params The parameters for the connection.
   * \param delay The delay of the connection (optional).
   * \param weight The weight of the connection (optional).
   */
  void connect_( Node& source,
    Node& target,
    const size_t s_node_id,
    const size_t tid,
    const synindex syn_id,
    const DictionaryDatum& params,
    const double delay = numerics::nan,
    const double weight = numerics::nan );

  /**
   * connect_to_device_ is used to establish a connection between a sender and
   * receiving node if the sender has proxies, and the receiver does not.
   *
   * The parameters delay and weight have the default value NAN.
   * NAN is a special value in cmath, which describes double values that
   * are not a number. If delay or weight is omitted in an connect call,
   * NAN indicates this and weight/delay are set only, if they are valid.
   *
   * \param source A reference to the sending Node.
   * \param target A reference to the receiving Node.
   * \param s_node_id The node ID of the sending Node.
   * \param tid The thread of the target node.
   * \param syn_id The synapse model to use.
   * \param params The parameters for the connection.
   * \param delay The delay of the connection (optional).
   * \param weight The weight of the connection (optional).
   */
  void connect_to_device_( Node& source,
    Node& target,
    const size_t s_node_id,
    const size_t tid,
    const synindex syn_id,
    const DictionaryDatum& params,
    const double delay = NAN,
    const double weight = NAN );

  /**
   * connect_from_device_ is used to establish a connection between a sender and
   * receiving node if the sender does not have proxies.
   *
   * The parameters delay and weight have the default value NAN.
   * NAN is a special value in cmath, which describes double values that
   * are not a number. If delay or weight is omitted in an connect call,
   * NAN indicates this and weight/delay are set only, if they are valid.
   *
   * \param source A reference to the sending Node.
   * \param target A reference to the receiving Node.
   * \param s_node_id The node ID of the sending Node.
   * \param tid The thread of the target node.
   * \param syn_id The synapse model to use.
   * \param params The parameters for the connection.
   * \param delay The delay of the connection (optional).
   * \param weight The weight of the connection (optional).
   */
  void connect_from_device_( Node& source,
    Node& target,
    const size_t tid,
    const synindex syn_id,
    const DictionaryDatum& params,
    const double delay = NAN,
    const double weight = NAN );

  /**
   * Increases the connection count.
   */
  void increase_connection_count( const size_t tid, const synindex syn_id );

  /**
   * A structure to hold the Connector objects which in turn hold the
   * connection information. Corresponds to a three dimensional
   * structure: threads|synapses|connections
   */
  std::vector< std::vector< ConnectorBase* > > connections_;

  /**
   * A structure to hold the node IDs of presynaptic neurons during
   * postsynaptic connection creation, before the connection
   * information has been transferred to the presynaptic side.
   * Internally arranged in a 3d structure: threads|synapses|node IDs
   */
  SourceTable source_table_;

  /**
   * A structure to hold "unpacked" spikes on the postsynaptic side if
   * spike compression is enabled. Internally arranged in a 3d
   * structure: synapses|sources|spike data
   */
  std::vector< std::vector< std::vector< SpikeData > > > compressed_spike_data_;

  /**
   * Stores absolute position in receive buffer of secondary events.
   * structure: threads|synapses|position
   */
  std::vector< std::vector< std::vector< size_t > > > secondary_recv_buffer_pos_;

  std::map< size_t, size_t > buffer_pos_of_source_node_id_syn_id_;

  /**
   * A structure to hold the information about targets for each
   * neuron on the presynaptic side. Internally arranged in a 3d
   * structure: threads|localnodes|targets
   */
  TargetTable target_table_;

  TargetTableDevices target_table_devices_;

  std::vector< DelayChecker > delay_checkers_;

  /**
   * A structure to count the number of synapses of a specific
   * type. Arranged in a 2d structure: threads|synapsetypes.
   */
  std::vector< std::vector< size_t > > num_connections_;

  DictionaryDatum connruledict_; //!< Dictionary for connection rules.

  //! ConnBuilder factories, indexed by connruledict_ elements.
  std::vector< GenericConnBuilderFactory* > connbuilder_factories_;

  long min_delay_; //!< Value of the smallest delay in the network.

  long max_delay_; //!< Value of the largest delay in the network in steps.

  //! Whether to keep source table after connection setup is complete.
  bool keep_source_table_;

  //! True if new connections have been created since startup or last call to
  //! simulate.
  bool connections_have_changed_;

  //! true if GetConnections has been called.
  bool get_connections_has_been_called_;

  //! Whether to sort connections by source node ID.
  bool sort_connections_by_source_;

  //! Whether to use spike compression; if a neuron has targets on
  //! multiple threads of a process, this switch makes sure that only
  //! a single packet is sent to the process instead of one packet per
  //! target thread; requires sort_connections_by_source_ = true; for
  //! more details see the discussion and sketch in
  //! https://github.com/nest/nest-simulator/pull/1338
  bool use_compressed_spikes_;

  //! Whether primary connections (spikes) exist.
  bool has_primary_connections_;

  //! Check for primary connections (spikes) on each thread.
  PerThreadBoolIndicator check_primary_connections_;

  //! Whether secondary connections (e.g., gap junctions) exist.
  bool secondary_connections_exist_;

  //! Check for secondary connections (e.g., gap junctions) on each thread.
  PerThreadBoolIndicator check_secondary_connections_;

  //! Maximum distance between (double) spike times in STDP that is
  //! still considered 0. See issue #894
  double stdp_eps_;
};

inline bool
ConnectionManager::valid_connection_rule( std::string rule_name )
{
  return connruledict_->known( rule_name );
}

inline long
ConnectionManager::get_min_delay() const
{
  return min_delay_;
}

inline long
ConnectionManager::get_max_delay() const
{
  return max_delay_;
}

inline void
ConnectionManager::clean_source_table( const size_t tid )
{
  if ( not keep_source_table_ )
  {
    source_table_.clean( tid );
  }
}

inline void
ConnectionManager::clear_source_table( const size_t tid )
{
  if ( not keep_source_table_ )
  {
    source_table_.clear( tid );
  }
}

inline bool
ConnectionManager::get_keep_source_table() const
{
  return keep_source_table_;
}

inline bool
ConnectionManager::is_source_table_cleared() const
{
  return source_table_.is_cleared();
}

inline void
ConnectionManager::resize_target_table_devices_to_number_of_neurons()
{
  target_table_devices_.resize_to_number_of_neurons();
}

inline void
ConnectionManager::resize_target_table_devices_to_number_of_synapse_types()
{
  target_table_devices_.resize_to_number_of_synapse_types();
}

inline void
ConnectionManager::reject_last_target_data( const size_t tid )
{
  source_table_.reject_last_target_data( tid );
}

inline void
ConnectionManager::save_source_table_entry_point( const size_t tid )
{
  source_table_.save_entry_point( tid );
}

inline void
ConnectionManager::no_targets_to_process( const size_t tid )
{
  source_table_.no_targets_to_process( tid );
}

inline void
ConnectionManager::reset_source_table_entry_point( const size_t tid )
{
  source_table_.reset_entry_point( tid );
}

inline void
ConnectionManager::restore_source_table_entry_point( const size_t tid )
{
  source_table_.restore_entry_point( tid );
}

inline void
ConnectionManager::prepare_target_table( const size_t tid )
{
  target_table_.prepare( tid );
}

inline const std::vector< Target >&
ConnectionManager::get_remote_targets_of_local_node( const size_t tid, const size_t lid ) const
{
  return target_table_.get_targets( tid, lid );
}

inline bool
ConnectionManager::connections_have_changed() const
{
  return connections_have_changed_;
}

inline void
ConnectionManager::add_target( const size_t tid, const size_t target_rank, const TargetData& target_data )
{
  target_table_.add_target( tid, target_rank, target_data );
}

inline bool
ConnectionManager::get_next_target_data( const size_t tid,
  const size_t rank_start,
  const size_t rank_end,
  size_t& target_rank,
  TargetData& next_target_data )
{
  return source_table_.get_next_target_data( tid, rank_start, rank_end, target_rank, next_target_data );
}

inline const std::vector< size_t >&
ConnectionManager::get_secondary_send_buffer_positions( const size_t tid,
  const size_t lid,
  const synindex syn_id ) const
{
  return target_table_.get_secondary_send_buffer_positions( tid, lid, syn_id );
}

inline size_t
ConnectionManager::get_secondary_recv_buffer_position( const size_t tid,
  const synindex syn_id,
  const size_t lcid ) const
{
  return secondary_recv_buffer_pos_[ tid ][ syn_id ][ lcid ];
}

inline size_t
ConnectionManager::get_num_connections_( const size_t tid, const synindex syn_id ) const
{
  return connections_[ tid ][ syn_id ]->size();
}

inline size_t
ConnectionManager::get_source_node_id( const size_t tid, const synindex syn_index, const size_t lcid )
{
  return source_table_.get_node_id( tid, syn_index, lcid );
}

inline bool
ConnectionManager::has_primary_connections() const
{
  return has_primary_connections_;
}

inline bool
ConnectionManager::secondary_connections_exist() const
{
  return secondary_connections_exist_;
}

inline bool
ConnectionManager::get_sort_connections_by_source() const
{
  return sort_connections_by_source_;
}

inline bool
ConnectionManager::use_compressed_spikes() const
{
  return use_compressed_spikes_;
}

inline double
ConnectionManager::get_stdp_eps() const
{
  return stdp_eps_;
}

inline size_t
ConnectionManager::get_target_node_id( const size_t tid, const synindex syn_id, const size_t lcid ) const
{
  return connections_[ tid ][ syn_id ]->get_target_node_id( tid, lcid );
}

inline bool
ConnectionManager::get_device_connected( const size_t tid, const size_t lcid ) const
{
  return target_table_devices_.is_device_connected( tid, lcid );
}

inline void
ConnectionManager::send( const size_t tid,
  const synindex syn_id,
  const size_t lcid,
  const std::vector< ConnectorModel* >& cm,
  Event& e )
{
  connections_[ tid ][ syn_id ]->send( tid, lcid, cm, e );
}

inline void
ConnectionManager::restructure_connection_tables( const size_t tid )
{
  assert( not source_table_.is_cleared() );
  target_table_.clear( tid );
  source_table_.reset_processed_flags( tid );
}

inline void
ConnectionManager::set_source_has_more_targets( const size_t tid,
  const synindex syn_id,
  const size_t lcid,
  const bool more_targets )
{
  connections_[ tid ][ syn_id ]->set_source_has_more_targets( lcid, more_targets );
}

inline const std::vector< SpikeData >&
ConnectionManager::get_compressed_spike_data( const synindex syn_id, const size_t idx )
{
  return compressed_spike_data_.at( syn_id ).at( idx );
}

inline void
ConnectionManager::clear_compressed_spike_data_map( const size_t tid )
{
  source_table_.clear_compressed_spike_data_map( tid );
}

} // namespace nest

#endif /* CONNECTION_MANAGER_H */<|MERGE_RESOLUTION|>--- conflicted
+++ resolved
@@ -233,16 +233,11 @@
     const size_t syn_id,
     std::vector< std::vector< size_t > >& sources );
 
-<<<<<<< HEAD
   /**
    * Used only for structural plasticity.
    */
   void get_targets( const std::vector< index >& sources,
     const index syn_id,
-=======
-  void get_targets( const std::vector< size_t >& sources,
-    const size_t syn_id,
->>>>>>> fa9eb7f3
     const std::string& post_synaptic_element,
     std::vector< std::vector< size_t > >& targets );
 
