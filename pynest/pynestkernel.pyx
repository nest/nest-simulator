# -*- coding: utf-8 -*-
#
# pynestkernel.pyx
#
# This file is part of NEST.
#
# Copyright (C) 2004 The NEST Initiative
#
# NEST is free software: you can redistribute it and/or modify
# it under the terms of the GNU General Public License as published by
# the Free Software Foundation, either version 2 of the License, or
# (at your option) any later version.
#
# NEST is distributed in the hope that it will be useful,
# but WITHOUT ANY WARRANTY; without even the implied warranty of
# MERCHANTABILITY or FITNESS FOR A PARTICULAR PURPOSE.  See the
# GNU General Public License for more details.
#
# You should have received a copy of the GNU General Public License
# along with NEST.  If not, see <http://www.gnu.org/licenses/>.
#
# distutils: language = c++
#

import cython

from libc.stdlib cimport malloc, free
from libc.string cimport memcpy

from libcpp.string cimport string
from libcpp.vector cimport vector

from cython.operator cimport dereference as deref
from cython.operator cimport preincrement as inc

from cpython cimport array

from cpython.ref cimport PyObject
from cpython.object cimport Py_LT, Py_LE, Py_EQ, Py_NE, Py_GT, Py_GE

import nest
from nest.lib.hl_api_exceptions import NESTMappedException, NESTErrors, NESTError


cdef string SLI_TYPE_BOOL = b"booltype"
cdef string SLI_TYPE_INTEGER = b"integertype"
cdef string SLI_TYPE_DOUBLE = b"doubletype"
cdef string SLI_TYPE_STRING = b"stringtype"
cdef string SLI_TYPE_LITERAL = b"literaltype"
cdef string SLI_TYPE_ARRAY = b"arraytype"
cdef string SLI_TYPE_DICTIONARY = b"dictionarytype"
cdef string SLI_TYPE_CONNECTION = b"connectiontype"
cdef string SLI_TYPE_VECTOR_INT = b"intvectortype"
cdef string SLI_TYPE_VECTOR_DOUBLE = b"doublevectortype"
cdef string SLI_TYPE_MASK = b"masktype"
cdef string SLI_TYPE_PARAMETER = b"parametertype"
cdef string SLI_TYPE_NODECOLLECTION = b"nodecollectiontype"
cdef string SLI_TYPE_NODECOLLECTIONITERATOR = b"nodecollectioniteratortype"


DEF CONN_ELMS = 5

cdef unicode CONN_NAME_SRC = u"source"
cdef unicode CONN_NAME_SYN = u"synapse_modelid"
cdef unicode CONN_NAME_PRT = u"port"
cdef unicode CONN_NAME_THREAD = u"target_thread"

CONN_LEN = CONN_ELMS


cdef ARRAY_LONG = array.array('l')
cdef ARRAY_DOUBLE = array.array('d')


cdef bint HAVE_NUMPY = False

try:
    import numpy
    HAVE_NUMPY = True
except ImportError:
    pass


cdef class SLIDatum(object):

    cdef Datum* thisptr
    cdef readonly unicode dtype

    def __cinit__(self):

        self.dtype = u""
        self.thisptr = NULL

    def __dealloc__(self):

        if self.thisptr is not NULL:
            del self.thisptr

    def __repr__(self):

        if self.thisptr is not NULL:
            return "<SLIDatum: {0}>".format(self.dtype)
        else:
            return "<SLIDatum: unassociated>"

    cdef _set_datum(self, Datum* dat, unicode dtype):

        self.dtype = dtype
        self.thisptr = dat


cdef class SLILiteral(object):

    cdef readonly object name
    cdef object _hash

    def __init__(self, name):
        self.name = str(name)
        self._hash = None

    def __hash__(self):

        if self._hash is None:
            self._hash = hash(self.name)

        return self._hash

    def __repr__(self):
        return "<SLILiteral: {0}>".format(self.name)

    def __str__(self):
        return "{0}".format(self.name)

    def __richcmp__(self, other, int op):

        if isinstance(other, SLILiteral):
            obj = other.name
        else:
            obj = other

        if op == Py_LT:
            return self.name < obj
        elif op == Py_EQ:
            return self.name == obj
        elif op == Py_GT:
            return self.name > obj
        elif op == Py_LE:
            return self.name <= obj
        elif op == Py_NE:
            return self.name != obj
        elif op == Py_GE:
            return self.name >= obj


cdef class NESTEngine(object):

    def __dealloc__(self):

        kernel().mpi_manager.mpi_finalize( 0 );
        kernel().destroy_kernel_manager();

<<<<<<< HEAD
    def init(self, argv):
=======
        self.pEngine = NULL

    def set_communicator(self, comm):
        # extract mpi_comm from mpi4py
        if nest_has_mpi4py():
            c_set_communicator(comm)
        else:
            raise NESTError("set_communicator: "
                            "NEST not compiled with MPI4PY")

    def init(self, argv, modulepath):
        if self.pEngine is not NULL:
            raise NESTErrors.PyNESTError("engine already initialized")
>>>>>>> 2d0bad0b

        cdef int argc = <int> len(argv)
        if argc <= 0:
            raise NESTErrors.PyNESTError("argv can't be empty")

        # Create c-style argv arguments from sys.argv
        cdef char** argv_chars = <char**> malloc((argc+1) * sizeof(char*))
        if argv_chars is NULL:
            raise NESTErrors.PyNESTError("couldn't allocate argv_char")
        try:
            # argv must be null terminated. openmpi depends on this
            argv_chars[argc] = NULL

            # Need to keep a reference to encoded bytes issue #377
            # argv_bytes = [byte...] which internally holds a reference
            # to the c string in argv_char = [c-string... NULL]
            # the `byte` is the utf-8 encoding of sys.argv[...]
            argv_bytes = [argvi.encode() for argvi in argv]
            for i, argvi in enumerate(argv_bytes):
                argv_chars[i] = argvi # c-string ref extracted

            init_nest(&argc, &argv_chars)

            # PyNEST-NG
            # nest::kernel().model_manager.get_modeldict()
            # nest::kernel().model_manager.get_synapsedict()
            # nest::kernel().connection_manager.get_connruledict()
            # nest::kernel().sp_manager.get_growthcurvedict()

<<<<<<< HEAD
=======
            neststartup(&argc,
                        &argv_chars,
                        deref(self.pEngine),
                        modulepath_bytes)

>>>>>>> 2d0bad0b
            # If using MPI, argv might now have changed, so rebuild it
            del argv[:]
            # Convert back from utf8 char* to utf8 str
            argv.extend(str(argvi.decode()) for argvi in argv_chars[:argc])
        finally:
            free(argv_chars)

        return True

<<<<<<< HEAD
=======
    def run(self, cmd):

        if self.pEngine is NULL:
            raise NESTErrors.PyNESTError("engine uninitialized")
        cdef string cmd_bytes
        cmd_bytes = cmd.encode('utf-8')
        self.pEngine.execute(cmd_bytes)

    def push(self, obj):

        if self.pEngine is NULL:
            raise NESTErrors.PyNESTError("engine uninitialized")
        self.pEngine.OStack.push(python_object_to_datum(obj))

    def pop(self):

        if self.pEngine is NULL:
            raise NESTErrors.PyNESTError("engine uninitialized")

        if self.pEngine.OStack.empty():
            raise NESTErrors.PyNESTError("interpreter stack is empty")

        cdef Datum* dat = (addr_tok(self.pEngine.OStack.top())).datum()

        ret = sli_datum_to_object(dat)

        self.pEngine.OStack.pop()

        return ret

    def take_array_index(self, node_collection, array):
        if self.pEngine is NULL:
            raise NESTErrors.PyNESTError("engine uninitialized")

        if not (isinstance(node_collection, SLIDatum) and (<SLIDatum> node_collection).dtype == SLI_TYPE_NODECOLLECTION.decode()):
            raise TypeError('node_collection must be a NodeCollection, got {}'.format(type(node_collection)))
        if not isinstance(array, numpy.ndarray):
            raise TypeError('array must be a 1-dimensional NumPy array of ints or bools, got {}'.format(type(array)))
        if not array.ndim == 1:
            raise TypeError('array must be a 1-dimensional NumPy array, got {}-dimensional NumPy array'.format(array.ndim))

        # Get pointers to the first element in the Numpy array
        cdef long[:] array_long_mv
        cdef long* array_long_ptr

        cdef cbool[:] array_bool_mv
        cdef cbool* array_bool_ptr

        cdef Datum* nc_datum = python_object_to_datum(node_collection)

        try:
            if array.dtype == numpy.bool:
                # Boolean C-type arrays are not supported in NumPy, so we use an 8-bit integer array
                array_bool_mv = numpy.ascontiguousarray(array, dtype=numpy.uint8)
                array_bool_ptr = &array_bool_mv[0]
                new_nc_datum = node_collection_array_index(nc_datum, array_bool_ptr, len(array))
                return sli_datum_to_object(new_nc_datum)
            elif numpy.issubdtype(array.dtype, numpy.integer):
                array_long_mv = numpy.ascontiguousarray(array, dtype=numpy.long)
                array_long_ptr = &array_long_mv[0]
                new_nc_datum = node_collection_array_index(nc_datum, array_long_ptr, len(array))
                return sli_datum_to_object(new_nc_datum)
            else:
                raise TypeError('array must be a NumPy array of ints or bools, got {}'.format(array.dtype))
        except RuntimeError as e:
            exceptionCls = getattr(NESTErrors, str(e))
            raise exceptionCls('take_array_index', '') from None

    def connect_arrays(self, sources, targets, weights, delays, synapse_model, syn_param_keys, syn_param_values):
        """Calls connect_arrays function, bypassing SLI to expose pointers to the NumPy arrays"""
        if self.pEngine is NULL:
            raise NESTErrors.PyNESTError("engine uninitialized")
        if not HAVE_NUMPY:
            raise NESTErrors.PyNESTError("NumPy is not available")

        if not (isinstance(sources, numpy.ndarray) and sources.ndim == 1) or not numpy.issubdtype(sources.dtype, numpy.integer):
            raise TypeError('sources must be a 1-dimensional NumPy array of integers')
        if not (isinstance(targets, numpy.ndarray) and targets.ndim == 1) or not numpy.issubdtype(targets.dtype, numpy.integer):
            raise TypeError('targets must be a 1-dimensional NumPy array of integers')
        if weights is not None and not (isinstance(weights, numpy.ndarray) and weights.ndim == 1):
            raise TypeError('weights must be a 1-dimensional NumPy array')
        if delays is not None and  not (isinstance(delays, numpy.ndarray) and delays.ndim == 1):
            raise TypeError('delays must be a 1-dimensional NumPy array')
        if syn_param_keys is not None and not ((isinstance(syn_param_keys, numpy.ndarray) and syn_param_keys.ndim == 1) and
                                              numpy.issubdtype(syn_param_keys.dtype, numpy.string_)):
            raise TypeError('syn_param_keys must be a 1-dimensional NumPy array of strings')
        if syn_param_values is not None and not ((isinstance(syn_param_values, numpy.ndarray) and syn_param_values.ndim == 2)):
            raise TypeError('syn_param_values must be a 2-dimensional NumPy array')

        if not len(sources) == len(targets):
            raise ValueError('Sources and targets must be arrays of the same length.')
        if weights is not None:
            if not len(sources) == len(weights):
                raise ValueError('weights must be an array of the same length as sources and targets.')
        if delays is not None:
            if not len(sources) == len(delays):
                raise ValueError('delays must be an array of the same length as sources and targets.')
        if syn_param_values is not None:
            if not len(syn_param_keys) == syn_param_values.shape[0]:
                raise ValueError('syn_param_values must be a matrix with one array per key in syn_param_keys.')
            if not len(sources) == syn_param_values.shape[1]:
                raise ValueError('syn_param_values must be a matrix with arrays of the same length as sources and targets.')

        # Get pointers to the first element in each NumPy array
        cdef long[::1] sources_mv = numpy.ascontiguousarray(sources, dtype=numpy.long)
        cdef long* sources_ptr = &sources_mv[0]

        cdef long[::1] targets_mv = numpy.ascontiguousarray(targets, dtype=numpy.long)
        cdef long* targets_ptr = &targets_mv[0]

        cdef double[::1] weights_mv
        cdef double* weights_ptr = NULL
        if weights is not None:
            weights_mv = numpy.ascontiguousarray(weights, dtype=numpy.double)
            weights_ptr = &weights_mv[0]

        cdef double[::1] delays_mv
        cdef double* delays_ptr = NULL
        if delays is not None:
            delays_mv = numpy.ascontiguousarray(delays, dtype=numpy.double)
            delays_ptr = &delays_mv[0]

        # Storing parameter keys in a vector of strings
        cdef vector[string] param_keys_ptr
        if syn_param_keys is not None:
            for i, key in enumerate(syn_param_keys):
                param_keys_ptr.push_back(key)

        cdef double[:, ::1] param_values_mv
        cdef double* param_values_ptr = NULL
        if syn_param_values is not None:
            param_values_mv = numpy.ascontiguousarray(syn_param_values, dtype=numpy.double)
            param_values_ptr = &param_values_mv[0][0]

        cdef string syn_model_string = synapse_model.encode('UTF-8')

        try:
            connect_arrays( sources_ptr, targets_ptr, weights_ptr, delays_ptr, param_keys_ptr, param_values_ptr, len(sources), syn_model_string )
        except RuntimeError as e:
            exceptionCls = getattr(NESTErrors, str(e))
            raise exceptionCls('connect_arrays', '') from None
>>>>>>> 2d0bad0b

cdef inline Datum* python_object_to_datum(obj) except NULL:

    cdef Datum* ret = NULL

    cdef ArrayDatum* ad = NULL
    cdef DictionaryDatum* dd = NULL

    cdef string obj_str

    if isinstance(obj, bool):
        ret = <Datum*> new BoolDatum(obj)
    elif isinstance(obj, (int, long)):
        ret = <Datum*> new IntegerDatum(obj)
    elif isinstance(obj, float):
        ret = <Datum*> new DoubleDatum(obj)
    elif isinstance(obj, bytes):
        obj_str = obj
        ret = <Datum*> new StringDatum(obj_str)
    elif isinstance(obj, unicode):
        obj_str = obj.encode()
        ret = <Datum*> new StringDatum(obj_str)
    elif isinstance(obj, SLILiteral):
        obj_str = obj.name.encode()
        ret = <Datum*> new LiteralDatum(obj_str)
    elif isinstance(obj, (tuple, list, xrange)):
        ad = new ArrayDatum()
        ad.reserve(len(obj))
        for x in obj:
            ad.push_back(python_object_to_datum(x))
        ret = <Datum*> ad
    elif isinstance(obj, dict):
        dd = new DictionaryDatum(new Dictionary())
        for k, v in obj.items():
            obj_str = str(k).encode()
            deref_dict(dd).insert(obj_str, python_object_to_datum(v))
        ret = <Datum*> dd
    elif HAVE_NUMPY and (
        isinstance(obj, numpy.integer) or                   # integral scalars
        isinstance(obj, numpy.floating) or                  # floating point scalars
        (isinstance(obj, numpy.ndarray) and obj.ndim == 0)  # zero-rank arrays
    ):
        ret = python_object_to_datum(obj.item())
    elif isinstance(obj, SLIDatum):
        if (<SLIDatum> obj).dtype == SLI_TYPE_MASK.decode():
            ret = <Datum*> new MaskDatum(deref(<MaskDatum*> (<SLIDatum> obj).thisptr))
        elif (<SLIDatum> obj).dtype == SLI_TYPE_PARAMETER.decode():
            ret = <Datum*> new ParameterDatum(deref(<ParameterDatum*> (<SLIDatum> obj).thisptr))
        elif (<SLIDatum> obj).dtype == SLI_TYPE_NODECOLLECTION.decode():
            ret = <Datum*> new NodeCollectionDatum(deref(<NodeCollectionDatum*> (<SLIDatum> obj).thisptr))
        elif (<SLIDatum> obj).dtype == SLI_TYPE_NODECOLLECTIONITERATOR.decode():
            ret = <Datum*> new NodeCollectionIteratorDatum(deref(<NodeCollectionIteratorDatum*> (<SLIDatum> obj).thisptr))
        elif (<SLIDatum> obj).dtype == SLI_TYPE_CONNECTION.decode():
            ret = <Datum*> new ConnectionDatum(deref(<ConnectionDatum*> (<SLIDatum> obj).thisptr))
        else:
            raise NESTErrors.PyNESTError("unknown SLI datum type: {0}".format((<SLIDatum> obj).dtype))
    elif isConnectionGenerator(<PyObject*> obj):
        ret = unpackConnectionGeneratorDatum(<PyObject*> obj)
        if ret is NULL:
            raise NESTErrors.PyNESTError("failed to unpack passed connection generator object")
    elif isinstance(obj, nest.CollocatedSynapses):
        ret = python_object_to_datum(obj.syn_specs)
    else:

        try:
            ret = python_buffer_to_datum[buffer_int_1d_t, long](obj)
        except (ValueError, TypeError):
            pass

        try:
            ret = python_buffer_to_datum[buffer_long_1d_t, long](obj)
        except (ValueError, TypeError):
            pass

        try:
            ret = python_buffer_to_datum[buffer_float_1d_t, double](obj)
        except (ValueError, TypeError):
            pass

        try:
            ret = python_buffer_to_datum[buffer_double_1d_t, double](obj)
        except (ValueError, TypeError):
            pass

        # NumPy < 1.5.0 doesn't support PEP-3118 buffer interface
        #
        if ret is NULL and HAVE_NUMPY and isinstance(obj, numpy.ndarray) and obj.ndim == 1:
            if numpy.issubdtype(obj.dtype, numpy.integer):
                ret = python_buffer_to_datum[object, long](obj)
            elif numpy.issubdtype(obj.dtype, numpy.floating):
                ret = python_buffer_to_datum[object, double](obj)
            else:
                raise NESTError.PyNESTError("only vectors of integers or floats are supported")

        if ret is NULL:
            try:
                if isinstance( obj._datum, SLIDatum ) or isinstance( obj._datum[0], SLIDatum):
                    ret = python_object_to_datum( obj._datum )
            except:
                pass

        if ret is not NULL:
            return ret
        else:
            raise NESTErrors.PyNESTError("unknown Python type: {0}".format(type(obj)))

    if ret is NULL:
        raise NESTErrors.PyNESTError("conversion resulted in a null pointer")

    return ret

@cython.boundscheck(False)
cdef inline Datum* python_buffer_to_datum(numeric_buffer_t buff, vector_value_t _ = 0) except NULL:

    cdef size_t i, n

    cdef Datum* dat = NULL
    cdef vector[vector_value_t]* vector_ptr = new vector[vector_value_t]()

    if vector_value_t is long:
        dat = <Datum*> new IntVectorDatum(vector_ptr)
    elif vector_value_t is double:
        dat = <Datum*> new DoubleVectorDatum(vector_ptr)
    else:
        raise NESTErrors.PyNESTError("unsupported specialization: {0}".format(vector_value_t))

    n = len(buff)

    vector_ptr.reserve(n)

    for i in range(n):
        vector_ptr.push_back(<vector_value_t> buff[i])

    return <Datum*> dat


cdef inline object sli_datum_to_object(Datum* dat):

    if dat is NULL:
        raise NESTErrors.PyNESTError("datum is a null pointer")

    cdef string obj_str
    cdef object ret = None
    cdef ignore_none = False

    cdef string datum_type = dat.gettypename().toString()

    if datum_type == SLI_TYPE_BOOL:
        ret = (<BoolDatum*> dat).get()
    elif datum_type == SLI_TYPE_INTEGER:
        ret = (<IntegerDatum*> dat).get()
    elif datum_type == SLI_TYPE_DOUBLE:
        ret = (<DoubleDatum*> dat).get()
    elif datum_type == SLI_TYPE_STRING:
        ret = (<string> deref_str(<StringDatum*> dat)).decode('utf-8')
    elif datum_type == SLI_TYPE_LITERAL:
        obj_str = (<LiteralDatum*> dat).toString()
        ret = obj_str.decode()
        if ret == 'None':
            ret = None
            ignore_none = True
    elif datum_type == SLI_TYPE_ARRAY:
        ret = sli_array_to_object(<ArrayDatum*> dat)
    elif datum_type == SLI_TYPE_DICTIONARY:
        ret = sli_dict_to_object(<DictionaryDatum*> dat)
    elif datum_type == SLI_TYPE_CONNECTION:
        datum = SLIDatum()
        (<SLIDatum> datum)._set_datum(<Datum*> new ConnectionDatum(deref(<ConnectionDatum*> dat)), SLI_TYPE_CONNECTION.decode())
        ret = nest.SynapseCollection(datum)
    elif datum_type == SLI_TYPE_VECTOR_INT:
        ret = sli_vector_to_object[sli_vector_int_ptr_t, long](<IntVectorDatum*> dat)
    elif datum_type == SLI_TYPE_VECTOR_DOUBLE:
        ret = sli_vector_to_object[sli_vector_double_ptr_t, double](<DoubleVectorDatum*> dat)
    elif datum_type == SLI_TYPE_MASK:
        datum = SLIDatum()
        (<SLIDatum> datum)._set_datum(<Datum*> new MaskDatum(deref(<MaskDatum*> dat)), SLI_TYPE_MASK.decode())
        ret = nest.Mask(datum)
    elif datum_type == SLI_TYPE_PARAMETER:
        datum = SLIDatum()
        (<SLIDatum> datum)._set_datum(<Datum*> new ParameterDatum(deref(<ParameterDatum*> dat)), SLI_TYPE_PARAMETER.decode())
        ret = nest.Parameter(datum)
    elif datum_type == SLI_TYPE_NODECOLLECTION:
        datum = SLIDatum()
        (<SLIDatum> datum)._set_datum(<Datum*> new NodeCollectionDatum(deref(<NodeCollectionDatum*> dat)), SLI_TYPE_NODECOLLECTION.decode())
        ret = nest.NodeCollection(datum)
    elif datum_type == SLI_TYPE_NODECOLLECTIONITERATOR:
        ret = SLIDatum()
        (<SLIDatum> ret)._set_datum(<Datum*> new NodeCollectionIteratorDatum(deref(<NodeCollectionIteratorDatum*> dat)), SLI_TYPE_NODECOLLECTIONITERATOR.decode())
    else:
        raise NESTErrors.PyNESTError("unknown SLI type: {0}".format(datum_type.decode()))

    if ret is None and not ignore_none:
        raise NESTErrors.PyNESTError("conversion resulted in a None object")

    return ret

cdef inline object sli_array_to_object(ArrayDatum* dat):

    # the size of dat has to be explicitly cast to int to avoid
    # compiler warnings (#1318) during cythonization
    cdef tmp = [None] * int(dat.size())

    # i and n have to be cast to size_t (unsigned long int) to avoid
    # compiler warnings (#1318) in the for loop below
    cdef size_t i, n
    cdef Token* tok = dat.begin()

    n = len(tmp)
    if not n:
        return ()

    if tok.datum().gettypename().toString() == SLI_TYPE_CONNECTION:
        for i in range(n):
            datum = SLIDatum()
            (<SLIDatum> datum)._set_datum(<Datum*> new ConnectionDatum(deref(<ConnectionDatum*> tok.datum())), SLI_TYPE_CONNECTION.decode())
            tmp[i] = datum
            # Increment
            inc(tok)
        return nest.SynapseCollection(tmp)
    else:
        for i in range(n):
            tmp[i] = sli_datum_to_object(tok.datum())
            inc(tok)
        return tuple(tmp)

cdef inline object sli_dict_to_object(DictionaryDatum* dat):

    cdef tmp = {}

    cdef string key_str
    cdef const Token* tok = NULL

    cdef TokenMap.const_iterator dt = deref_dict(dat).begin()

    while dt != deref_dict(dat).end():
        key_str = deref_tmap(dt).first.toString()
        tok = &deref_tmap(dt).second
        tmp[key_str.decode()] = sli_datum_to_object(tok.datum())
        inc(dt)

    return tmp

cdef inline object sli_vector_to_object(sli_vector_ptr_t dat, vector_value_t _ = 0):

    cdef vector_value_t* array_data = NULL
    cdef vector[vector_value_t]* vector_ptr = NULL

    if sli_vector_ptr_t is sli_vector_int_ptr_t and vector_value_t is long:
        vector_ptr = deref_ivector(dat)
        arr = array.clone(ARRAY_LONG, vector_ptr.size(), False)
        array_data = arr.data.as_longs
        if HAVE_NUMPY:
            ret_dtype = numpy.int_
    elif sli_vector_ptr_t is sli_vector_double_ptr_t and vector_value_t is double:
        vector_ptr = deref_dvector(dat)
        arr = array.clone(ARRAY_DOUBLE, vector_ptr.size(), False)
        array_data = arr.data.as_doubles
        if HAVE_NUMPY:
            ret_dtype = numpy.float_
    else:
        raise NESTErrors.PyNESTError("unsupported specialization")

    # skip when vector_ptr points to an empty vector
    if vector_ptr.size() > 0:
        memcpy(array_data, &vector_ptr.front(), vector_ptr.size() * sizeof(vector_value_t))

    if HAVE_NUMPY:
        if vector_ptr.size() > 0:
            return numpy.frombuffer(arr, dtype=ret_dtype)
        else:
            # Compatibility with NumPy < 1.7.0
            return numpy.array([], dtype=ret_dtype)
    else:
        return arr





################################################################################
####                                                                        ####
####                              PyNEST HL API                             ####
####                                                                        ####
################################################################################

from nest.lib.hl_api_helper import model_deprecation_warning, warnings

def Create(string model, long n=1, params=None):
    """Create n instances of type model.

    Parameters
    ----------
    model : str
        Name of the model to create
    n : int, optional
        Number of instances to create
    params : TYPE, optional
        Parameters for the new nodes. A single dictionary or a list of
        dictionaries with size n. If omitted, the model's defaults are used.

    Returns
    -------
    GIDCollection:
        Object representing global IDs of created nodes
    """

    model_deprecation_warning(model)

    cdef GIDCollectionPTR gids = create(model, n)
    cdef GIDCollectionDatum* gids_ = new GIDCollectionDatum(gids)

    datum = SLIDatum()
    (<SLIDatum> datum)._set_datum(<Datum*> new GIDCollectionDatum(gids), SLI_TYPE_GIDCOLLECTION.decode())

    return datum
#
#    if isinstance(params, dict):
#        // same parameters for all nodes
#    else:
#        for i, node in enumerate(gids):
#            SetStatus(node, params[i])
#
    
    ### gids.set(params)
###    
###    if isinstance(params, dict):
###        cmd = "/%s 3 1 roll exch Create" % model
#######        sps(params)
###    else:
###        cmd = "/%s exch Create" % model
###
#######    sps(n)
#######    sr(cmd)
###
#######    gids = spp()
###
###    if params is not None and not isinstance(params, dict):
###        try:
#######            SetStatus(gids, params)
###            pass
###        except:
###            warnings.warn(
###                "SetStatus() call failed, but nodes have already been " +
###                "created! The GIDs of the new nodes are: {0}.".format(gids))
###            raise
#    datum = SLIDatum()
#    (<SLIDatum> datum)._set_datum(<Datum*> new GIDCollectionDatum(deref(<GIDCollectionPTR> gids)), SLI_TYPE_GIDCOLLECTION.decode())
#   
#    return datum<|MERGE_RESOLUTION|>--- conflicted
+++ resolved
@@ -159,23 +159,14 @@
         kernel().mpi_manager.mpi_finalize( 0 );
         kernel().destroy_kernel_manager();
 
-<<<<<<< HEAD
-    def init(self, argv):
-=======
-        self.pEngine = NULL
-
     def set_communicator(self, comm):
         # extract mpi_comm from mpi4py
         if nest_has_mpi4py():
             c_set_communicator(comm)
         else:
-            raise NESTError("set_communicator: "
-                            "NEST not compiled with MPI4PY")
-
-    def init(self, argv, modulepath):
-        if self.pEngine is not NULL:
-            raise NESTErrors.PyNESTError("engine already initialized")
->>>>>>> 2d0bad0b
+            raise NESTError("set_communicator: NEST not compiled with MPI4PY")
+
+    def init(self, argv):
 
         cdef int argc = <int> len(argv)
         if argc <= 0:
@@ -199,20 +190,12 @@
 
             init_nest(&argc, &argv_chars)
 
-            # PyNEST-NG
+            # TODO-PYNEST-NG
             # nest::kernel().model_manager.get_modeldict()
             # nest::kernel().model_manager.get_synapsedict()
             # nest::kernel().connection_manager.get_connruledict()
             # nest::kernel().sp_manager.get_growthcurvedict()
 
-<<<<<<< HEAD
-=======
-            neststartup(&argc,
-                        &argv_chars,
-                        deref(self.pEngine),
-                        modulepath_bytes)
-
->>>>>>> 2d0bad0b
             # If using MPI, argv might now have changed, so rebuild it
             del argv[:]
             # Convert back from utf8 char* to utf8 str
@@ -222,42 +205,7 @@
 
         return True
 
-<<<<<<< HEAD
-=======
-    def run(self, cmd):
-
-        if self.pEngine is NULL:
-            raise NESTErrors.PyNESTError("engine uninitialized")
-        cdef string cmd_bytes
-        cmd_bytes = cmd.encode('utf-8')
-        self.pEngine.execute(cmd_bytes)
-
-    def push(self, obj):
-
-        if self.pEngine is NULL:
-            raise NESTErrors.PyNESTError("engine uninitialized")
-        self.pEngine.OStack.push(python_object_to_datum(obj))
-
-    def pop(self):
-
-        if self.pEngine is NULL:
-            raise NESTErrors.PyNESTError("engine uninitialized")
-
-        if self.pEngine.OStack.empty():
-            raise NESTErrors.PyNESTError("interpreter stack is empty")
-
-        cdef Datum* dat = (addr_tok(self.pEngine.OStack.top())).datum()
-
-        ret = sli_datum_to_object(dat)
-
-        self.pEngine.OStack.pop()
-
-        return ret
-
     def take_array_index(self, node_collection, array):
-        if self.pEngine is NULL:
-            raise NESTErrors.PyNESTError("engine uninitialized")
-
         if not (isinstance(node_collection, SLIDatum) and (<SLIDatum> node_collection).dtype == SLI_TYPE_NODECOLLECTION.decode()):
             raise TypeError('node_collection must be a NodeCollection, got {}'.format(type(node_collection)))
         if not isinstance(array, numpy.ndarray):
@@ -294,8 +242,6 @@
 
     def connect_arrays(self, sources, targets, weights, delays, synapse_model, syn_param_keys, syn_param_values):
         """Calls connect_arrays function, bypassing SLI to expose pointers to the NumPy arrays"""
-        if self.pEngine is NULL:
-            raise NESTErrors.PyNESTError("engine uninitialized")
         if not HAVE_NUMPY:
             raise NESTErrors.PyNESTError("NumPy is not available")
 
@@ -365,7 +311,6 @@
         except RuntimeError as e:
             exceptionCls = getattr(NESTErrors, str(e))
             raise exceptionCls('connect_arrays', '') from None
->>>>>>> 2d0bad0b
 
 cdef inline Datum* python_object_to_datum(obj) except NULL:
 
@@ -668,19 +613,20 @@
 
     Returns
     -------
-    GIDCollection:
+    NodeCollection:
         Object representing global IDs of created nodes
     """
 
     model_deprecation_warning(model)
 
-    cdef GIDCollectionPTR gids = create(model, n)
-    cdef GIDCollectionDatum* gids_ = new GIDCollectionDatum(gids)
+    cdef NodeCollectionPTR gids = create(model, n)
+    cdef NodeCollectionDatum* gids_ = new NodeCollectionDatum(gids)
 
     datum = SLIDatum()
-    (<SLIDatum> datum)._set_datum(<Datum*> new GIDCollectionDatum(gids), SLI_TYPE_GIDCOLLECTION.decode())
+    (<SLIDatum> datum)._set_datum(<Datum*> new NodeCollectionDatum(gids), SLI_TYPE_NODECOLLECTION.decode())
 
     return datum
+
 #
 #    if isinstance(params, dict):
 #        // same parameters for all nodes
@@ -712,6 +658,6 @@
 ###                "created! The GIDs of the new nodes are: {0}.".format(gids))
 ###            raise
 #    datum = SLIDatum()
-#    (<SLIDatum> datum)._set_datum(<Datum*> new GIDCollectionDatum(deref(<GIDCollectionPTR> gids)), SLI_TYPE_GIDCOLLECTION.decode())
+#    (<SLIDatum> datum)._set_datum(<Datum*> new NodeCollectionDatum(deref(<NodeCollectionPTR> gids)), SLI_TYPE_NODECOLLECTION.decode())
 #   
 #    return datum