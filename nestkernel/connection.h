/*
 *  connection.h
 *
 *  This file is part of NEST.
 *
 *  Copyright (C) 2004 The NEST Initiative
 *
 *  NEST is free software: you can redistribute it and/or modify
 *  it under the terms of the GNU General Public License as published by
 *  the Free Software Foundation, either version 2 of the License, or
 *  (at your option) any later version.
 *
 *  NEST is distributed in the hope that it will be useful,
 *  but WITHOUT ANY WARRANTY; without even the implied warranty of
 *  MERCHANTABILITY or FITNESS FOR A PARTICULAR PURPOSE.  See the
 *  GNU General Public License for more details.
 *
 *  You should have received a copy of the GNU General Public License
 *  along with NEST.  If not, see <http://www.gnu.org/licenses/>.
 *
 */

#ifndef CONNECTION_H
#define CONNECTION_H

// Includes from nestkernel:
#include "common_synapse_properties.h"
#include "connection_label.h"
#include "connector_base_impl.h"
#include "delay_checker.h"
#include "event.h"
#include "kernel_manager.h"
#include "nest_names.h"
#include "nest_time.h"
#include "nest_timeconverter.h"
#include "nest_types.h"
#include "node.h"
#include "spikecounter.h"
#include "syn_id_delay.h"

namespace nest
{

class ConnectorModel;

/**
 * Base class for dummy nodes used in connection testing.
 *
 * This class provides a based for dummy node objects that
 * are used to test whether a connection can be established.
 * The base class provides empty implementations of all pure
 * virtual functions of class Node.
 *
 * Each connection class (i.e., each class derived from class
 * template Connection<T>), must derive a concrete ConnTestDummyNode
 * class that overrides method Node::handles_test_event() for all
 * event types that the connection supports.
 *
 * For details, see Kunkel et al, Front Neuroinform 8:78 (2014),
 * Sec 3.3.1. Note that the ConnTestDummyNode class is called
 * "check_helper" in the paper.
 *
 * @ingroup event_interface
 */
class ConnTestDummyNodeBase : public Node
{
  void
  pre_run_hook() override
  {
  }
  void
  update( const nest::Time&, long, long ) override
  {
  }
  void
<<<<<<< HEAD
  set_status( const dictionary& )
  {
  }
  void
  get_status( dictionary& ) const
=======
  set_status( const DictionaryDatum& ) override
  {
  }
  void
  get_status( DictionaryDatum& ) const override
>>>>>>> 7bdb9963
  {
  }
  void
  init_state_() override
  {
  }
  void
  init_buffers_() override
  {
  }
};


/**
 * Base class for representing connections.
 * It provides the mandatory properties receiver port and target,
 * as well as the functions get_status() and set_status()
 * to read and write them. A suitable Connector containing these
 * connections can be obtained from the template GenericConnector.
 *
 * \note Please note that the event received by the send() function is
 * a reference to a single object that is re-used by each Connection.
 * This means that the object must not be changed in the Connection,
 * or if needs to be changed, everything has to be reset after sending
 * (i.e. after Event::operator() has been called).
 */
template < typename targetidentifierT >
class Connection
{

public:
  // this typedef may be overwritten in the derived connection classes in order
  // to attach a specific event type to this connection type, used in secondary
  // connections not used in primary connectors
  typedef SecondaryEvent EventType;

  Connection()
    : target_()
    , syn_id_delay_( 1.0 )
  {
  }

  Connection( const Connection< targetidentifierT >& rhs ) = default;
  Connection& operator=( const Connection< targetidentifierT >& rhs ) = default;

  /**
   * Get all properties of this connection and put them into a dictionary.
   */
  void get_status( dictionary& d ) const;

  /**
   * Set properties of this connection from the values given in dictionary.
   *
   * @note Target and Rport cannot be changed after a connection has been
   * created.
   */
  void set_status( const dictionary& d, ConnectorModel& cm );

  /**
   * Check syn_spec dictionary for parameters that are not allowed with the
   * given connection.
   *
   * Will issue warning or throw error if an illegal parameter is found. The
   * method does nothing if no illegal parameter is found.
   *
   * @note Classes requiring checks need to override the function with their own
   * implementation, as this base class implementation does not do anything.
   */
  void check_synapse_params( const dictionary& d ) const;

  /**
   * Calibrate the delay of this connection to the desired resolution.
   */
  void calibrate( const TimeConverter& );

  /**
   * Return the delay of the connection in ms
   */
  double
  get_delay() const
  {
    return syn_id_delay_.get_delay_ms();
  }

  /**
   * Return the delay of the connection in steps
   */
  long
  get_delay_steps() const
  {
    return syn_id_delay_.delay;
  }

  /**
   * Set the delay of the connection
   */
  void
  set_delay( const double delay )
  {
    syn_id_delay_.set_delay_ms( delay );
  }

  /**
   * Set the delay of the connection in steps
   */
  void
  set_delay_steps( const long delay )
  {
    syn_id_delay_.delay = delay;
  }

  /**
   * Set the synapse id of the connection
   */
  void
  set_syn_id( synindex syn_id )
  {
    syn_id_delay_.syn_id = syn_id;
  }

  /**
   * Get the synapse id of the connection
   */
  synindex
  get_syn_id() const
  {
    return syn_id_delay_.syn_id;
  }

  long
  get_label() const
  {
    return UNLABELED_CONNECTION;
  }

  /**
   * triggers an update of a synaptic weight
   * this function is needed for neuromodulated synaptic plasticity
   */
  void trigger_update_weight( const thread,
    const std::vector< spikecounter >&,
    const double,
    const CommonSynapseProperties& );

  Node*
  get_target( const thread tid ) const
  {
    return target_.get_target_ptr( tid );
  }
  rport
  get_rport() const
  {
    return target_.get_rport();
  }

  /**
   * Sets a flag in the connection to signal that the following connection has
   * the same source.
   *
   * @see source_has_more_targets
   */
  void
  set_source_has_more_targets( const bool more_targets )
  {
    syn_id_delay_.set_source_has_more_targets( more_targets );
  }

  /**
   * Returns a flag denoting whether the connection has source subsequent
   * targets.
   *
   * @see set_source_has_more_targets
   */
  bool
  source_has_more_targets() const
  {
    return syn_id_delay_.source_has_more_targets();
  }

  /**
   * Disables the connection.
   *
   * @see is_disabled
   */
  void
  disable()
  {
    syn_id_delay_.disable();
  }

  /**
   * Returns a flag denoting if the connection is disabled.
   *
   * @see disable
   */
  bool
  is_disabled() const
  {
    return syn_id_delay_.is_disabled();
  }

protected:
  /**
   * This function calls check_connection() on the sender to check if the
   * receiver accepts the event type and receptor type requested by the sender.
   * \param s The source node
   * \param r The target node
   * \param receptor The ID of the requested receptor type
   * \param the last spike produced by the presynaptic neuron (for STDP and
   * maturing connections)
   */
  void check_connection_( Node& dummy_target, Node& source, Node& target, const rport receptor_type );

  /* the order of the members below is critical
     as it influcences the size of the object. Please leave unchanged
     as
     targetidentifierT target_;
     SynIdDelay syn_id_delay_;        //!< syn_id (char) and delay (24 bit) in
     timesteps of this
     connection
  */
  targetidentifierT target_;
  //! syn_id (char) and delay (24 bit) in timesteps of this connection
  SynIdDelay syn_id_delay_;
};


template < typename targetidentifierT >
inline void
Connection< targetidentifierT >::check_connection_( Node& dummy_target,
  Node& source,
  Node& target,
  const rport receptor_type )
{
  // 1. does this connection support the event type sent by source
  // try to send event from source to dummy_target
  // this line might throw an exception
  source.send_test_event( dummy_target, receptor_type, get_syn_id(), true );

  // 2. does the target accept the event type sent by source
  // try to send event from source to target
  // this returns the port of the incoming connection
  // p must be stored in the base class connection
  // this line might throw an exception
  target_.set_rport( source.send_test_event( target, receptor_type, get_syn_id(), false ) );

  // 3. do the events sent by source mean the same thing as they are
  // interpreted in target?
  // note that we here use a bitwise and operation (&), because we interpret
  // each bit in the signal type as a collection of individual flags
  if ( not( source.sends_signal() & target.receives_signal() ) )
  {
    throw IllegalConnection( "Source and target neuron are not compatible (e.g., spiking vs binary neuron)." );
  }

  target_.set_target( &target );
}

template < typename targetidentifierT >
inline void
Connection< targetidentifierT >::get_status( dictionary& d ) const
{
  d[ names::delay ] = syn_id_delay_.get_delay_ms();
  target_.get_status( d );
}

template < typename targetidentifierT >
inline void
Connection< targetidentifierT >::set_status( const dictionary& d, ConnectorModel& )
{
  double delay;
  if ( d.update_value( names::delay, delay ) )
  {
    kernel().connection_manager.get_delay_checker().assert_valid_delay_ms( delay );
    syn_id_delay_.set_delay_ms( delay );
  }
  // no call to target_.set_status() because target and rport cannot be changed
}

template < typename targetidentifierT >
inline void
Connection< targetidentifierT >::check_synapse_params( const dictionary& ) const
{
}

template < typename targetidentifierT >
inline void
Connection< targetidentifierT >::calibrate( const TimeConverter& tc )
{
  Time t = tc.from_old_steps( syn_id_delay_.delay );
  syn_id_delay_.delay = t.get_steps();

  if ( syn_id_delay_.delay == 0 )
  {
    syn_id_delay_.delay = 1;
  }
}

template < typename targetidentifierT >
inline void
Connection< targetidentifierT >::trigger_update_weight( const thread,
  const std::vector< spikecounter >&,
  const double,
  const CommonSynapseProperties& )
{
  throw IllegalConnection( "Connection does not support updates that are triggered by a volume transmitter." );
}

} // namespace nest

#endif // CONNECTION_H<|MERGE_RESOLUTION|>--- conflicted
+++ resolved
@@ -73,19 +73,11 @@
   {
   }
   void
-<<<<<<< HEAD
-  set_status( const dictionary& )
-  {
-  }
-  void
-  get_status( dictionary& ) const
-=======
-  set_status( const DictionaryDatum& ) override
-  {
-  }
-  void
-  get_status( DictionaryDatum& ) const override
->>>>>>> 7bdb9963
+  set_status( const dictionary& ) override
+  {
+  }
+  void
+  get_status( dictionary& ) const override
   {
   }
   void
