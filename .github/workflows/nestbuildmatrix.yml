#
# detailed syntax defined in
# https://docs.github.com/en/actions/learn-github-actions/workflow-syntax-for-github-actions
#
name: "NEST CI"

on: [push, pull_request]

jobs:
  clang-format:
    runs-on: "ubuntu-22.04"
    env:
      CLANG_REQUIRE_VERSION: 17.0.4
      CLANG_FORMAT_FILE: ".clang-format"
    steps:
      - name: Harden Runner
        uses: step-security/harden-runner@ec9f2d5744a09debf3a187a3f4f675c53b671911 # v2.13.0
        with:
          egress-policy: audit
          disable-telemetry: true

      - name: "Checkout repository content"
        uses: actions/checkout@08c6903cd8c0fde910a37f88322edcfb5dd907a8 # v5.0.0
        with:
          fetch-depth: 0

      - name: "Install dependencies"
        run: |
          python -m pip install --force-reinstall clang-format==${{ env.CLANG_REQUIRE_VERSION }}

      - name: "Run clang-format..."
        run: |
          files=$(find . \( -iname "*.h" -o -iname "*.c" -o -iname "*.cc" -o -iname "*.cpp" \) -not -path "./thirdparty/*")
          diff -u <(cat ${files}) <(clang-format ${files})

  shellcheck:
    runs-on: "ubuntu-22.04"
    steps:
      - name: "Checkout repository content"
        uses: actions/checkout@08c6903cd8c0fde910a37f88322edcfb5dd907a8 # v5.0.0
        with:
          fetch-depth: 0

      - name: "Install Linux system dependencies"
        run: |
          sudo apt-get update
          sudo apt-get install shellcheck

      - name: "Run shellcheck..."
        run: |
          shellcheck --version
          find . -iname "*.sh" -o -iname "*.sh.in" | xargs shellcheck

  pre-commit-hooks:
    runs-on: "ubuntu-22.04"
    steps:
      - name: "Checkout repository content"
        uses: actions/checkout@08c6903cd8c0fde910a37f88322edcfb5dd907a8 # v5.0.0
        with:
          fetch-depth: 0

      - name: "Set up Python 3.x"
        uses: actions/setup-python@a26af69be951a213d495a4c3e4e4022e16d87065 # v5.6.0
        with:
          python-version: 3.9

      - name: "Install dependencies"
        run: |
          pip install pre-commit

      - name: "Run pre-commit checks..."
        run: |
          pre-commit run --all-files

  no-crlf:
    # While pre-commit-hook mixed-line-endings could check for this, it would
    # be incompatible with "git smudge", as users may decide to use any
    # formatting in their editor consistently.
    # https://github.com/pre-commit/pre-commit-hooks?tab=readme-ov-file#mixed-line-ending
    #
    # This check makes sure the files in the repository are always consistent
    # in their line endings, i.e. new line, and not carriage return+line feed.
    runs-on: "ubuntu-22.04"
    steps:
      - name: "Checkout repository content"
        uses: actions/checkout@08c6903cd8c0fde910a37f88322edcfb5dd907a8 # v5.0.0
        with:
          fetch-depth: 0

      - name: "Check all files for broken line endings…"
        run: '! find . -not -type d -exec file "{}" ";" | grep CRLF'

  cppcheck:
    runs-on: "ubuntu-22.04"
    steps:
      - name: Harden Runner
        uses: step-security/harden-runner@ec9f2d5744a09debf3a187a3f4f675c53b671911 # v2.13.0
        with:
          egress-policy: audit
          disable-telemetry: true

      - name: "Checkout repository content"
        uses: actions/checkout@08c6903cd8c0fde910a37f88322edcfb5dd907a8 # v5.0.0
        with:
          fetch-depth: 0

      - name: "Install Linux system dependencies"
        run: |
          sudo apt-get update
          sudo apt-get install cppcheck

      - name: "Run cppcheck..."
        run: |
          cppcheck --enable=all --language=c++ --std=c++17 -i sli/ --suppressions-list=.cppcheck_suppressions ./

  rstcheck:
    runs-on: "ubuntu-22.04"
    steps:
      - name: Harden Runner
        uses: step-security/harden-runner@ec9f2d5744a09debf3a187a3f4f675c53b671911 # v2.13.0
        with:
          egress-policy: audit
          disable-telemetry: true

      - name: "Checkout repository content"
        uses: actions/checkout@08c6903cd8c0fde910a37f88322edcfb5dd907a8 # v5.0.0
        with:
          fetch-depth: 0

      - name: "Set up Python 3.x"
        uses: actions/setup-python@a26af69be951a213d495a4c3e4e4022e16d87065 # v5.6.0
        with:
          python-version: "3.10"

      - name: "Install dependencies"
        run: |
          pip install rstcheck

      - name: "Run rstcheck..."
        run: |
          rstcheck -r doc/

  vale:
    runs-on: "ubuntu-22.04"
    steps:
      - name: Harden Runner
        uses: step-security/harden-runner@ec9f2d5744a09debf3a187a3f4f675c53b671911 # v2.13.0
        with:
          egress-policy: audit
          disable-telemetry: true

      - name: "Checkout repository content"
        uses: actions/checkout@08c6903cd8c0fde910a37f88322edcfb5dd907a8 # v5.0.0
        with:
          fetch-depth: 0

      - name: "Set up Python 3.x"
        uses: actions/setup-python@a26af69be951a213d495a4c3e4e4022e16d87065 # v5.6.0
        with:
          python-version: "3.10"

      - name: "Install dependencies"
        run: |
          sudo apt update
          sudo apt install python3-docutils
          wget --progress=dot:mega 'https://github.com/errata-ai/vale/releases/download/v2.26.0/vale_2.26.0_Linux_64-bit.tar.gz'
          echo '956577b214ce3db8fb11483f99a183cf65673e3bd47423c6d4ebe37f085cadc7 vale_2.26.0_Linux_64-bit.tar.gz' | sha256sum -c
          tar -xzf 'vale_2.26.0_Linux_64-bit.tar.gz'

      - name: "Run vale..."
        run: |
          ./vale -v
          ./vale doc

  copyright_headers:
    runs-on: "ubuntu-22.04"
    steps:
      - name: Harden Runner
        uses: step-security/harden-runner@ec9f2d5744a09debf3a187a3f4f675c53b671911 # v2.13.0
        with:
          egress-policy: audit
          disable-telemetry: true

      - name: "Checkout repository content"
        uses: actions/checkout@08c6903cd8c0fde910a37f88322edcfb5dd907a8 # v5.0.0
        with:
          fetch-depth: 0

      - name: "Set up Python 3.x"
        uses: actions/setup-python@a26af69be951a213d495a4c3e4e4022e16d87065 # v5.6.0
        with:
          python-version: "3.10"

      - name: "Install dependencies"
        run: |
          pip install pydocstyle

      - name: "Check copyright headers..."
        run: |
          python build_support/check_copyright_headers.py

  unused_names:
    runs-on: "ubuntu-22.04"
    steps:
      - name: Harden Runner
        uses: step-security/harden-runner@ec9f2d5744a09debf3a187a3f4f675c53b671911 # v2.13.0
        with:
          egress-policy: audit
          disable-telemetry: true

      - name: "Checkout repository content"
        uses: actions/checkout@08c6903cd8c0fde910a37f88322edcfb5dd907a8 # v5.0.0
        with:
          fetch-depth: 0

      - name: "Set up Python 3.x"
        uses: actions/setup-python@a26af69be951a213d495a4c3e4e4022e16d87065 # v5.6.0
        with:
          python-version: "3.10"

      - name: "Check for unused nest::names..."
        run: |
          python build_support/check_unused_names.py

  forbidden_types:
    runs-on: "ubuntu-22.04"
    steps:
      - name: Harden Runner
        uses: step-security/harden-runner@ec9f2d5744a09debf3a187a3f4f675c53b671911 # v2.13.0
        with:
          egress-policy: audit
          disable-telemetry: true

      - name: "Checkout repository content"
        uses: actions/checkout@08c6903cd8c0fde910a37f88322edcfb5dd907a8 # v5.0.0
        with:
          fetch-depth: 0

      - name: "Check for forbidden types..."
        run: |
          ./build_support/check_forbidden_types.sh

  lychee_IGNORED:
    runs-on: "ubuntu-22.04"
    steps:
      - name: Harden Runner
        uses: step-security/harden-runner@ec9f2d5744a09debf3a187a3f4f675c53b671911 # v2.13.0
        with:
          egress-policy: audit
          disable-telemetry: true

      - name: "Checkout repository content"
        uses: actions/checkout@08c6903cd8c0fde910a37f88322edcfb5dd907a8 # v5.0.0
        with:
          fetch-depth: 0

      - name: "Install dependencies"
        run: |
          wget --progress=dot:mega 'https://github.com/lycheeverse/lychee/releases/download/v0.8.2/lychee-v0.8.2-x86_64-unknown-linux-gnu.tar.gz'
          echo '12c27c9b6d551aea9178080d27de75ed26125b130722153399259432f723e606  lychee-v0.8.2-x86_64-unknown-linux-gnu.tar.gz' | sha256sum -c
          tar -xzf 'lychee-v0.8.2-x86_64-unknown-linux-gnu.tar.gz'

      - name: "Run lychee..."
        continue-on-error: true
        run: "pwd; ls -l; ./lychee build_support/ doc/{*.txt,*.md,htmldoc} examples/ lib* models/ nest* pynest/ testsuite/ *.md"
        # TODO: doc/auto_examples and doc/models need to be added here, but exists only after a `make html`
        env:
          GITHUB_TOKEN: ${{ secrets.GITHUB_TOKEN }}

  pydocstyle:
    runs-on: "ubuntu-22.04"
    steps:
      - name: Harden Runner
        uses: step-security/harden-runner@ec9f2d5744a09debf3a187a3f4f675c53b671911 # v2.13.0
        with:
          egress-policy: audit
          disable-telemetry: true

      - name: "Checkout repository content"
        uses: actions/checkout@08c6903cd8c0fde910a37f88322edcfb5dd907a8 # v5.0.0
        with:
          fetch-depth: 0

      - name: "Set up Python 3.x"
        uses: actions/setup-python@a26af69be951a213d495a4c3e4e4022e16d87065 # v5.6.0
        with:
          python-version: "3.10"

      - name: "Install dependencies"
        run: |
          pip install pydocstyle

      - name: "Run pydocstyle..."
        run: |
          pydocstyle pynest/

  mypy:
    runs-on: "ubuntu-22.04"
    steps:
      - name: Harden Runner
        uses: step-security/harden-runner@ec9f2d5744a09debf3a187a3f4f675c53b671911 # v2.13.0
        with:
          egress-policy: audit
          disable-telemetry: true

      - name: "Checkout repository content"
        uses: actions/checkout@08c6903cd8c0fde910a37f88322edcfb5dd907a8 # v5.0.0
        with:
          fetch-depth: 0

      - name: "Set up Python 3.x"
        uses: actions/setup-python@a26af69be951a213d495a4c3e4e4022e16d87065 # v5.6.0
        with:
          python-version: "3.10"

      - name: "Install dependencies"
        run: |
          pip install mypy matplotlib numpy scipy data-science-types

      - name: "Run mypy..."
        run: |
          mypy pynest/

  # pytest-linux:
  #   runs-on: "ubuntu-22.04"
  #   needs: [build_linux]
  #   env:
  #     NEST_VPATH: "build"
  #     NEST_RESULT: "result"

  #   strategy:
  #     fail-fast: true
  #     matrix:
  #       os: ["ubuntu-22.04"]
  #       cpp_compiler: ["gcc"]

  #       # available use flags (all default to "OFF"):
  #       use:
  #         - "boost, optimize, warning"  # formerly "minimal"
  #       #  - "openmp, python, gsl, ltdl, boost, optimize, warning"  # formerly "openmp_only"
  #       #  - "mpi, python, gsl, ltdl, boost, optimize, warning"  # formerly "mpi_only"
  #       #  - "openmp, mpi, python, gsl, ltdl, boost, sionlib, libneurosim, optimize, warning"  # formerly "full"

  #   steps:
  #     - name: "Download binary artifacts"
  #       uses: actions/download-artifact@v3
  #       with:
  #         name: "build-${{ matrix.os }}-${{ matrix.cpp_compiler }}-${{ matrix.use }}"

  #     - name: "Set up Python 3.x"
  #       uses: actions/setup-python@a26af69be951a213d495a4c3e4e4022e16d87065 # v5.6.0
  #       with:
  #         python-version: "3.10"

  #     - name: "Install dependencies"
  #       run: |
  #         pip install pytest pytest-cov pytest-doctestplus

  #     - name: "Run pytest..."
  #       run: |
  #         pwd
  #         ls -lisa
  #         cd "$NEST_VPATH"
  #         pwd
  #         ls -lisa
  #         pytest testsuite/pytests/

  # pytest-mac:
  #   runs-on: "macos-latest"
  #   needs: [build_macos]
  #   steps:
  #     - name: "Checkout repository content"
  #       uses: actions/checkout@08c6903cd8c0fde910a37f88322edcfb5dd907a8 # v5.0.0
  #       with:
  #         fetch-depth: 0

  #     - name: "Set up Python 3.x"
  #       uses: actions/setup-python@a26af69be951a213d495a4c3e4e4022e16d87065 # v5.6.0
  #       with:
  #         python-version: "3.10"

  #     - name: "Install dependencies"
  #       run: |
  #         pip install pytest pytest-cov pytest-doctestplus

  #     - name: "Run pytest..."
  #       run: |
  #         pytest pynest/

  pylint:
    runs-on: "ubuntu-22.04"
    steps:
      - name: Harden Runner
        uses: step-security/harden-runner@ec9f2d5744a09debf3a187a3f4f675c53b671911 # v2.13.0
        with:
          egress-policy: audit
          disable-telemetry: true

      - name: "Checkout repository content"
        uses: actions/checkout@08c6903cd8c0fde910a37f88322edcfb5dd907a8 # v5.0.0
        with:
          fetch-depth: 0

      - name: "Set up Python 3.x"
        uses: actions/setup-python@a26af69be951a213d495a4c3e4e4022e16d87065 # v5.6.0
        with:
          python-version: "3.10"

      - name: "Install dependencies"
        run: |
          pip install pylint

      - name: "Run pylint..."
        run: |
          pylint --jobs=$(nproc) pynest/ testsuite/pytests/*.py testsuite/regressiontests/*.py

  isort:
    runs-on: "ubuntu-22.04"
    steps:
      - name: "Checkout repository content"
        uses: actions/checkout@08c6903cd8c0fde910a37f88322edcfb5dd907a8 # v5.0.0
        with:
          fetch-depth: 0

      - name: "Run isort..."
        uses: isort/isort-action@24d8a7a51d33ca7f36c3f23598dafa33f7071326  # 1.1.1
        with:
          configuration: --profile=black --thirdparty="nest" --check-only --diff

  black:
    runs-on: "ubuntu-22.04"
    steps:
      - name: Harden Runner
        uses: step-security/harden-runner@ec9f2d5744a09debf3a187a3f4f675c53b671911 # v2.13.0
        with:
          egress-policy: audit
          disable-telemetry: true

      - name: "Checkout repository content"
        uses: actions/checkout@08c6903cd8c0fde910a37f88322edcfb5dd907a8 # v5.0.0
        with:
          fetch-depth: 0

      - name: "Run black..."
        uses: psf/black@8a737e727ac5ab2f1d4cf5876720ed276dc8dc4b  # 25.1.0
        with:
          jupyter: true

  flake8:
    runs-on: "ubuntu-22.04"
    steps:
      - name: Harden Runner
        uses: step-security/harden-runner@ec9f2d5744a09debf3a187a3f4f675c53b671911 # v2.13.0
        with:
          egress-policy: audit
          disable-telemetry: true

      - name: "Checkout repository content"
        uses: actions/checkout@08c6903cd8c0fde910a37f88322edcfb5dd907a8 # v5.0.0
        with:
          fetch-depth: 0

      - name: "Set up Python 3.x"
        uses: actions/setup-python@a26af69be951a213d495a4c3e4e4022e16d87065 # v5.6.0
        with:
          python-version: "3.10"

      - name: "Install dependencies"
        run: |
          pip install flake8

      - name: "Run flake8..."
        run: |
          flake8 .

  sphinx-rtd:
    # as close as possible to the Readthedocs setup (system install cmake, pip install -r doc/requirements.txt)
    runs-on: "ubuntu-22.04"
    needs: [pydocstyle, rstcheck, vale]
    steps:
      - name: Harden Runner
        uses: step-security/harden-runner@ec9f2d5744a09debf3a187a3f4f675c53b671911 # v2.13.0
        with:
          egress-policy: audit
          disable-telemetry: true

      - name: "Checkout repository content"
        uses: actions/checkout@08c6903cd8c0fde910a37f88322edcfb5dd907a8 # v5.0.0
        with:
          fetch-depth: 0

      - name: "Set up Python 3.x"
        uses: actions/setup-python@a26af69be951a213d495a4c3e4e4022e16d87065 # v5.6.0
        with:
          # Using 3.8 because Read the docs does not work with higher versions.
          # See also: https://github.com/nest/nest-simulator/pull/2744
          python-version: "3.10"

      - name: "Install dependencies"
        run: |
          sudo apt update
          pip install -r doc/requirements.txt
          # The pandoc executable, which is required, cannot be installed via pip see: https://stackoverflow.com/a/71585691
          sudo apt install pandoc

      - name: "Test-build documentation"
        run: |
          mkdir -pv build
          cd build
          cmake -Dwith-userdoc=ON -DCMAKE_INSTALL_PREFIX=../install ..
          make docs |& tee sphinx-output.log

      - name: Upload artifacts
        uses: actions/upload-artifact@ea165f8d65b6e75b540449e92b4886f43607fa02 # v4.6.2
        with:
          name: "sphinx-rtd output"
          path: |
            build/sphinx-output.log
            build/doc/_build/html/

  sphinx-conda:
    # as close as possible to the suggested user docs build in the documentation
    runs-on: "ubuntu-22.04"
    if: false
    needs: [pydocstyle, rstcheck, vale]
    steps:
      - name: Harden Runner
        uses: step-security/harden-runner@ec9f2d5744a09debf3a187a3f4f675c53b671911 # v2.13.0
        with:
          egress-policy: audit
          disable-telemetry: true

      - name: "Checkout repository content"
        uses: actions/checkout@08c6903cd8c0fde910a37f88322edcfb5dd907a8 # v5.0.0
        with:
          fetch-depth: 0

      - name: Install Conda
        uses: conda-incubator/setup-miniconda@835234971496cad1653abb28a638a281cf32541f   # v3.2.0
        with:
          auto-update-conda: true
          python-version: "3.10"

      - name: Install conda dependencies
        shell: bash -l {0}
        run: |
          conda info
          conda env create -p conda

      - name: "Test-build documentation"
        shell: bash -l {0}
        run: |
          conda activate conda/
          mkdir -pv build
          cd build
          cmake -DCMAKE_INSTALL_PREFIX=../install ..
          make html |& tee sphinx-output.log

      - name: Upload artifacts
        uses: actions/upload-artifact@ea165f8d65b6e75b540449e92b4886f43607fa02 # v4.6.2
        with:
          path: |
            build/sphinx-output.log
            build/doc/_build/html/

  build_linux:
    if: ${{ !contains(github.event.head_commit.message, 'ci skip') }}
    runs-on: ${{ matrix.os }}
    needs: [clang-format, mypy, copyright_headers, unused_names, forbidden_types, pylint, isort, black, flake8, shellcheck, pre-commit-hooks, cppcheck, no-crlf]
    env:
      CXX_FLAGS: "-pedantic -Wextra -Woverloaded-virtual -Wno-unknown-pragmas"
      NEST_VPATH: "build"
      NEST_RESULT: "result"

    strategy:
      fail-fast: false
      matrix:
        os: ["ubuntu-22.04"]
        cpp_compiler: ["gcc"]

        # available use flags (all default to "OFF"):
        # openmp, mpi, python, gsl, ltdl, boost, sionlib, libneurosim, optimize, warning, userdoc, music, readline
        use:
<<<<<<< HEAD
=======
          - "optimize, warning"
          - "boost, optimize, warning"
>>>>>>> aad16b28
          - "openmp, python, gsl, ltdl, boost, optimize, warning"
          - "mpi, python, gsl, ltdl, boost, optimize, warning"
          - "openmp, mpi, python, gsl, ltdl, boost, hdf5, sionlib, libneurosim, optimize, warning, music, detailed-timers, threaded-timers, mpi-sync-timer"

    steps:
      - name: Harden Runner
        uses: step-security/harden-runner@ec9f2d5744a09debf3a187a3f4f675c53b671911 # v2.13.0
        with:
          egress-policy: audit
          disable-telemetry: true

      - name: "Checkout repository content"
        uses: actions/checkout@08c6903cd8c0fde910a37f88322edcfb5dd907a8 # v5.0.0
        with:
          fetch-depth: 0

      - name: "Set up Python 3.x"
        uses: actions/setup-python@a26af69be951a213d495a4c3e4e4022e16d87065 # v5.6.0
        with:
          python-version: "3.10"

      - name: "Restore apt cache"
        uses: actions/cache@0400d5f644dc74513175e3cd8d07132dd4860809 # v4.2.4
        env:
          cache-name: "apt-cache"
        with:
          path: |
            !/var/cache/apt/archives/lock
            !/var/cache/apt/archives/partial
            /var/cache/apt
          key: ${{ runner.os }}-system-${{ env.cache-name }}-${{ hashFiles('**/environment.yml') }}
          restore-keys: |
            ${{ runner.os }}-system-${{ env.cache-name }}-
            ${{ runner.os }}-system-

      - name: "Install Linux system dependencies"
        run: |
          # https://github.com/actions/virtual-environments/blob/main/images/linux/Ubuntu2004-README.md
<<<<<<< HEAD
          sudo apt-get install ccache
          sudo apt-get install libltdl-dev libgsl0-dev python3-all-dev jq libpcre3 libpcre3-dev
          sudo apt-get install tcl8.6 tcl8.6-dev tk8.6-dev
          # Install MPI dependencies regardless of whether we compile NEST with or without MPI, so the installation of MPI4Py works
          sudo apt-get install openmpi-bin libopenmpi-dev
          sudo apt-get install libboost-filesystem-dev libboost-regex-dev libboost-wave-dev libboost-python-dev libboost-program-options-dev libboost-test-dev
          sudo apt-get install pkg-config
=======
          sudo apt-get update
          sudo apt-get install \
                           ccache \
                           python3-all-dev \
                           jq \
                           libpcre3 libpcre3-dev \
                           pkg-config
          # not sure why these would be required:
          #   sudo apt-get install tcl8.6 tcl8.6-dev tk8.6-dev
>>>>>>> aad16b28
          sudo ldconfig

      - name: "Install Readline dependencies"
        if: "${{ contains(matrix.use, 'readline') }}"
        run: "sudo apt-get install libreadline6-dev libncurses5-dev"

      - name: "Install LTDL dependencies"
        if: "${{ contains(matrix.use, 'ltdl') }}"
        run: "sudo apt-get install libltdl-dev"

      - name: "Install Boost dependencies"
        if: "${{ contains(matrix.use, 'boost') }}"
        run: "sudo apt-get install libboost-filesystem-dev libboost-regex-dev libboost-wave-dev libboost-python-dev libboost-program-options-dev libboost-test-dev"

      - name: "Install OpenMPI development dependencies"
        if: "${{ contains(matrix.use, 'mpi') }}"
        run: "sudo apt-get install openmpi-bin libopenmpi-dev"

      - name: "Install GSL system dependencies"
        if: "${{ contains(matrix.use, 'gsl') }}"
        run: "sudo apt-get install libgsl0-dev"

      - name: "Install HDF5 system dependencies"
        if: "${{ contains(matrix.use, 'hdf5') }}"
        run: "sudo apt-get install libhdf5-dev"

      - name: "Restore ccache"
        # Using CCache to re-use compiled objects from prior runs that have the same
        # source (hashed), compiler (mtime+size) and compile flags.
        env:
          cache-name: "ccache"
        uses: actions/cache@0400d5f644dc74513175e3cd8d07132dd4860809 # v4.2.4
        with:
          path: |
            $HOME/.ccache
            .ccache
            /home/runner/.ccache
          key: ${{ runner.os }}-${{ env.cache-name }}-${{ matrix.cpp_compiler }}-${{ matrix.NEST_BUILD_TYPE }}
          restore-keys: |
            ${{ runner.os }}-${{ env.cache-name }}-${{ matrix.cpp_compiler }}-${{ matrix.NEST_BUILD_TYPE }}
            ${{ runner.os }}-${{ env.cache-name }}-${{ matrix.cpp_compiler }}
            ${{ runner.os }}-${{ env.cache-name }}
            ${{ runner.os }}

      - name: "Restore pip cache"
        env:
          cache-name: "pip-cache"
        uses: actions/cache@0400d5f644dc74513175e3cd8d07132dd4860809 # v4.2.4
        with:
          path: |
            /opt/hostedtoolcache/Python/**/site-packages/*
            $HOME/.cache/pip
          key: ${{ runner.os }}-python-${{ env.cache-name }}-${{ hashFiles('**/requirements.txt') }}
          restore-keys: |
            ${{ runner.os }}-python-${{ env.cache-name }}-
            ${{ runner.os }}-python-

      - name: "Install Python dependencies"
        run: |
          python -m pip install --upgrade pip setuptools
          python -m pip install --force-reinstall --upgrade cython  # this finds a broken preinstall if not explicitly forced
          python -c "import setuptools; print('package location:', setuptools.__file__)"
          pip list

      - name: "Install Python test dependencies"
        # These could go to a separate venv…
        run: |
          python -m pip install 'junitparser>=2' pytest pytest-timeout pytest-xdist terminaltables
          python -m pip install numpy scipy pandas matplotlib
          test \! -e "=2"   # assert junitparser is correctly quoted and '>' is not interpreted as shell redirect
          python -c "import pytest; print('package location:', pytest.__file__)"

      - name: "Install Python doc dependencies"
        run: "python -m pip install pandoc"

      - name: "Install Python mpi dependencies"
        if: "${{ contains(matrix.use, 'mpi') }}"
        run: "python -m pip install --force-reinstall --upgrade mpi4py"

      - name: "Install h5py"
        if: "${{ contains(matrix.use, 'hdf5') }}"
        run: |
          python -m pip install --force-reinstall --upgrade --no-binary=h5py h5py

      - name: "Install MUSIC"
        if: "${{ contains(matrix.use, 'music') }}"
        run: |
          chmod +x build_support/install_music.sh
          ./build_support/install_music.sh

      - name: "Install SIONlib"
        if: "${{ contains(matrix.use, 'sionlib') }}"
        run: |
          chmod +x build_support/install_sionlib.sh
          ./build_support/install_sionlib.sh

      - name: "Install LibNeurosim – WARNING WARNING NO PROPER PYTHON INSTALL!"
        if: "${{ contains(matrix.use, 'libneurosim') }}"
        run: |
          chmod +x build_support/install_csa-libneurosim.sh
          PYLIB_DIR="$(python3 -c "import sysconfig; print(sysconfig.get_path('include'))" | sed 's/include/lib/')"
          ./build_support/install_csa-libneurosim.sh $PYLIB_DIR

      - name: "Uninstall Boost development libraries"
        if: "${{ ! contains(matrix.use, 'boost') }}"
        run: |
          apt list --installed 'libboost*'
          sudo apt-get remove --autoremove 'libboost*-dev'

      - name: "List available packages"
        if: "${{ ! contains(matrix.use, 'boost') }}"
        run: |
          gcc --version
          python --version
          echo "INSTALLED PYTHON PACKAGES:"
          pip list
          echo "INSTALLED BOOST PACKAGES:"
          dpkg -l 'libboost*' | grep "^ii" || true
          echo "INSTALLED BOOST HEADERS:"
          dpkg -l 'libboost*-dev' | grep "^ii"  || true
          echo "LIST HAS TO BE ZERO"
          test -z "$(dpkg -l 'libboost*-dev' | grep "^ii")"

      - name: "Configure NEST build"
        env:
          CMAKE_C_COMPILER_LAUNCHER: ccache
          CMAKE_CXX_COMPILER_LAUNCHER: ccache
        run: |
          mkdir -pv "$NEST_VPATH/reports" "$NEST_RESULT"

          if [ "$xNEST_BUILD_COMPILER" = "CLANG" ]; then
              export CC=clang-11
              export CXX=clang++-11
          fi
          export CXX_FLAGS="-pedantic -Wextra -Wno-unknown-pragmas -D_GLIBCXX_ASSERTIONS"

          cd "$NEST_VPATH"
          cmake \
              -DCMAKE_INSTALL_PREFIX="$NEST_RESULT" \
              -DCMAKE_CXX_FLAGS="$CXX_FLAGS" \
              -Dwith-optimize=${{ contains(matrix.use, 'optimize') && 'ON' || 'OFF' }} \
              -Dwith-warning=${{ contains(matrix.use, 'warning') && 'ON' || 'OFF' }} \
              -Dwith-boost=${{ contains(matrix.use, 'boost') && 'ON' || 'OFF' }} \
              -Dwith-openmp=${{ contains(matrix.use, 'openmp') && 'ON' || 'OFF' }} \
              -Dwith-mpi=${{ contains(matrix.use, 'mpi') && 'ON' || 'OFF' }} \
              -Dwith-python=${{ contains(matrix.use, 'python') && 'ON' || 'OFF' }} \
              -Dwith-gsl=${{ contains(matrix.use, 'gsl') && 'ON' || 'OFF' }} \
              -Dwith-ltdl=${{ contains(matrix.use, 'ltdl') && 'ON' || 'OFF' }} \
              -Dwith-hdf5=${{ contains(matrix.use, 'hdf5') && 'ON' || 'OFF' }} \
              -Dwith-sionlib=${{ contains(matrix.use, 'sionlib') && '$HOME/.cache/sionlib.install' || 'OFF' }} \
              -Dwith-libneurosim=${{ contains(matrix.use, 'libneurosim') && '$HOME/.cache/libneurosim.install' || 'OFF' }} \
              -Dwith-music=${{ contains(matrix.use, 'music') && '$HOME/.cache/music.install' || 'OFF' }} \
              -Dwith-threaded-timers=${{ contains(matrix.use, 'threaded-timers') && 'ON' || 'OFF' }} \
              -Dwith-detailed-timers=${{ contains(matrix.use, 'detailed-timers') && 'ON' || 'OFF' }} \
              -Dwith-mpi-sync-timer=${{ contains(matrix.use, 'mpi-sync-timer') && 'ON' || 'OFF' }} \
              ..

      - name: "Add GCC problem matcher"
        run: |
          echo "::add-matcher::gcc_problem_matcher.json"

      - name: "Build NEST"
        run: |
          cd "$NEST_VPATH"
          env
          make VERBOSE=1

      - name: "Remove GCC problem matcher"
        run: |
          echo "::remove-matcher owner=gcc-problem-matcher::"

      - name: "Install NEST"
        run: |
          cd "$NEST_VPATH"
          make install

      - name: "Initialize Matplotlibrc"
        run: |
          # initialize matplotlib backend
          mkdir -pv $HOME/.matplotlib
          echo "backend : svg" > $HOME/.matplotlib/matplotlibrc

      - name: "Run NEST testsuite"
        env:
          DO_TESTS_SKIP_TEST_REQUIRING_MANY_CORES: ${{ contains(matrix.use, 'mpi') && contains(matrix.use, 'openmp') }}
        run: |
          pwd
          cd "$NEST_VPATH"
          chmod -v u+x ${NEST_RESULT}/share/nest/testsuite/do_tests.sh
          make VERBOSE=1 installcheck

      - name: "Upload install and test results"
        uses: actions/upload-artifact@ea165f8d65b6e75b540449e92b4886f43607fa02 # v4.6.2
        if: always()
        with:
          name: "build-logs-${{ matrix.os }}-${{ matrix.cpp_compiler }}-${{ matrix.use }}"
          path: |
            build/install_manifest.txt
            build/test_report_*/

  build_macos:
    if: ${{ !contains(github.event.head_commit.message, 'ci skip') }}
    runs-on: ${{ matrix.os }}
    needs: [clang-format, mypy, copyright_headers, unused_names, forbidden_types, pylint, isort, black, flake8, shellcheck, pre-commit-hooks, cppcheck, no-crlf]
    env:
      CXX_FLAGS: "-pedantic -Wextra -Woverloaded-virtual -Wno-unknown-pragmas"
      NEST_VPATH: "build"
      NEST_RESULT: "result"

    strategy:
      fail-fast: false
      matrix:
        os: [macos-latest]
        cpp_compiler: ["clang"]

        # available use flags (all default to "OFF"):
        # openmp, mpi, python, gsl, ltdl, boost, hdf5, sionlib, libneurosim, optimize, warning, userdoc, music
        use:
          - "openmp, mpi, python, gsl, ltdl, boost, hdf5, optimize, warning"

    steps:
      - name: Harden Runner
        uses: step-security/harden-runner@ec9f2d5744a09debf3a187a3f4f675c53b671911 # v2.13.0
        with:
          egress-policy: audit
          disable-telemetry: true

      - name: "Checkout repository content"
        uses: actions/checkout@08c6903cd8c0fde910a37f88322edcfb5dd907a8 # v5.0.0
        with:
          fetch-depth: 0

      - name: "Set up Python 3.x"
        uses: actions/setup-python@a26af69be951a213d495a4c3e4e4022e16d87065 # v5.6.0
        with:
          python-version: 3.12

      - name: "Install MacOS system dependencies"
        run: |
          brew install coreutils gsl open-mpi libomp automake autoconf libtool boost hdf5

      - name: "Restore pip cache"
        env:
          cache-name: "pip-cache"
        uses: actions/cache@0400d5f644dc74513175e3cd8d07132dd4860809 # v4.2.4
        with:
          path: |
            /opt/hostedtoolcache/Python/**/site-packages/*
            $HOME/.cache/pip
          key: ${{ runner.os }}-python-${{ env.cache-name }}-${{ hashFiles('**/requirements.txt') }}
          restore-keys: |
            ${{ runner.os }}-python-${{ env.cache-name }}-
            ${{ runner.os }}-python-

      - name: "Install Python dependencies"
        run: |
          python -m pip install --upgrade pip setuptools
          python -c "import setuptools; print('package location:', setuptools.__file__)"
          python -m pip install --force-reinstall --upgrade scipy 'junitparser>=2' numpy pytest pytest-timeout pytest-xdist mpi4py h5py cython matplotlib terminaltables pandoc pandas
          test \! -e "=2"   # assert junitparser is correctly quoted and '>' is not interpreted as shell redirect
          python -c "import pytest; print('package location:', pytest.__file__)"
          pip list

      - name: "Configure NEST build"
        run: |
          mkdir -pv "$NEST_VPATH/reports" "$NEST_RESULT"

          cd "$NEST_VPATH"
          cmake \
              -DCMAKE_INSTALL_PREFIX="$NEST_RESULT" \
              -DCMAKE_CXX_FLAGS="$CXX_FLAGS" \
              -Dwith-optimize=${{ contains(matrix.use, 'optimize') && 'ON' || 'OFF' }} \
              -Dwith-warning=${{ contains(matrix.use, 'warning') && 'ON' || 'OFF' }} \
              -Dwith-boost=${{ contains(matrix.use, 'boost') && 'ON' || 'OFF' }} \
              -Dwith-openmp=${{ contains(matrix.use, 'openmp') && '$(brew --prefix libomp)' || 'OFF' }} \
              -Dwith-mpi=${{ contains(matrix.use, 'mpi') && 'ON' || 'OFF' }} \
              -Dwith-python=${{ contains(matrix.use, 'python') && 'ON' || 'OFF' }} \
              -Dwith-gsl=${{ contains(matrix.use, 'gsl') && 'ON' || 'OFF' }} \
              -Dwith-ltdl=${{ contains(matrix.use, 'ltdl') && 'ON' || 'OFF' }} \
              -Dwith-hdf5=${{ contains(matrix.use, 'hdf5') && 'ON' || 'OFF' }} \
              -Dwith-sionlib=${{ contains(matrix.use, 'sionlib') && '$HOME/.cache/sionlib.install' || 'OFF' }} \
              -Dwith-libneurosim=${{ contains(matrix.use, 'libneurosim') && '$HOME/.cache/libneurosim.install' || 'OFF' }} \
              -Dwith-music=${{ contains(matrix.use, 'music') && '$HOME/.cache/music.install' || 'OFF' }} \
              ..

      - name: "Add GCC problem matcher"
        run: |
          echo "::add-matcher::gcc_problem_matcher.json"

      - name: "Build NEST"
        run: |
          cd "$NEST_VPATH"
          env
          make VERBOSE=1

      - name: "Remove GCC problem matcher"
        run: |
          echo "::remove-matcher owner=gcc-problem-matcher::"

      - name: "Install NEST"
        run: |
          cd "$NEST_VPATH"
          make install

      - name: "Initialize Matplotlibrc"
        run: |
          # initialize matplotlib backend
          mkdir -pv $HOME/.matplotlib
          echo "backend : svg" > $HOME/.matplotlib/matplotlibrc

      - name: "Run NEST testsuite"
        run: |
          pwd
          cd "$NEST_VPATH"
          chmod -v u+x ${NEST_RESULT}/share/nest/testsuite/do_tests.sh
          make VERBOSE=1 installcheck

      - name: "Upload install and test results"
        uses: actions/upload-artifact@ea165f8d65b6e75b540449e92b4886f43607fa02 # v4.6.2
        if: ${{ always() }}
        with:
          name: "${{ matrix.NEST_BUILD_TYPE }}-build-logs-${{ matrix.os }}-${{ matrix.cpp_compiler }}"
          path: |
            build/install_manifest.txt
            build/test_report_*/<|MERGE_RESOLUTION|>--- conflicted
+++ resolved
@@ -581,11 +581,6 @@
         # available use flags (all default to "OFF"):
         # openmp, mpi, python, gsl, ltdl, boost, sionlib, libneurosim, optimize, warning, userdoc, music, readline
         use:
-<<<<<<< HEAD
-=======
-          - "optimize, warning"
-          - "boost, optimize, warning"
->>>>>>> aad16b28
           - "openmp, python, gsl, ltdl, boost, optimize, warning"
           - "mpi, python, gsl, ltdl, boost, optimize, warning"
           - "openmp, mpi, python, gsl, ltdl, boost, hdf5, sionlib, libneurosim, optimize, warning, music, detailed-timers, threaded-timers, mpi-sync-timer"
@@ -624,15 +619,6 @@
       - name: "Install Linux system dependencies"
         run: |
           # https://github.com/actions/virtual-environments/blob/main/images/linux/Ubuntu2004-README.md
-<<<<<<< HEAD
-          sudo apt-get install ccache
-          sudo apt-get install libltdl-dev libgsl0-dev python3-all-dev jq libpcre3 libpcre3-dev
-          sudo apt-get install tcl8.6 tcl8.6-dev tk8.6-dev
-          # Install MPI dependencies regardless of whether we compile NEST with or without MPI, so the installation of MPI4Py works
-          sudo apt-get install openmpi-bin libopenmpi-dev
-          sudo apt-get install libboost-filesystem-dev libboost-regex-dev libboost-wave-dev libboost-python-dev libboost-program-options-dev libboost-test-dev
-          sudo apt-get install pkg-config
-=======
           sudo apt-get update
           sudo apt-get install \
                            ccache \
@@ -642,7 +628,6 @@
                            pkg-config
           # not sure why these would be required:
           #   sudo apt-get install tcl8.6 tcl8.6-dev tk8.6-dev
->>>>>>> aad16b28
           sudo ldconfig
 
       - name: "Install Readline dependencies"
