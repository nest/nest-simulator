--- conflicted
+++ resolved
@@ -58,11 +58,7 @@
 
   void set_anchor( const Position< D, int >& );
 
-<<<<<<< HEAD
-  dictionary get_dict() const;
-=======
-  DictionaryDatum get_dict() const override;
->>>>>>> 7bdb9963
+  dictionary get_dict() const override;
 
   GridMask< D >*
   clone() const
@@ -73,7 +69,7 @@
   /**
    * @returns the name of this mask type.
    */
-  static Name get_name();
+  static std::string get_name();
 
   AbstractMask*
   intersect_mask( const AbstractMask& ) const override
@@ -130,14 +126,14 @@
 }
 
 template <>
-inline Name
+inline std::string
 GridMask< 2 >::get_name()
 {
   return names::grid;
 }
 
 template <>
-inline Name
+inline std::string
 GridMask< 3 >::get_name()
 {
   return names::grid3d;
@@ -149,7 +145,7 @@
 {
   dictionary d;
   dictionary maskd;
-  d[ get_name().toString() ] = maskd;
+  d[ get_name() ] = maskd;
 
   long shape_x = lower_right_[ 0 ] - upper_left_[ 0 ];
   long shape_y = lower_right_[ 1 ] - upper_left_[ 1 ];
