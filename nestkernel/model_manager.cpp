/*
 *  model_manager.cpp
 *
 *  This file is part of NEST.
 *
 *  Copyright (C) 2004 The NEST Initiative
 *
 *  NEST is free software: you can redistribute it and/or modify
 *  it under the terms of the GNU General Public License as published by
 *  the Free Software Foundation, either version 2 of the License, or
 *  (at your option) any later version.
 *
 *  NEST is distributed in the hope that it will be useful,
 *  but WITHOUT ANY WARRANTY; without even the implied warranty of
 *  MERCHANTABILITY or FITNESS FOR A PARTICULAR PURPOSE.  See the
 *  GNU General Public License for more details.
 *
 *  You should have received a copy of the GNU General Public License
 *  along with NEST.  If not, see <http://www.gnu.org/licenses/>.
 *
 */

#include "model_manager.h"

// C++ includes:
#include <algorithm>
#include <iomanip>
#include <iostream>
#include <vector>

// Includes from libnestutil:
#include "compose.hpp"
#include "dictionary.h"

// Includes from nestkernel:
#include "connector_model_impl.h"
#include "genericmodel_impl.h"
#include "kernel_manager.h"
#include "model_manager_impl.h"
#include "proxynode.h"
#include "vp_manager_impl.h"

// Includes from models:
#include "models.h"


namespace nest
{

ModelManager::ModelManager()
  : node_models_()
  , connection_models_()
  , modeldict_()
  , synapsedict_()
  , proxynode_model_( nullptr )
  , proxy_nodes_()
  , model_defaults_modified_( false )
{
}

ModelManager::~ModelManager()
{
  clear_connection_models_();
  clear_node_models_();
}

void
ModelManager::initialize( const bool )
{
  assert( not proxynode_model_ ); // must be re-created on initialization
  proxynode_model_ = new GenericModel< proxynode >( "proxynode", "" );
  proxynode_model_->set_type_id( 1 );
  proxynode_model_->set_threads();

  const size_t num_threads = kernel().vp_manager.get_num_threads();

  // Make space for one vector of connection models per thread
  connection_models_.resize( num_threads );

  // Make space for one vector of proxynodes for each thread
  proxy_nodes_.resize( num_threads );

  // We must re-register all models even if only changing the number of threads because
  // the model-managing data structures depend on the number of threads.
  // Models provided by extension modules will be re-registered by the ModulesManager.
  register_models();
}

void
ModelManager::finalize( const bool )
{
  // We must clear all models even if only changing the number of threads because
  // the model-managing data structures depend on the number of threads
  clear_node_models_();
  clear_connection_models_();
}

size_t
ModelManager::get_num_connection_models() const
{
  // For the case when the ModelManager is not yet fully initialized
  if ( connection_models_.empty() )
  {
    return 0;
  }

  return connection_models_.at( kernel().vp_manager.get_thread_id() ).size();
}

void
ModelManager::set_status( const dictionary& )
{
}

void
ModelManager::get_status( dictionary& dict )
{
  std::vector< std::string > node_models;
  for ( auto const& element : modeldict_ )
  {
    node_models.push_back( element.first );
  }
  dict[ names::node_models ] = node_models;

  std::vector< std::string > synapse_models;
  for ( auto const& element : synapsedict_ )
  {
    synapse_models.push_back( element.first );
  }
  dict[ names::synapse_models ] = synapse_models;

  // syn_ids start at 0, so the maximal number of syn models is MAX_SYN_ID + 1
<<<<<<< HEAD
  dict[ names::max_num_syn_models ] = MAX_SYN_ID + 1;
=======
  // the last ID is however used as "invalid_synindex", so the final array
  // position will always be empty in the `connections` and `source_table`.
  def< int >( dict, names::max_num_syn_models, MAX_SYN_ID );
>>>>>>> 69b2e9f8
}

void
ModelManager::copy_model( const std::string& old_name, const std::string& new_name, const dictionary& params )
{
  if ( modeldict_.known( new_name ) or synapsedict_.known( new_name ) )
  {
    throw NewModelNameExists( new_name );
  }

  if ( modeldict_.known( old_name ) )
  {
    const size_t old_id = modeldict_.get< size_t >( old_name );
    copy_node_model_( old_id, new_name, params );
  }
  else if ( synapsedict_.known( old_name ) )
  {
    const size_t old_id = synapsedict_.get< size_t >( old_name );
    copy_connection_model_( old_id, new_name, params );
  }
  else
  {
    throw UnknownModelName( old_name );
  }
}

size_t
ModelManager::register_node_model_( Model* model )
{
  assert( model );

  const size_t id = node_models_.size();
  const std::string name = model->get_name();

  model->set_model_id( id );
  model->set_type_id( id );
  model->set_threads();

  node_models_.push_back( model );
  modeldict_[ name ] = id;

#pragma omp parallel
  {
    const size_t t = kernel().vp_manager.get_thread_id();
    proxy_nodes_.at( t ).push_back( create_proxynode_( t, id ) );
  }

  return id;
}

void
ModelManager::copy_node_model_( const size_t old_id, const std::string& new_name, const dictionary& params )
{
  Model* old_model = get_node_model( old_id );
  old_model->deprecation_warning( "CopyModel" );

  Model* new_model = old_model->clone( new_name );
  const size_t new_id = node_models_.size();
  new_model->set_model_id( new_id );

  node_models_.push_back( new_model );
  modeldict_[ new_name ] = new_id;

  set_node_defaults_( new_id, params );

#pragma omp parallel
  {
    const size_t t = kernel().vp_manager.get_thread_id();
    proxy_nodes_.at( t ).push_back( create_proxynode_( t, new_id ) );
  }
}

void
ModelManager::copy_connection_model_( const size_t old_id, const std::string& new_name, const dictionary& params )
{
  kernel().vp_manager.assert_single_threaded();

  const size_t new_id = connection_models_.at( kernel().vp_manager.get_thread_id() ).size();

  if ( new_id == invalid_synindex )
  {
    const std::string msg = String::compose(
      "CopyModel cannot generate another synapse. Maximal synapse model count of %1 exceeded.", MAX_SYN_ID );
    LOG( VerbosityLevel::ERROR, "ModelManager::copy_connection_model_", msg );
    throw KernelException( "Synapse model count exceeded" );
  }

  synapsedict_[ new_name ] = new_id;

#pragma omp parallel
  {
    const size_t thread_id = kernel().vp_manager.get_thread_id();
    connection_models_.at( thread_id ).push_back( get_connection_model( old_id, thread_id ).clone( new_name, new_id ) );

    kernel().connection_manager.resize_connections();
  }

  set_synapse_defaults_( new_id, params ); // handles parallelism internally
}


bool
ModelManager::set_model_defaults( const std::string& name, const dictionary& params )
{
  size_t id;
  if ( modeldict_.known( name ) )
  {
    id = modeldict_.get< size_t >( name );
    set_node_defaults_( id, params );
    return true;
  }
  else if ( synapsedict_.known( name ) )
  {
    id = synapsedict_.get< synindex >( name );
    set_synapse_defaults_( id, params );
    return true;
  }
  else
  {
    return false;
  }
}


void
ModelManager::set_node_defaults_( size_t model_id, const dictionary& params )
{
  params.init_access_flags();

  get_node_model( model_id )->set_status( params );

  params.all_entries_accessed( "ModelManager::set_node_defaults_", "params" );
  model_defaults_modified_ = true;
}

void
ModelManager::set_synapse_defaults_( size_t model_id, const dictionary& params )
{
  params.init_access_flags();

  assert_valid_syn_id( model_id, kernel().vp_manager.get_thread_id() );

  std::vector< std::exception_ptr > exceptions_raised_( kernel().vp_manager.get_num_threads() );

// We have to run this in parallel to set the status on nodes that exist on each
// thread, such as volume_transmitter.
#pragma omp parallel
  {
    size_t tid = kernel().vp_manager.get_thread_id();

    try
    {
      connection_models_[ tid ][ model_id ]->set_status( params );
    }
    catch ( ... )
    {
      // Capture the current exception object and create an std::exception_ptr
      exceptions_raised_.at( tid ) = std::current_exception();
    }
  } // omp parallel

  // check if any exceptions have been raised
  for ( auto eptr : exceptions_raised_ )
  {
    if ( eptr )
    {
      std::rethrow_exception( eptr );
    }
  }

  params.all_entries_accessed( "ModelManager::set_synapse_defaults_", "params" );
  model_defaults_modified_ = true;
}

size_t
ModelManager::get_node_model_id( const std::string model_name ) const
{
  if ( modeldict_.known( model_name ) )
  {
    return modeldict_.get< size_t >( model_name );
  }

  throw UnknownModelName( model_name );
}

size_t
ModelManager::get_synapse_model_id( std::string model_name )
{
  if ( synapsedict_.known( model_name ) )
  {
    return synapsedict_.get< synindex >( model_name );
  }

  throw UnknownSynapseType( model_name );
}


dictionary
ModelManager::get_connector_defaults( synindex syn_id ) const
{
  assert_valid_syn_id( syn_id, kernel().vp_manager.get_thread_id() );

  dictionary dict;

  for ( size_t t = 0; t < static_cast< size_t >( kernel().vp_manager.get_num_threads() ); ++t )
  {
    // each call adds to num_connections
    connection_models_[ t ][ syn_id ]->get_status( dict );
  }

  dict[ names::num_connections ] = kernel().connection_manager.get_num_connections( syn_id );
  dict[ names::element_type ] = std::string( "synapse" );

  return dict;
}

void
ModelManager::clear_node_models_()
{
  for ( const auto& node_model : node_models_ )
  {
    if ( node_model )
    {
      node_model->clear(); // Make sure all node memory is gone
      delete node_model;
    }
  }
  node_models_.clear();

  for ( const auto& proxy_nodes_per_thread : proxy_nodes_ )
  {
    for ( const auto& proxy_node : proxy_nodes_per_thread )
    {
      delete proxy_node;
    }
  }
  proxy_nodes_.clear();

  delete proxynode_model_;
  proxynode_model_ = nullptr;


  modeldict_.clear();

  model_defaults_modified_ = false;
}

void
ModelManager::clear_connection_models_()
{
  for ( size_t t = 0; t < connection_models_.size(); ++t )
  {
    for ( const auto& connection_model : connection_models_[ t ] )
    {
      if ( connection_model )
      {
        const bool is_primary = connection_model->has_property( ConnectionModelProperties::IS_PRIMARY );

        if ( not is_primary )
        {
          connection_model->get_secondary_event()->reset_supported_syn_ids();
        }
        delete connection_model;
      }
    }
    connection_models_[ t ].clear();
  }
  connection_models_.clear();
  synapsedict_.clear();
}

void
ModelManager::calibrate( const TimeConverter& tc )
{
  for ( auto&& model : node_models_ )
  {
    model->calibrate_time( tc );
  }
  for ( size_t t = 0; t < static_cast< size_t >( kernel().vp_manager.get_num_threads() ); ++t )
  {
    for ( auto&& connection_model : connection_models_[ t ] )
    {
      if ( connection_model )
      {
        connection_model->calibrate( tc );
      }
    }
  }
}

//!< Functor to compare Models by their name.
bool
ModelManager::compare_model_by_id_( const int a, const int b )
{
  return kernel().model_manager.get_node_model( a )->get_name()
    < kernel().model_manager.get_node_model( b )->get_name();
}

void
ModelManager::memory_info() const
{

  std::cout.setf( std::ios::left );
  std::vector< size_t > idx( node_models_.size() );

  for ( size_t i = 0; i < node_models_.size(); ++i )
  {
    idx[ i ] = i;
  }

  std::sort( idx.begin(), idx.end(), compare_model_by_id_ );

  std::string sep( "--------------------------------------------------" );

  std::cout << sep << std::endl;
  std::cout << std::setw( 25 ) << "Name" << std::setw( 13 ) << "Capacity" << std::setw( 13 ) << "Available"
            << std::endl;
  std::cout << sep << std::endl;

  for ( size_t i = 0; i < node_models_.size(); ++i )
  {
    Model* mod = node_models_[ idx[ i ] ];
    if ( mod->mem_capacity() != 0 )
    {
      std::cout << std::setw( 25 ) << mod->get_name() << std::setw( 13 )
                << mod->mem_capacity() * mod->get_element_size() << std::setw( 13 )
                << mod->mem_available() * mod->get_element_size() << std::endl;
    }
  }

  std::cout << sep << std::endl;
  std::cout.unsetf( std::ios::left );
}

Node*
ModelManager::create_proxynode_( size_t t, int model_id )
{
  Node* proxy = proxynode_model_->create( t );
  proxy->set_model_id( model_id );
  return proxy;
}

} // namespace nest<|MERGE_RESOLUTION|>--- conflicted
+++ resolved
@@ -129,14 +129,9 @@
   }
   dict[ names::synapse_models ] = synapse_models;
 
-  // syn_ids start at 0, so the maximal number of syn models is MAX_SYN_ID + 1
-<<<<<<< HEAD
-  dict[ names::max_num_syn_models ] = MAX_SYN_ID + 1;
-=======
-  // the last ID is however used as "invalid_synindex", so the final array
-  // position will always be empty in the `connections` and `source_table`.
-  def< int >( dict, names::max_num_syn_models, MAX_SYN_ID );
->>>>>>> 69b2e9f8
+  // syn_ids start at 0. But because the maximal value is used as invalid_synindex,
+  // we only have MAX_SYN_ID possible models.
+  dict[ names::max_num_syn_models ] = MAX_SYN_ID;
 }
 
 void
