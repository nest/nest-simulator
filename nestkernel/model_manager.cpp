/*
 *  model_manager.cpp
 *
 *  This file is part of NEST.
 *
 *  Copyright (C) 2004 The NEST Initiative
 *
 *  NEST is free software: you can redistribute it and/or modify
 *  it under the terms of the GNU General Public License as published by
 *  the Free Software Foundation, either version 2 of the License, or
 *  (at your option) any later version.
 *
 *  NEST is distributed in the hope that it will be useful,
 *  but WITHOUT ANY WARRANTY; without even the implied warranty of
 *  MERCHANTABILITY or FITNESS FOR A PARTICULAR PURPOSE.  See the
 *  GNU General Public License for more details.
 *
 *  You should have received a copy of the GNU General Public License
 *  along with NEST.  If not, see <http://www.gnu.org/licenses/>.
 *
 */

#include "model_manager.h"

// C++ includes:
#include <algorithm>
#include <iostream>
#include <vector>

// Includes from libnestutil:
#include "compose.hpp"

// Includes from nestkernel:
#include "connector_model_impl.h"
#include "genericmodel_impl.h"
#include "kernel_manager.h"
#include "model_manager_impl.h"
#include "proxynode.h"
#include "vp_manager_impl.h"


namespace nest
{

ModelManager::ModelManager()
  : builtin_node_models_()
  , node_models_()
  , builtin_connection_models_()
  , connection_models_()
  , modeldict_( new Dictionary )
  , synapsedict_( new Dictionary )
  , proxynode_model_( 0 )
  , proxy_nodes_()
  , model_defaults_modified_( false )
{
}

ModelManager::~ModelManager()
{
  clear_connection_models_();
  for ( auto&& connection_model : builtin_connection_models_ )
  {
    if ( connection_model != nullptr )
    {
      delete connection_model;
    }
  }

  clear_node_models_();
  for ( auto&& node_model : builtin_node_models_ )
  {
    if ( node_model != nullptr )
    {
      delete node_model;
    }
  }
}

void
ModelManager::initialize()
{
  if ( proxynode_model_ == 0 )
  {
    proxynode_model_ = new GenericModel< proxynode >( "proxynode", "" );
    proxynode_model_->set_type_id( 1 );
    proxynode_model_->set_threads();
  }

  // Re-create the node model list from the clean prototypes
  for ( index i = 0; i < builtin_node_models_.size(); ++i )
  {
    // set the number of threads for the number of sli pools
    builtin_node_models_[ i ]->set_threads();
    std::string name = builtin_node_models_[ i ]->get_name();
    node_models_.push_back( builtin_node_models_[ i ]->clone( name ) );
    modeldict_->insert( name, i );
  }

  // Create proxy nodes, one for each thread and model
  proxy_nodes_.resize( kernel().vp_manager.get_num_threads() );

#pragma omp parallel
  {
    const thread t = kernel().vp_manager.get_thread_id();
    proxy_nodes_[ t ].clear();

    for ( auto&& builtin_node_model : builtin_node_models_ )
    {
      const int model_id = builtin_node_model->get_model_id();
      proxy_nodes_[ t ].push_back( create_proxynode_( t, model_id ) );
    }
  }

  synapsedict_->clear();

  // one list of prototypes per thread
  std::vector< std::vector< ConnectorModel* > > tmp_proto( kernel().vp_manager.get_num_threads() );
  connection_models_.swap( tmp_proto );

  // (re-)append all synapse prototypes
  for ( auto&& connection_model : builtin_connection_models_ )
  {
    if ( connection_model != nullptr )
    {
      std::string name = connection_model->get_name();
      for ( thread t = 0; t < static_cast< thread >( kernel().vp_manager.get_num_threads() ); ++t )
      {
        connection_models_[ t ].push_back( connection_model->clone( name ) );
      }
      synapsedict_->insert( name, connection_models_[ 0 ].size() - 1 );
    }
  }
}

void
ModelManager::finalize()
{
  clear_node_models_();
  clear_connection_models_();
  delete_secondary_events_prototypes();

  // We free all Node memory
  for ( auto& node_model : builtin_node_models_ )
  {
    // delete all nodes, because cloning the model may have created instances.
    node_model->clear();
  }
}

void
ModelManager::change_number_of_threads()
{
  finalize();
  initialize();
}

void
ModelManager::set_status( const DictionaryDatum& )
{
}

void
ModelManager::get_status( DictionaryDatum& dict )
{
  ArrayDatum node_models;
  for ( auto const& element : *modeldict_ )
  {
    node_models.push_back( new LiteralDatum( element.first ) );
  }
  def< ArrayDatum >( dict, names::node_models, node_models );

  ArrayDatum synapse_models;
  for ( auto const& element : *synapsedict_ )
  {
    synapse_models.push_back( new LiteralDatum( element.first ) );
  }
  def< ArrayDatum >( dict, names::synapse_models, synapse_models );

  // syn_ids start at 0, so the maximal number of syn models is MAX_SYN_ID + 1
  def< int >( dict, names::max_num_syn_models, MAX_SYN_ID + 1 );
}

index
ModelManager::copy_model( Name old_name, Name new_name, DictionaryDatum params )
{
  if ( modeldict_->known( new_name ) or synapsedict_->known( new_name ) )
  {
    throw NewModelNameExists( new_name );
  }

  const Token oldnodemodel = modeldict_->lookup( old_name );
  const Token oldsynmodel = synapsedict_->lookup( old_name );

  index new_id;
  if ( not oldnodemodel.empty() )
  {
    index old_id = static_cast< index >( oldnodemodel );
    new_id = copy_node_model_( old_id, new_name );
    set_node_defaults_( new_id, params );
  }
  else if ( not oldsynmodel.empty() )
  {
    index old_id = static_cast< index >( oldsynmodel );
    new_id = copy_connection_model_( old_id, new_name );
    set_synapse_defaults_( new_id, params );
  }
  else
  {
    throw UnknownModelName( old_name );
  }

  return new_id;
}

index
ModelManager::register_node_model_( Model* model )
{
  const index id = node_models_.size();
  model->set_model_id( id );
  model->set_type_id( id );


  std::string name = model->get_name();

<<<<<<< HEAD
  pristine_models_.push_back( std::pair< Model*, bool >( model, private_model ) );

  Model* cloned_model = model->clone( name );
  cloned_model->set_model_id( id );
  cloned_model->set_uses_vecotrs( model->get_uses_vectors() );
  models_.push_back( cloned_model );
=======
  builtin_node_models_.push_back( model );

  Model* cloned_model = model->clone( name );
  cloned_model->set_model_id( id );

  node_models_.push_back( cloned_model );
>>>>>>> 01f6e5a7

#pragma omp parallel
  {
    const thread t = kernel().vp_manager.get_thread_id();
    const int model_id = model->get_model_id();
    proxy_nodes_[ t ].push_back( create_proxynode_( t, model_id ) );
  }

  modeldict_->insert( name, id );

  return id;
}

index
ModelManager::copy_node_model_( index old_id, Name new_name )
{
  Model* old_model = get_node_model( old_id );
  old_model->deprecation_warning( "CopyModel" );

  Model* new_model = old_model->clone( new_name.toString() );
  node_models_.push_back( new_model );

  index new_id = node_models_.size() - 1;
  modeldict_->insert( new_name, new_id );

#pragma omp parallel
  {
    const thread t = kernel().vp_manager.get_thread_id();
    const int model_id = new_model->get_model_id();
    proxy_nodes_[ t ].push_back( create_proxynode_( t, model_id ) );
  }

  return new_id;
}

index
ModelManager::copy_connection_model_( index old_id, Name new_name )
{
  size_t new_id = connection_models_[ 0 ].size();

  if ( new_id == invalid_synindex ) // we wrapped around (=63), maximal id of
                                    // connection_model = 62, see nest_types.h
  {
    const std::string msg =
      "CopyModel cannot generate another synapse. Maximal synapse model count "
      "of "
      + std::to_string( MAX_SYN_ID ) + " exceeded.";
<<<<<<< HEAD
    LOG( M_ERROR, "ModelManager::copy_synapse_model_", msg );
=======
    LOG( M_ERROR, "ModelManager::copy_connection_model_", msg );
>>>>>>> 01f6e5a7
    throw KernelException( "Synapse model count exceeded" );
  }
  assert( new_id != invalid_synindex );

  // if the copied synapse is a secondary connector model the synid of the copy
  // has to be mapped to the corresponding secondary event type
  if ( not get_connection_model( old_id ).is_primary() )
  {
    ( get_connection_model( old_id ).get_event() )->add_syn_id( new_id );
  }

  for ( thread t = 0; t < static_cast< thread >( kernel().vp_manager.get_num_threads() ); ++t )
  {
    connection_models_[ t ].push_back( get_connection_model( old_id ).clone( new_name.toString() ) );
    connection_models_[ t ][ new_id ]->set_syn_id( new_id );
  }

  synapsedict_->insert( new_name, new_id );

  kernel().connection_manager.resize_connections();
  return new_id;
}


bool
ModelManager::set_model_defaults( Name name, DictionaryDatum params )
{
  const Token nodemodel = modeldict_->lookup( name );
  const Token synmodel = synapsedict_->lookup( name );

  index id;
  if ( not nodemodel.empty() )
  {
    id = static_cast< index >( nodemodel );
    set_node_defaults_( id, params );
    return true;
  }
  else if ( not synmodel.empty() )
  {
    id = static_cast< index >( synmodel );
    set_synapse_defaults_( id, params );
    return true;
  }
  else
  {
    return false;
  }
}


void
ModelManager::set_node_defaults_( index model_id, const DictionaryDatum& params )
{
  params->clear_access_flags();

  get_node_model( model_id )->set_status( params );

  ALL_ENTRIES_ACCESSED( *params, "ModelManager::set_node_defaults_", "Unread dictionary entries: " );
  model_defaults_modified_ = true;
}

void
ModelManager::set_synapse_defaults_( index model_id, const DictionaryDatum& params )
{
  params->clear_access_flags();
  assert_valid_syn_id( model_id );

  std::vector< std::shared_ptr< WrappedThreadException > > exceptions_raised_( kernel().vp_manager.get_num_threads() );

// We have to run this in parallel to set the status on nodes that exist on each
// thread, such as volume_transmitter.
#pragma omp parallel
  {
    thread tid = kernel().vp_manager.get_thread_id();

    try
    {
      connection_models_[ tid ][ model_id ]->set_status( params );
    }
    catch ( std::exception& err )
    {
      // We must create a new exception here, err's lifetime ends at
      // the end of the catch block.
      exceptions_raised_.at( tid ) = std::shared_ptr< WrappedThreadException >( new WrappedThreadException( err ) );
    }
  }

  for ( thread tid = 0; tid < kernel().vp_manager.get_num_threads(); ++tid )
  {
    if ( exceptions_raised_.at( tid ).get() )
    {
      throw WrappedThreadException( *( exceptions_raised_.at( tid ) ) );
    }
  }

  ALL_ENTRIES_ACCESSED( *params, "ModelManager::set_synapse_defaults_", "Unread dictionary entries: " );
  model_defaults_modified_ = true;
}

index
ModelManager::get_node_model_id( const Name name ) const
{
  const Name model_name( name );
  for ( int i = 0; i < ( int ) node_models_.size(); ++i )
  {
    assert( node_models_[ i ] != 0 );
    if ( model_name == node_models_[ i ]->get_name() )
    {
      return i;
    }
  }

  throw UnknownModelName( model_name );
  return 0; // supress missing return value warning; never reached
}

index
ModelManager::get_synapse_model_id( std::string model_name )
{
  const Token synmodel = synapsedict_->lookup( model_name );
  if ( synmodel.empty() )
  {
    throw UnknownSynapseType( model_name );
  }
  return static_cast< index >( synmodel );
}

DictionaryDatum
ModelManager::get_connector_defaults( synindex syn_id ) const
{
  assert_valid_syn_id( syn_id );

  DictionaryDatum dict( new Dictionary() );

  for ( thread t = 0; t < static_cast< thread >( kernel().vp_manager.get_num_threads() ); ++t )
  {
    // each call adds to num_connections
    connection_models_[ t ][ syn_id ]->get_status( dict );
  }

  ( *dict )[ names::num_connections ] = kernel().connection_manager.get_num_connections( syn_id );

  return dict;
}

bool
ModelManager::connector_requires_symmetric( const synindex syn_id ) const
{
  assert_valid_syn_id( syn_id );

  return connection_models_[ 0 ][ syn_id ]->requires_symmetric();
}

bool
ModelManager::connector_requires_clopath_archiving( const synindex syn_id ) const
{
  assert_valid_syn_id( syn_id );

  return connection_models_[ 0 ][ syn_id ]->requires_clopath_archiving();
}

bool
ModelManager::connector_requires_urbanczik_archiving( const synindex syn_id ) const
{
  assert_valid_syn_id( syn_id );

  return connection_models_[ 0 ][ syn_id ]->requires_urbanczik_archiving();
}

void
ModelManager::clear_node_models_()
{
  // We delete all models, which will also delete all nodes. The
  // built-in models will be recovered from the builtin_node_models_ in
  // init()
  for ( auto&& node_model : node_models_ )
  {
    if ( node_model != 0 )
    {
      delete node_model;
    }
  }

  delete proxynode_model_;
  proxynode_model_ = 0;

  node_models_.clear();
  proxy_nodes_.clear();

  modeldict_->clear();

  model_defaults_modified_ = false;
}

void
ModelManager::clear_connection_models_()
{
  for ( size_t t = 0; t < connection_models_.size(); ++t )
  {
    for ( auto&& connection_model : connection_models_[ t ] )
    {
      if ( connection_model != 0 )
      {
        delete connection_model;
      }
    }
    connection_models_[ t ].clear();
  }
  connection_models_.clear();
}

void
ModelManager::calibrate( const TimeConverter& tc )
{
  for ( auto&& model : node_models_ )
  {
    model->calibrate_time( tc );
  }
  for ( thread t = 0; t < static_cast< thread >( kernel().vp_manager.get_num_threads() ); ++t )
  {
    for ( auto&& connection_model : connection_models_[ t ] )
    {
      if ( connection_model != 0 )
      {
        connection_model->calibrate( tc );
      }
    }
  }
}

//!< Functor to compare Models by their name.
bool
ModelManager::compare_model_by_id_( const int a, const int b )
{
  return kernel().model_manager.get_node_model( a )->get_name()
    < kernel().model_manager.get_node_model( b )->get_name();
}

void
ModelManager::memory_info() const
{

  std::cout.setf( std::ios::left );
  std::vector< index > idx( node_models_.size() );

  for ( index i = 0; i < node_models_.size(); ++i )
  {
    idx[ i ] = i;
  }

  std::sort( idx.begin(), idx.end(), compare_model_by_id_ );

  std::string sep( "--------------------------------------------------" );

  std::cout << sep << std::endl;
  std::cout << std::setw( 25 ) << "Name" << std::setw( 13 ) << "Capacity" << std::setw( 13 ) << "Available"
            << std::endl;
  std::cout << sep << std::endl;

  for ( index i = 0; i < node_models_.size(); ++i )
  {
    Model* mod = node_models_[ idx[ i ] ];
    if ( mod->mem_capacity() != 0 )
    {
      std::cout << std::setw( 25 ) << mod->get_name() << std::setw( 13 )
                << mod->mem_capacity() * mod->get_element_size() << std::setw( 13 )
                << mod->mem_available() * mod->get_element_size() << std::endl;
    }
  }

  std::cout << sep << std::endl;
  std::cout.unsetf( std::ios::left );
}

void
ModelManager::create_secondary_events_prototypes()
{
  delete_secondary_events_prototypes();
  secondary_events_prototypes_.resize( kernel().vp_manager.get_num_threads() );

  for ( thread tid = 0; tid < static_cast< thread >( kernel().vp_manager.get_num_threads() ); ++tid )
  {
    secondary_events_prototypes_[ tid ].clear();
    for ( synindex syn_id = 0; syn_id < connection_models_[ tid ].size(); ++syn_id )
    {
      if ( not connection_models_[ tid ][ syn_id ]->is_primary() )
      {
        secondary_events_prototypes_[ tid ].insert(
          std::pair< synindex, SecondaryEvent* >( syn_id, connection_models_[ tid ][ syn_id ]->create_event() ) );
      }
    }
  }
}

synindex
ModelManager::register_connection_model_( ConnectorModel* cf )
{
  if ( synapsedict_->known( cf->get_name() ) )
  {
    delete cf;
    std::string msg = String::compose(
      "A synapse type called '%1' already exists.\n"
      "Please choose a different name!",
      cf->get_name() );
    throw NamingConflict( msg );
  }

  builtin_connection_models_.push_back( cf );

  const synindex syn_id = connection_models_[ 0 ].size();
  builtin_connection_models_[ syn_id ]->set_syn_id( syn_id );

  for ( thread t = 0; t < static_cast< thread >( kernel().vp_manager.get_num_threads() ); ++t )
  {
    connection_models_[ t ].push_back( cf->clone( cf->get_name() ) );
    connection_models_[ t ][ syn_id ]->set_syn_id( syn_id );
  }

  synapsedict_->insert( cf->get_name(), syn_id );

  // Need to resize Connector vectors in case connection model is added after
  // ConnectionManager is initialised.
  kernel().connection_manager.resize_connections();

  return syn_id;
}

Node*
ModelManager::create_proxynode_( thread t, int model_id )
{
  Node* proxy = proxynode_model_->create( t );
  proxy->set_model_id( model_id );
  return proxy;
}

} // namespace nest<|MERGE_RESOLUTION|>--- conflicted
+++ resolved
@@ -222,21 +222,12 @@
 
   std::string name = model->get_name();
 
-<<<<<<< HEAD
-  pristine_models_.push_back( std::pair< Model*, bool >( model, private_model ) );
+  builtin_node_models_.push_back( model );
 
   Model* cloned_model = model->clone( name );
   cloned_model->set_model_id( id );
-  cloned_model->set_uses_vecotrs( model->get_uses_vectors() );
-  models_.push_back( cloned_model );
-=======
-  builtin_node_models_.push_back( model );
-
-  Model* cloned_model = model->clone( name );
-  cloned_model->set_model_id( id );
 
   node_models_.push_back( cloned_model );
->>>>>>> 01f6e5a7
 
 #pragma omp parallel
   {
@@ -284,11 +275,7 @@
       "CopyModel cannot generate another synapse. Maximal synapse model count "
       "of "
       + std::to_string( MAX_SYN_ID ) + " exceeded.";
-<<<<<<< HEAD
-    LOG( M_ERROR, "ModelManager::copy_synapse_model_", msg );
-=======
     LOG( M_ERROR, "ModelManager::copy_connection_model_", msg );
->>>>>>> 01f6e5a7
     throw KernelException( "Synapse model count exceeded" );
   }
   assert( new_id != invalid_synindex );
