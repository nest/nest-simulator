# -*- coding: utf-8 -*-
#
# test_threads.py
#
# This file is part of NEST.
#
# Copyright (C) 2004 The NEST Initiative
#
# NEST is free software: you can redistribute it and/or modify
# it under the terms of the GNU General Public License as published by
# the Free Software Foundation, either version 2 of the License, or
# (at your option) any later version.
#
# NEST is distributed in the hope that it will be useful,
# but WITHOUT ANY WARRANTY; without even the implied warranty of
# MERCHANTABILITY or FITNESS FOR A PARTICULAR PURPOSE.  See the
# GNU General Public License for more details.
#
# You should have received a copy of the GNU General Public License
# along with NEST.  If not, see <http://www.gnu.org/licenses/>.

"""
UnitTests for multithreaded pynest
"""

import unittest
import nest


class ThreadTestCase(unittest.TestCase):
    """Tests for multi-threading"""

    def nest_multithreaded(self):
        """Return True, if we have a thread-enabled NEST, False otherwise"""

        return nest.GetKernelStatus("build_info")["threading"] != "no"

    def test_Threads(self):
        """Multiple threads"""

        if not self.nest_multithreaded():
            self.skipTest("NEST was compiled without multi-threading")

        nest.ResetKernel()
        self.assertEqual(nest.local_num_threads, 1)

        nest.local_num_threads = 8
        n = nest.Create('iaf_psc_alpha', 8)
        st = list(n.vp)
        st.sort()
        self.assertEqual(st, [0, 1, 2, 3, 4, 5, 6, 7])

    def test_ThreadsGetConnections(self):
        """GetConnections with threads"""

        if not self.nest_multithreaded():
            self.skipTest("NEST was compiled without multi-threading")

        nest.ResetKernel()
        nest.local_num_threads = 8
        pre = nest.Create("iaf_psc_alpha")
        post = nest.Create("iaf_psc_alpha", 6)

        nest.Connect(pre, post)

        conn = nest.GetConnections(pre)
        # Because of threading, targets may be in a different order than
        # in post, so we sort the vector.
        targets = list(conn.get("target"))
        targets.sort()

        self.assertEqual(targets, post.tolist())

    def test_ThreadsGetEvents(self):
        """ Gathering events across threads """

        if not self.nest_multithreaded():
            self.skipTest("NEST was compiled without multi-threading")

        threads = (1, 2, 4, 8)

        n_events_sr = []
        n_events_vm = []

        N = 128
        Simtime = 1000.

        for t in threads:

            nest.ResetKernel()
            nest.local_num_threads = t

            # force a lot of spike events
            n = nest.Create('iaf_psc_alpha', N, {'I_e': 2000.})
            sr = nest.Create('spike_recorder')
            vm = nest.Create('voltmeter')

            nest.Connect(n, sr)
            nest.Connect(vm, n)

            nest.Simulate(Simtime)

<<<<<<< HEAD
            n_events_sr.append(nest.GetStatus(sr, 'n_events'))
            n_events_vm.append(nest.GetStatus(vm, 'n_events'))
=======
            n_events_sr.append(sr.n_events)
            n_events_vm.append(vm.n_events)
>>>>>>> 260f4b00

        ref_vm = N * (Simtime - 1)
        ref_sr = n_events_sr[0]

        # could be done more elegantly with any(), ravel(),
        # but we dont want to be dependent on numpy et al
        [self.assertEqual(x, ref_vm) for x in n_events_vm]
        [self.assertEqual(x, ref_sr) for x in n_events_sr]


def suite():

    suite = unittest.makeSuite(ThreadTestCase, 'test')
    return suite


def run():
    runner = unittest.TextTestRunner(verbosity=2)
    runner.run(suite())


if __name__ == "__main__":
    run()<|MERGE_RESOLUTION|>--- conflicted
+++ resolved
@@ -100,13 +100,8 @@
 
             nest.Simulate(Simtime)
 
-<<<<<<< HEAD
-            n_events_sr.append(nest.GetStatus(sr, 'n_events'))
-            n_events_vm.append(nest.GetStatus(vm, 'n_events'))
-=======
             n_events_sr.append(sr.n_events)
             n_events_vm.append(vm.n_events)
->>>>>>> 260f4b00
 
         ref_vm = N * (Simtime - 1)
         ref_sr = n_events_sr[0]
