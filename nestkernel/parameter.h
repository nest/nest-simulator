/*
 *  parameter.h
 *
 *  This file is part of NEST.
 *
 *  Copyright (C) 2004 The NEST Initiative
 *
 *  NEST is free software: you can redistribute it and/or modify
 *  it under the terms of the GNU General Public License as published by
 *  the Free Software Foundation, either version 2 of the License, or
 *  (at your option) any later version.
 *
 *  NEST is distributed in the hope that it will be useful,
 *  but WITHOUT ANY WARRANTY; without even the implied warranty of
 *  MERCHANTABILITY or FITNESS FOR A PARTICULAR PURPOSE.  See the
 *  GNU General Public License for more details.
 *
 *  You should have received a copy of the GNU General Public License
 *  along with NEST.  If not, see <http://www.gnu.org/licenses/>.
 *
 */

#ifndef PARAMETER_H_
#define PARAMETER_H_

// C++ includes:
#include <limits>
#include <cmath>

// Includes from nestkernel:
#include "nest_names.h"
#include "nest_types.h"
#include "nestmodule.h"
#include "node_collection.h"
#include "random_generators.h"

// Includes from libnestutil:
#include "dictutils.h"

namespace nest
{

class AbstractLayer;

/**
 * Abstract base class for parameters.
 */
class Parameter
{
public:
  /**
   * Creates an Parameter with default values.
   */
  Parameter() = default;

  /**
   * Creates a Parameter with values specified in a dictionary.
   * @param d dictionary with parameter values
   */
  Parameter( const DictionaryDatum& )
  {
  }

  /**
   * Virtual destructor
   */
  virtual ~Parameter() = default;

  /**
   * Generates a value based on parameter specifications and arguments.
   * Note that not all parameters support all overloaded versions.
   * @returns the value of the parameter.
   */
  virtual double value( RngPtr rng, Node* node ) = 0;
  virtual double
<<<<<<< HEAD
  value( RngPtr rng, index snode_id, Node* target, thread target_thread )
=======
  value( librandom::RngPtr& rng, index, Node*, thread ) const
>>>>>>> caaf0632
  {
    return value( rng, nullptr );
  }

  virtual double
<<<<<<< HEAD
  value( RngPtr rng,
    const std::vector< double >& source_pos,
    const std::vector< double >& target_pos,
    const AbstractLayer& layer )
=======
  value( librandom::RngPtr& rng,
    const std::vector< double >&,
    const std::vector< double >&,
    const AbstractLayer& ) const
>>>>>>> caaf0632
  {
    return value( rng, nullptr );
  }

  /**
   * Create a copy of the parameter.
   * @returns dynamically allocated copy of parameter object
   */
  virtual Parameter* clone() const = 0;

  /**
   * Create the product of this parameter with another.
   * @returns a new dynamically allocated parameter.
   */
  virtual Parameter* multiply_parameter( const Parameter& other ) const;
  /**
   * Create the quotient of this parameter with another.
   * @returns a new dynamically allocated parameter.
   */
  virtual Parameter* divide_parameter( const Parameter& other ) const;
  /**
   * Create the sum of this parameter with another.
   * @returns a new dynamically allocated parameter.
   */
  virtual Parameter* add_parameter( const Parameter& other ) const;
  /**
   * Create the difference of this parameter with another.
   * @returns a new dynamically allocated parameter.
   */
  virtual Parameter* subtract_parameter( const Parameter& other ) const;
  /**
   * Create comparison of this parameter with another.
   * @returns a new dynamically allocated parameter.
   */
  virtual Parameter* compare_parameter( const Parameter& other, const DictionaryDatum& d ) const;
  /**
   * Create parameter choosing between two other parameters,
   * based on this parameter.
   * @returns a new dynamically allocated parameter.
   */
  virtual Parameter* conditional_parameter( const Parameter& if_true, const Parameter& if_false ) const;

  /**
   * Create parameter whose value is the minimum of a given parameter's value and the given value.
   * @returns a new dynamically allocated parameter.
   */
  virtual Parameter* min( const double other ) const;
  /**
   * Create parameter whose value is the maximum of a given parameter's value and the given value.
   * @returns a new dynamically allocated parameter.
   */
  virtual Parameter* max( const double other ) const;
  /**
   * Create parameter redrawing the value if the value of a parameter is outside the set limits.
   * @returns a new dynamically allocated parameter.
   */
  virtual Parameter* redraw( const double min, const double max ) const;

  /**
   * Create the exponential of this parameter.
   * @returns a new dynamically allocated parameter.
   */
  virtual Parameter* exp() const;
  /**
   * Create the sine of this parameter.
   * @returns a new dynamically allocated parameter.
   */
  virtual Parameter* sin() const;
  /**
   * Create the cosine of this parameter.
   * @returns a new dynamically allocated parameter.
   */
  virtual Parameter* cos() const;
  /**
   * Create this parameter raised to the power of an exponent.
   * @returns a new dynamically allocated parameter.
   */
  virtual Parameter* pow( const double exponent ) const;

  /**
   * Create a parameter that can generate position vectors from a given set of parameters.
   * @returns a new dynamically allocated parameter.
   */
  virtual Parameter* dimension_parameter( const Parameter& y_parameter ) const;
  virtual Parameter* dimension_parameter( const Parameter& y_parameter, const Parameter& z_parameter ) const;

  /**
   * Applies a parameter on a single-node ID NodeCollection and given array of positions.
   * @returns array of result values, one per position in the TokenArray.
   */
  std::vector< double > apply( const NodeCollectionPTR&, const TokenArray& );

  /**
   * Check if the Parameter is based on spatial properties.
   * @returns true if the Parameter is based on spatial properties, false otherwise.
   */
  bool is_spatial() const;

protected:
  bool parameter_is_spatial_{ false };

  Node* node_id_to_node_ptr_( const index, const thread ) const;
};

/**
 * Parameter with constant value.
 */
class ConstantParameter : public Parameter
{
public:
  using Parameter::value;

  ConstantParameter( double value )
    : Parameter()
    , value_( value )
  {
  }

  /**
   * Parameters:
   * value - constant value of this parameter
   */
  ConstantParameter( const DictionaryDatum& d )
    : Parameter( d )
  {
    value_ = getValue< double >( d, "value" );
  }

  ~ConstantParameter() override = default;

  /**
   * @returns the constant value of this parameter.
   */
  double
  value( RngPtr, Node* ) override
  {
    return value_;
  }

  Parameter*
  clone() const override
  {
    return new ConstantParameter( value_ );
  }

private:
  double value_;
};


/**
 * Random parameter with uniform distribution in [min,max).
 */
class UniformParameter : public Parameter
{
public:
  using Parameter::value;

  /**
   * Parameters:
   * min - minimum value
   * max - maximum value
   */
  UniformParameter( const DictionaryDatum& d )
    : Parameter( d )
    , lower_( 0.0 )
    , range_( 1.0 )
  {
    updateValue< double >( d, names::min, lower_ );
    updateValue< double >( d, names::max, range_ );
    if ( lower_ >= range_ )
    {
      throw BadProperty(
        "nest::UniformParameter: "
        "min < max required." );
    }

    range_ -= lower_;
  }

  double
  value( RngPtr rng, Node* ) override
  {
    return lower_ + rng->drand() * range_;
  }

  Parameter*
  clone() const override
  {
    return new UniformParameter( *this );
  }

private:
  double lower_, range_;
};

/**
 * Random parameter with uniform distribution in [0,max), yielding integer values.
 */
class UniformIntParameter : public Parameter
{
public:
  using Parameter::value;

  /**
   * Parameters:
   * max - maximum value
   */
  UniformIntParameter( const DictionaryDatum& d )
    : Parameter( d )
    , max_( 1.0 )
  {
    updateValue< long >( d, names::max, max_ );
    if ( max_ <= 0 )
    {
      throw BadProperty(
        "nest::UniformIntParameter: "
        "max > 0 required." );
    }
  }

  double
  value( RngPtr rng, Node* ) override
  {
    return rng->ulrand( max_ );
  }

  Parameter*
  clone() const override
  {
    return new UniformIntParameter( *this );
  }

private:
  double max_;
};


/**
 * Random parameter with normal distribution.
 */
class NormalParameter : public Parameter
{
public:
  /**
   * Parameters:
   * mean  - mean value
   * sigma - standard distribution
   */
  NormalParameter( const DictionaryDatum& d );

  double value( RngPtr rng, Node* ) override;

  Parameter*
  clone() const override
  {
    return new NormalParameter( *this );
  }

private:
  double mean_, std_;
  std::vector< normal_distribution > normal_dists_;
};


/**
 * Random parameter with lognormal distribution.
 */
class LognormalParameter : public Parameter
{
public:
  using Parameter::value;

  /**
   * Parameters:
   * mu    - mean value of logarithm
   * sigma - standard distribution of logarithm
   */
  LognormalParameter( const DictionaryDatum& d );

  double value( RngPtr rng, Node* ) override;

  Parameter*
  clone() const override
  {
    return new LognormalParameter( *this );
  }

private:
  double mean_, std_;
  std::vector< lognormal_distribution > lognormal_dists_;
};


/**
 * Random parameter with exponential distribution.
 */
class ExponentialParameter : public Parameter
{
public:
  using Parameter::value;

  /**
   * Parameters:
   * scale - the scale parameter
   */
  ExponentialParameter( const DictionaryDatum& d )
    : Parameter( d )
    , beta_( 1.0 )
  {
    updateValue< double >( d, names::beta, beta_ );
  }

  double
  value( RngPtr rng, Node* ) override
  {
    return beta_ * ( -std::log( 1 - rng->drand() ) );
  }

  Parameter*
  clone() const override
  {
    return new ExponentialParameter( *this );
  }

private:
  double beta_;
};


/**
 * Node position parameter.
 */
class NodePosParameter : public Parameter
{
public:
  /**
   * Parameters:
   * dimension - Dimension from which to get the position value of the node.
   *             0: x, 1: y, 2: z.
   * synaptic_endpoint - If specified, specifies if the position should be taken
   *                     from the presynaptic or postsynaptic node in a connection.
   *                     0: unspecified, 1: presynaptic, 2: postsynaptic.
   */
  NodePosParameter( const DictionaryDatum& d )
    : Parameter( d )
    , dimension_( 0 )
    , synaptic_endpoint_( 0 )
  {
    parameter_is_spatial_ = true;
    bool dimension_specified = updateValue< long >( d, names::dimension, dimension_ );
    if ( not dimension_specified )
    {
      throw BadParameterValue( "Dimension must be specified when creating a node position parameter." );
    }
    if ( dimension_ < 0 )
    {
      throw BadParameterValue( "Node position parameter dimension cannot be negative." );
    }
    updateValue< long >( d, names::synaptic_endpoint, synaptic_endpoint_ );
    if ( synaptic_endpoint_ < 0 or 2 < synaptic_endpoint_ )
    {
      throw BadParameterValue( "Synaptic endpoint must either be unspecified (0), source (1) or target (2)." );
    }
  }

  double
  value( RngPtr rng, Node* node ) override
  {
    if ( synaptic_endpoint_ != 0 )
    {
      throw BadParameterValue( "Source or target position parameter can only be used when connecting." );
    }
    return get_node_pos_( rng, node );
  }

  double
<<<<<<< HEAD
  value( RngPtr rng, index snode_id, Node* target, thread target_thread ) override
=======
  value( librandom::RngPtr&, index, Node*, thread ) const override
>>>>>>> caaf0632
  {
    throw KernelException( "Node position parameter can only be used when using ConnectLayers." );
  }

  double
<<<<<<< HEAD
  value( RngPtr rng,
    const std::vector< double >& source_pos,
    const std::vector< double >& target_pos,
    const AbstractLayer& layer ) override
=======
  value( librandom::RngPtr&,
    const std::vector< double >& source_pos,
    const std::vector< double >& target_pos,
    const AbstractLayer& ) const override
>>>>>>> caaf0632
  {
    switch ( synaptic_endpoint_ )
    {
    case 0:
      throw BadParameterValue( "Node position parameter cannot be used when connecting." );
    case 1:
    {
      return source_pos[ dimension_ ];
    }
    case 2:
      return target_pos[ dimension_ ];
    }
    throw KernelException( "Wrong synaptic_endpoint_." );
  }

  Parameter*
  clone() const override
  {
    return new NodePosParameter( *this );
  }

private:
  int dimension_;
  int synaptic_endpoint_;

  double get_node_pos_( RngPtr rng, Node* node ) const;
};


/**
 * Parameter representing the spatial distance between two nodes, optionally in a specific dimension.
 */
class SpatialDistanceParameter : public Parameter
{
public:
  SpatialDistanceParameter( const DictionaryDatum& d )
    : Parameter( d )
    , dimension_( 0 )
  {
    parameter_is_spatial_ = true;
    updateValue< long >( d, names::dimension, dimension_ );
    if ( dimension_ < 0 )
    {
      throw BadParameterValue( "Spatial distance parameter dimension cannot be negative." );
    }
  }

  double
<<<<<<< HEAD
  value( RngPtr rng, Node* ) override
=======
  value( librandom::RngPtr&, Node* ) const override
>>>>>>> caaf0632
  {
    throw BadParameterValue( "Spatial distance parameter can only be used when connecting." );
  }

  double
  value( RngPtr, index, Node*, thread ) override
  {
    throw KernelException( "Spatial distance parameter can only be used when using ConnectLayers." );
  }

  double value( RngPtr rng,
    const std::vector< double >& source_pos,
    const std::vector< double >& target_pos,
    const AbstractLayer& layer ) override;

  Parameter*
  clone() const override
  {
    return new SpatialDistanceParameter( *this );
  }

private:
  int dimension_;
};


/**
 * Parameter class representing the product of two parameters.
 */
class ProductParameter : public Parameter
{
public:
  /**
   * Construct the product of the two given parameters. Copies are made
   * of the supplied Parameter objects.
   */
  ProductParameter( const Parameter& m1, const Parameter& m2 )
    : Parameter()
    , parameter1_( m1.clone() )
    , parameter2_( m2.clone() )
  {
    parameter_is_spatial_ = parameter1_->is_spatial() or parameter2_->is_spatial();
  }

  /**
   * Copy constructor.
   */
  ProductParameter( const ProductParameter& p )
    : Parameter( p )
    , parameter1_( p.parameter1_->clone() )
    , parameter2_( p.parameter2_->clone() )
  {
    parameter_is_spatial_ = parameter1_->is_spatial() or parameter2_->is_spatial();
  }

  ~ProductParameter() override
  {
    delete parameter1_;
    delete parameter2_;
  }

  /**
   * @returns the value of the product.
   */
  double
  value( RngPtr rng, Node* node ) override
  {
    return parameter1_->value( rng, node ) * parameter2_->value( rng, node );
  }

  double
  value( RngPtr rng, index snode_id, Node* target, thread target_thread ) override
  {
    return parameter1_->value( rng, snode_id, target, target_thread )
      * parameter2_->value( rng, snode_id, target, target_thread );
  }

  double
  value( RngPtr rng,
    const std::vector< double >& source_pos,
    const std::vector< double >& target_pos,
    const AbstractLayer& layer ) override
  {
    return parameter1_->value( rng, source_pos, target_pos, layer )
      * parameter2_->value( rng, source_pos, target_pos, layer );
  }

  Parameter*
  clone() const override
  {
    return new ProductParameter( *this );
  }

protected:
  Parameter* parameter1_, *parameter2_;
};

/**
 * Parameter class representing the quotient of two parameters.
 */
class QuotientParameter : public Parameter
{
public:
  /**
   * Construct the quotient of two given parameters. Copies are made
   * of the supplied Parameter objects.
   */
  QuotientParameter( const Parameter& m1, const Parameter& m2 )
    : Parameter()
    , parameter1_( m1.clone() )
    , parameter2_( m2.clone() )
  {
    parameter_is_spatial_ = parameter1_->is_spatial() or parameter2_->is_spatial();
  }

  /**
   * Copy constructor.
   */
  QuotientParameter( const QuotientParameter& p )
    : Parameter( p )
    , parameter1_( p.parameter1_->clone() )
    , parameter2_( p.parameter2_->clone() )
  {
    parameter_is_spatial_ = parameter1_->is_spatial() or parameter2_->is_spatial();
  }

  ~QuotientParameter() override
  {
    delete parameter1_;
    delete parameter2_;
  }

  /**
   * @returns the value of the product.
   */
  double
  value( RngPtr rng, Node* node ) override
  {
    return parameter1_->value( rng, node ) / parameter2_->value( rng, node );
  }

  double
  value( RngPtr rng, index snode_id, Node* target, thread target_thread ) override
  {
    return parameter1_->value( rng, snode_id, target, target_thread )
      / parameter2_->value( rng, snode_id, target, target_thread );
  }

  double
  value( RngPtr rng,
    const std::vector< double >& source_pos,
    const std::vector< double >& target_pos,
    const AbstractLayer& layer ) override
  {
    return parameter1_->value( rng, source_pos, target_pos, layer )
      / parameter2_->value( rng, source_pos, target_pos, layer );
  }

  Parameter*
  clone() const override
  {
    return new QuotientParameter( *this );
  }

protected:
  Parameter* parameter1_, *parameter2_;
};

/**
 * Parameter class representing the sum of two parameters
 */
class SumParameter : public Parameter
{
public:
  /**
   * Construct the sum of two given parameters. Copies are made
   * of the supplied Parameter objects.
   */
  SumParameter( const Parameter& m1, const Parameter& m2 )
    : Parameter()
    , parameter1_( m1.clone() )
    , parameter2_( m2.clone() )
  {
    parameter_is_spatial_ = parameter1_->is_spatial() or parameter2_->is_spatial();
  }

  /**
   * Copy constructor.
   */
  SumParameter( const SumParameter& p )
    : Parameter( p )
    , parameter1_( p.parameter1_->clone() )
    , parameter2_( p.parameter2_->clone() )
  {
    parameter_is_spatial_ = parameter1_->is_spatial() or parameter2_->is_spatial();
  }

  ~SumParameter() override
  {
    delete parameter1_;
    delete parameter2_;
  }

  /**
   * @returns the value of the sum.
   */
  double
  value( RngPtr rng, Node* node ) override
  {
    return parameter1_->value( rng, node ) + parameter2_->value( rng, node );
  }

  double
  value( RngPtr rng, index snode_id, Node* target, thread target_thread ) override
  {
    return parameter1_->value( rng, snode_id, target, target_thread )
      + parameter2_->value( rng, snode_id, target, target_thread );
  }

  double
  value( RngPtr rng,
    const std::vector< double >& source_pos,
    const std::vector< double >& target_pos,
    const AbstractLayer& layer ) override
  {
    return parameter1_->value( rng, source_pos, target_pos, layer )
      + parameter2_->value( rng, source_pos, target_pos, layer );
  }

  Parameter*
  clone() const override
  {
    return new SumParameter( *this );
  }

protected:
  Parameter* parameter1_, *parameter2_;
};

/**
 * Parameter class representing the difference of two parameters
 */
class DifferenceParameter : public Parameter
{
public:
  /**
   * Construct the difference of two given parameters. Copies are made
   * of the supplied Parameter objects.
   */
  DifferenceParameter( const Parameter& m1, const Parameter& m2 )
    : Parameter()
    , parameter1_( m1.clone() )
    , parameter2_( m2.clone() )
  {
    parameter_is_spatial_ = parameter1_->is_spatial() or parameter2_->is_spatial();
  }

  /**
   * Copy constructor.
   */
  DifferenceParameter( const DifferenceParameter& p )
    : Parameter( p )
    , parameter1_( p.parameter1_->clone() )
    , parameter2_( p.parameter2_->clone() )
  {
    parameter_is_spatial_ = parameter1_->is_spatial() or parameter2_->is_spatial();
  }

  ~DifferenceParameter() override
  {
    delete parameter1_;
    delete parameter2_;
  }

  /**
   * @returns the value of the difference.
   */
  double
  value( RngPtr rng, Node* node ) override
  {
    return parameter1_->value( rng, node ) - parameter2_->value( rng, node );
  }

  double
  value( RngPtr rng, index snode_id, Node* target, thread target_thread ) override
  {
    return parameter1_->value( rng, snode_id, target, target_thread )
      - parameter2_->value( rng, snode_id, target, target_thread );
  }

  double
  value( RngPtr rng,
    const std::vector< double >& source_pos,
    const std::vector< double >& target_pos,
    const AbstractLayer& layer ) override
  {
    return parameter1_->value( rng, source_pos, target_pos, layer )
      - parameter2_->value( rng, source_pos, target_pos, layer );
  }

  Parameter*
  clone() const override
  {
    return new DifferenceParameter( *this );
  }

protected:
  Parameter* parameter1_, *parameter2_;
};

/**
 * Parameter class for a parameter oriented in the opposite direction.
 */
class ConverseParameter : public Parameter
{
public:
  /**
   * Construct the converse of the given parameter. A copy is made of the
   * supplied Parameter object.
   */
  ConverseParameter( const Parameter& p )
    : Parameter( p )
    , p_( p.clone() )
  {
    parameter_is_spatial_ = p_->is_spatial();
  }

  /**
   * Copy constructor.
   */
  ConverseParameter( const ConverseParameter& p )
    : Parameter( p )
    , p_( p.p_->clone() )
  {
    parameter_is_spatial_ = p_->is_spatial();
  }

  ~ConverseParameter() override
  {
    delete p_;
  }

  /**
   * @returns the value of the parameter.
   */
  double
  value( RngPtr rng, Node* node ) override
  {
    return p_->value( rng, node );
  }

  double
  value( RngPtr rng, index snode_id, Node* target, thread target_thread ) override
  {
    return p_->value( rng, snode_id, target, target_thread );
  }

  double
  value( RngPtr rng,
    const std::vector< double >& source_pos,
    const std::vector< double >& target_pos,
    const AbstractLayer& layer ) override
  {
    return p_->value( rng, source_pos, target_pos, layer );
  }

  Parameter*
  clone() const override
  {
    return new ConverseParameter( *this );
  }

protected:
  Parameter* p_;
};


/**
 * Parameter class representing the comparison of two parameters.
 */
class ComparingParameter : public Parameter
{
public:
  /**
   * Construct the comparison of the two given parameters. Copies are made
   * of the supplied Parameter objects.
   *
   * comparator - Operator to use as a comparator.
   *              0: <
   *              2: <=
   *              4: ==
   *              5: !=
   *              3: >=
   *              1: >
   *
   */
  ComparingParameter( const Parameter& m1, const Parameter& m2, const DictionaryDatum& d )
    : Parameter()
    , parameter1_( m1.clone() )
    , parameter2_( m2.clone() )
    , comparator_( -1 )
  {
    if ( not updateValue< long >( d, names::comparator, comparator_ ) )
    {
      throw BadParameter( "A comparator has to be specified." );
    }
    if ( comparator_ < 0 or 5 < comparator_ )
    {
      throw BadParameter( "Comparator specification has to be in the range 0-5." );
    }
    parameter_is_spatial_ = parameter1_->is_spatial() or parameter2_->is_spatial();
  }

  /**
   * Copy constructor.
   */
  ComparingParameter( const ComparingParameter& p )
    : Parameter( p )
    , parameter1_( p.parameter1_->clone() )
    , parameter2_( p.parameter2_->clone() )
    , comparator_( p.comparator_ )
  {
  }

  ~ComparingParameter() override
  {
    delete parameter1_;
    delete parameter2_;
  }

  /**
   * @returns the result of the comparison, bool given as a double.
   */
  double
  value( RngPtr rng, Node* node ) override
  {
    return compare_( parameter1_->value( rng, node ), parameter2_->value( rng, node ) );
  }

  double
  value( RngPtr rng, index snode_id, Node* target, thread target_thread ) override
  {
    return compare_( parameter1_->value( rng, snode_id, target, target_thread ),
      parameter2_->value( rng, snode_id, target, target_thread ) );
  }

  double
  value( RngPtr rng,
    const std::vector< double >& source_pos,
    const std::vector< double >& target_pos,
    const AbstractLayer& layer ) override
  {
    return compare_( parameter1_->value( rng, source_pos, target_pos, layer ),
      parameter2_->value( rng, source_pos, target_pos, layer ) );
  }

  Parameter*
  clone() const override
  {
    return new ComparingParameter( *this );
  }

protected:
  Parameter* parameter1_, *parameter2_;

private:
  bool
  compare_( double value_a, double value_b ) const
  {
    switch ( comparator_ )
    {
    case 0:
      return value_a < value_b;
    case 1:
      return value_a <= value_b;
    case 2:
      return value_a == value_b;
    case 3:
      return value_a != value_b;
    case 4:
      return value_a >= value_b;
    case 5:
      return value_a > value_b;
    }
    throw KernelException( "Wrong comparison operator." );
  }

  int comparator_;
};


/**
 * Parameter class choosing a value based on a comparing parameter.
 */
class ConditionalParameter : public Parameter
{
public:
  /**
   * Construct the choice of two given parameters, based on a third.
   * Copies are made of the supplied Parameter objects.
   */
  ConditionalParameter( const Parameter& condition, const Parameter& if_true, const Parameter& if_false )
    : Parameter()
    , condition_( condition.clone() )
    , if_true_( if_true.clone() )
    , if_false_( if_false.clone() )
  {
    parameter_is_spatial_ = condition_->is_spatial() or if_true_->is_spatial() or if_false_->is_spatial();
  }

  /**
   * Copy constructor.
   */
  ConditionalParameter( const ConditionalParameter& p )
    : Parameter( p )
    , condition_( p.condition_->clone() )
    , if_true_( p.if_true_->clone() )
    , if_false_( p.if_false_->clone() )
  {
    parameter_is_spatial_ = condition_->is_spatial() or if_true_->is_spatial() or if_false_->is_spatial();
  }

  ~ConditionalParameter() override
  {
    delete condition_;
    delete if_true_;
    delete if_false_;
  }

  /**
   * @returns the value chosen by the comparison.
   */
  double
  value( RngPtr rng, Node* node ) override
  {
    if ( condition_->value( rng, node ) )
    {
      return if_true_->value( rng, node );
    }
    else
    {
      return if_false_->value( rng, node );
    }
  }

  double
  value( RngPtr rng, index snode_id, Node* target, thread target_thread ) override
  {
    if ( condition_->value( rng, snode_id, target, target_thread ) )
    {
      return if_true_->value( rng, snode_id, target, target_thread );
    }
    else
    {
      return if_false_->value( rng, snode_id, target, target_thread );
    }
  }

  double
  value( RngPtr rng,
    const std::vector< double >& source_pos,
    const std::vector< double >& target_pos,
    const AbstractLayer& layer ) override
  {
    if ( condition_->value( rng, source_pos, target_pos, layer ) )
    {
      return if_true_->value( rng, source_pos, target_pos, layer );
    }
    else
    {
      return if_false_->value( rng, source_pos, target_pos, layer );
    }
  }

  Parameter*
  clone() const override
  {
    return new ConditionalParameter( *this );
  }

protected:
  Parameter* condition_, *if_true_, *if_false_;
};


/**
 * Parameter class representing the minimum of a parameter's value and a given value.
 */
class MinParameter : public Parameter
{
public:
  /**
   * Construct a min parameter. A copy is made of the supplied Parameter
   * object.
   */
  MinParameter( const Parameter& p, const double other_value )
    : Parameter( p )
    , p_( p.clone() )
    , other_value_( other_value )
  {
    parameter_is_spatial_ = p_->is_spatial();
  }

  /**
   * Copy constructor.
   */
  MinParameter( const MinParameter& p )
    : Parameter( p )
    , p_( p.p_->clone() )
    , other_value_( p.other_value_ )
  {
    parameter_is_spatial_ = p_->is_spatial();
  }

  ~MinParameter() override
  {
    delete p_;
  }

  /**
   * @returns the value of the parameter.
   */
  double
  value( RngPtr rng, Node* node ) override
  {
    return std::min( p_->value( rng, node ), other_value_ );
  }

  double
  value( RngPtr rng, index snode_id, Node* target, thread target_thread ) override
  {
    return std::min( p_->value( rng, snode_id, target, target_thread ), other_value_ );
  }

  double
  value( RngPtr rng,
    const std::vector< double >& source_pos,
    const std::vector< double >& target_pos,
    const AbstractLayer& layer ) override
  {
    return std::min( p_->value( rng, source_pos, target_pos, layer ), other_value_ );
  }

  Parameter*
  clone() const override
  {
    return new MinParameter( *this );
  }

protected:
  Parameter* p_;
  double other_value_;
};


/**
 * Parameter class representing the maximum of a parameter's value and a given value.
 */
class MaxParameter : public Parameter
{
public:
  /**
   * Construct a max parameter. A copy is made of the supplied Parameter
   * object.
   */
  MaxParameter( const Parameter& p, const double other_value )
    : Parameter( p )
    , p_( p.clone() )
    , other_value_( other_value )
  {
    parameter_is_spatial_ = p_->is_spatial();
  }

  /**
   * Copy constructor.
   */
  MaxParameter( const MaxParameter& p )
    : Parameter( p )
    , p_( p.p_->clone() )
    , other_value_( p.other_value_ )
  {
    parameter_is_spatial_ = p_->is_spatial();
  }

  ~MaxParameter() override
  {
    delete p_;
  }

  /**
   * @returns the value of the parameter.
   */
  double
  value( RngPtr rng, Node* node ) override
  {
    return std::max( p_->value( rng, node ), other_value_ );
  }

  double
  value( RngPtr rng, index snode_id, Node* target, thread target_thread ) override
  {
    return std::max( p_->value( rng, snode_id, target, target_thread ), other_value_ );
  }

  double
  value( RngPtr rng,
    const std::vector< double >& source_pos,
    const std::vector< double >& target_pos,
    const AbstractLayer& layer ) override
  {
    return std::max( p_->value( rng, source_pos, target_pos, layer ), other_value_ );
  }

  Parameter*
  clone() const override
  {
    return new MaxParameter( *this );
  }

protected:
  Parameter* p_;
  double other_value_;
};


/**
 * Parameter class redrawing a parameter value if it is outside of specified limits.
 */
class RedrawParameter : public Parameter
{
public:
  /**
   * Construct a redrawing parameter. A copy is made of the supplied Parameter
   * object.
   */
  RedrawParameter( const Parameter& p, const double min, const double max );

  /**
   * Copy constructor.
   */
  RedrawParameter( const RedrawParameter& p )
    : Parameter( p )
    , p_( p.p_->clone() )
    , min_( p.min_ )
    , max_( p.max_ )
    , max_redraws_( p.max_redraws_ )
  {
    parameter_is_spatial_ = p_->is_spatial();
  }

  ~RedrawParameter() override
  {
    delete p_;
  }

  /**
   * @returns the value of the parameter.
   */
  double value( RngPtr rng, Node* node ) override;
  double value( RngPtr rng, index snode_id, Node* target, thread target_thread ) override;
  double value( RngPtr rng,
    const std::vector< double >& source_pos,
    const std::vector< double >& target_pos,
    const AbstractLayer& layer ) override;

  Parameter*
  clone() const override
  {
    return new RedrawParameter( *this );
  }

protected:
  Parameter* p_;
  double min_;
  double max_;
  const size_t max_redraws_;
};


/**
 * Parameter class representing the exponential of a parameter.
 */
class ExpParameter : public Parameter
{
public:
  /**
   * Construct the exponential of the given parameter. A copy is made of the
   * supplied Parameter object.
   */
  ExpParameter( const Parameter& p )
    : Parameter( p )
    , p_( p.clone() )
  {
    parameter_is_spatial_ = p_->is_spatial();
  }

  /**
   * Copy constructor.
   */
  ExpParameter( const ExpParameter& p )
    : Parameter( p )
    , p_( p.p_->clone() )
  {
  }

  ~ExpParameter() override
  {
    delete p_;
  }

  /**
   * @returns the value of the parameter.
   */
  double
  value( RngPtr rng, Node* node ) override
  {
    return std::exp( p_->value( rng, node ) );
  }

  double
  value( RngPtr rng, index snode_id, Node* target, thread target_thread ) override
  {
    return std::exp( p_->value( rng, snode_id, target, target_thread ) );
  }

  double
  value( RngPtr rng,
    const std::vector< double >& source_pos,
    const std::vector< double >& target_pos,
    const AbstractLayer& layer ) override
  {
    return std::exp( p_->value( rng, source_pos, target_pos, layer ) );
  }

  Parameter*
  clone() const override
  {
    return new ExpParameter( *this );
  }

protected:
  Parameter* p_;
};


/**
 * Parameter class representing the sine of a parameter.
 */
class SinParameter : public Parameter
{
public:
  /**
   * Construct the sine of the given parameter. A copy is made of the
   * supplied Parameter object.
   */
  SinParameter( const Parameter& p )
    : Parameter( p )
    , p_( p.clone() )
  {
    parameter_is_spatial_ = p_->is_spatial();
  }

  /**
   * Copy constructor.
   */
  SinParameter( const SinParameter& p )
    : Parameter( p )
    , p_( p.p_->clone() )
  {
    parameter_is_spatial_ = p_->is_spatial();
  }

  ~SinParameter() override
  {
    delete p_;
  }

  /**
   * @returns the value of the parameter.
   */
  double
  value( RngPtr rng, Node* node ) override
  {
    return std::sin( p_->value( rng, node ) );
  }

  double
  value( RngPtr rng, index snode_id, Node* target, thread target_thread ) override
  {
    return std::sin( p_->value( rng, snode_id, target, target_thread ) );
  }

  double
  value( RngPtr rng,
    const std::vector< double >& source_pos,
    const std::vector< double >& target_pos,
    const AbstractLayer& layer ) override
  {
    return std::sin( p_->value( rng, source_pos, target_pos, layer ) );
  }

  Parameter*
  clone() const override
  {
    return new SinParameter( *this );
  }

protected:
  Parameter* p_;
};

/**
 * Parameter class representing the cosine of a parameter.
 */
class CosParameter : public Parameter
{
public:
  /**
   * Construct the exponential of the given parameter. A copy is made of the
   * supplied Parameter object.
   */
  CosParameter( const Parameter& p )
    : Parameter( p )
    , p_( p.clone() )
  {
    parameter_is_spatial_ = p_->is_spatial();
  }

  /**
   * Copy constructor.
   */
  CosParameter( const CosParameter& p )
    : Parameter( p )
    , p_( p.p_->clone() )
  {
    parameter_is_spatial_ = p_->is_spatial();
  }

  ~CosParameter() override
  {
    delete p_;
  }

  /**
   * @returns the value of the parameter.
   */
  double
  value( RngPtr rng, Node* node ) override
  {
    return std::cos( p_->value( rng, node ) );
  }

  double
  value( RngPtr rng, index snode_id, Node* target, thread target_thread ) override
  {
    return std::cos( p_->value( rng, snode_id, target, target_thread ) );
  }

  double
  value( RngPtr rng,
    const std::vector< double >& source_pos,
    const std::vector< double >& target_pos,
    const AbstractLayer& layer ) override
  {
    return std::cos( p_->value( rng, source_pos, target_pos, layer ) );
  }

  Parameter*
  clone() const override
  {
    return new CosParameter( *this );
  }

protected:
  Parameter* p_;
};


/**
 * Parameter class representing the parameter raised to the power of an
 * exponent.
 */
class PowParameter : public Parameter
{
public:
  /**
   * Construct the parameter. A copy is made of the supplied Parameter object.
   */
  PowParameter( const Parameter& p, const double exponent )
    : Parameter( p )
    , p_( p.clone() )
    , exponent_( exponent )
  {
    parameter_is_spatial_ = p_->is_spatial();
  }

  /**
   * Copy constructor.
   */
  PowParameter( const PowParameter& p )
    : Parameter( p )
    , p_( p.p_->clone() )
    , exponent_( p.exponent_ )
  {
    parameter_is_spatial_ = p_->is_spatial();
  }

  ~PowParameter() override
  {
    delete p_;
  }

  /**
   * @returns the value of the parameter.
   */
  double
  value( RngPtr rng, Node* node ) override
  {
    return std::pow( p_->value( rng, node ), exponent_ );
  }

  double
  value( RngPtr rng, index snode_id, Node* target, thread target_thread ) override
  {
    return std::pow( p_->value( rng, snode_id, target, target_thread ), exponent_ );
  }

  double
  value( RngPtr rng,
    const std::vector< double >& source_pos,
    const std::vector< double >& target_pos,
    const AbstractLayer& layer ) override
  {
    return std::pow( p_->value( rng, source_pos, target_pos, layer ), exponent_ );
  }

  Parameter*
  clone() const override
  {
    return new PowParameter( *this );
  }

protected:
  Parameter* p_;
  const double exponent_;
};


/**
 * Position-generating Parameter class. One Parameter per dimension is
 * stored. When getting a position vector, a value for each dimension is
 * generated from their respective Parameters.
 */
class DimensionParameter : public Parameter
{
public:
  using Parameter::value;

  /**
   * Construct the Parameter with one given Parameter per dimension. A
   * copy is made of the supplied Parameter objects.
   */
  DimensionParameter( const Parameter& px, const Parameter& py )
    : num_dimensions_( 2 )
    , px_( px.clone() )
    , py_( py.clone() )
  {
    parameter_is_spatial_ = true;
  }

  DimensionParameter( const Parameter& px, const Parameter& py, const Parameter& pz )
    : num_dimensions_( 3 )
    , px_( px.clone() )
    , py_( py.clone() )
    , pz_( pz.clone() )
  {
    parameter_is_spatial_ = true;
  }

  /**
   * Copy constructor.
   */
  DimensionParameter( const DimensionParameter& p )
    : Parameter( p )
    , num_dimensions_( p.num_dimensions_ )
    , px_( p.px_->clone() )
    , py_( p.py_->clone() )
    , pz_( p.pz_->clone() )
  {
    parameter_is_spatial_ = true;
  }

  ~DimensionParameter() override
  {
    delete px_;
    delete py_;
    if ( num_dimensions_ == 3 )
    {
      delete pz_;
    }
  }

  /**
   * The DimensionParameter has no double value, so this method will always throw.
   */
  double
<<<<<<< HEAD
  value( RngPtr rng, Node* node ) override
=======
  value( librandom::RngPtr&, Node* ) const override
>>>>>>> caaf0632
  {
    throw KernelException( "Cannot get value of DimensionParameter." );
  }

  double
<<<<<<< HEAD
  value( RngPtr rng, index snode_id, Node* target, thread target_thread ) override
=======
  value( librandom::RngPtr&, index, Node*, thread ) const override
>>>>>>> caaf0632
  {
    throw KernelException( "Cannot get value of DimensionParameter." );
  }

  /**
   * Generates a position with values for each dimension generated from their respective parameters.
   * @returns The position, given as an array.
   */
  std::vector< double >
  get_values( RngPtr rng )
  {
    switch ( num_dimensions_ )
    {
    case 2:
      return { px_->value( rng, nullptr ), py_->value( rng, nullptr ) };
    case 3:
      return { px_->value( rng, nullptr ), py_->value( rng, nullptr ), pz_->value( rng, nullptr ) };
    }
    throw KernelException( "Wrong number of dimensions in get_values!" );
  }

  int
  get_num_dimensions() const
  {
    return num_dimensions_;
  }

  Parameter*
  clone() const override
  {
    return new DimensionParameter( *this );
  }

protected:
  int num_dimensions_;
  Parameter* px_;
  Parameter* py_;
  Parameter* pz_;
};


inline Parameter*
Parameter::multiply_parameter( const Parameter& other ) const
{
  return new ProductParameter( *this, other );
}

inline Parameter*
Parameter::divide_parameter( const Parameter& other ) const
{
  return new QuotientParameter( *this, other );
}

inline Parameter*
Parameter::add_parameter( const Parameter& other ) const
{
  return new SumParameter( *this, other );
}

inline Parameter*
Parameter::subtract_parameter( const Parameter& other ) const
{
  return new DifferenceParameter( *this, other );
}

inline Parameter*
Parameter::compare_parameter( const Parameter& other, const DictionaryDatum& d ) const
{
  return new ComparingParameter( *this, other, d );
}

inline Parameter*
Parameter::conditional_parameter( const Parameter& if_true, const Parameter& if_false ) const
{
  return new ConditionalParameter( *this, if_true, if_false );
}

inline Parameter*
Parameter::min( const double other_value ) const
{
  return new MinParameter( *this, other_value );
}
inline Parameter*
Parameter::max( const double other_value ) const
{
  return new MaxParameter( *this, other_value );
}
inline Parameter*
Parameter::redraw( const double min, const double max ) const
{
  return new RedrawParameter( *this, min, max );
}

inline Parameter*
Parameter::exp() const
{
  return new ExpParameter( *this );
}

inline Parameter*
Parameter::sin() const
{
  return new SinParameter( *this );
}

inline Parameter*
Parameter::cos() const
{
  return new CosParameter( *this );
}

inline Parameter*
Parameter::pow( const double exponent ) const
{
  return new PowParameter( *this, exponent );
}


inline Parameter*
Parameter::dimension_parameter( const Parameter& y_parameter ) const
{
  return new DimensionParameter( *this, y_parameter );
}

inline Parameter*
Parameter::dimension_parameter( const Parameter& y_parameter, const Parameter& z_parameter ) const
{
  return new DimensionParameter( *this, y_parameter, z_parameter );
}

inline bool
Parameter::is_spatial() const
{
  return parameter_is_spatial_;
}

} // namespace nest

#endif<|MERGE_RESOLUTION|>--- conflicted
+++ resolved
@@ -73,27 +73,16 @@
    */
   virtual double value( RngPtr rng, Node* node ) = 0;
   virtual double
-<<<<<<< HEAD
   value( RngPtr rng, index snode_id, Node* target, thread target_thread )
-=======
-  value( librandom::RngPtr& rng, index, Node*, thread ) const
->>>>>>> caaf0632
   {
     return value( rng, nullptr );
   }
 
   virtual double
-<<<<<<< HEAD
   value( RngPtr rng,
     const std::vector< double >& source_pos,
     const std::vector< double >& target_pos,
     const AbstractLayer& layer )
-=======
-  value( librandom::RngPtr& rng,
-    const std::vector< double >&,
-    const std::vector< double >&,
-    const AbstractLayer& ) const
->>>>>>> caaf0632
   {
     return value( rng, nullptr );
   }
@@ -471,27 +460,16 @@
   }
 
   double
-<<<<<<< HEAD
   value( RngPtr rng, index snode_id, Node* target, thread target_thread ) override
-=======
-  value( librandom::RngPtr&, index, Node*, thread ) const override
->>>>>>> caaf0632
   {
     throw KernelException( "Node position parameter can only be used when using ConnectLayers." );
   }
 
   double
-<<<<<<< HEAD
   value( RngPtr rng,
     const std::vector< double >& source_pos,
     const std::vector< double >& target_pos,
-    const AbstractLayer& layer ) override
-=======
-  value( librandom::RngPtr&,
-    const std::vector< double >& source_pos,
-    const std::vector< double >& target_pos,
-    const AbstractLayer& ) const override
->>>>>>> caaf0632
+    const AbstractLayer& ) override
   {
     switch ( synaptic_endpoint_ )
     {
@@ -540,11 +518,7 @@
   }
 
   double
-<<<<<<< HEAD
   value( RngPtr rng, Node* ) override
-=======
-  value( librandom::RngPtr&, Node* ) const override
->>>>>>> caaf0632
   {
     throw BadParameterValue( "Spatial distance parameter can only be used when connecting." );
   }
@@ -1651,21 +1625,13 @@
    * The DimensionParameter has no double value, so this method will always throw.
    */
   double
-<<<<<<< HEAD
   value( RngPtr rng, Node* node ) override
-=======
-  value( librandom::RngPtr&, Node* ) const override
->>>>>>> caaf0632
   {
     throw KernelException( "Cannot get value of DimensionParameter." );
   }
 
   double
-<<<<<<< HEAD
   value( RngPtr rng, index snode_id, Node* target, thread target_thread ) override
-=======
-  value( librandom::RngPtr&, index, Node*, thread ) const override
->>>>>>> caaf0632
   {
     throw KernelException( "Cannot get value of DimensionParameter." );
   }
