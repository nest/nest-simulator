--- conflicted
+++ resolved
@@ -69,11 +69,7 @@
 }
 
 void
-<<<<<<< HEAD
-nest::RecordingBackendMPI::enroll( const RecordingDevice& device, const dictionary& )
-=======
-nest::RecordingBackendMPI::enroll( const RecordingDevice& device, const DictionaryDatum& params )
->>>>>>> 4cf76ceb
+nest::RecordingBackendMPI::enroll( const RecordingDevice& device, const dictionary& params)
 {
   if ( device.get_type() == RecordingDevice::SPIKE_RECORDER )
   {
