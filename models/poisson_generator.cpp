--- conflicted
+++ resolved
@@ -50,13 +50,8 @@
  * Default constructors defining default parameter
  * ---------------------------------------------------------------- */
 
-<<<<<<< HEAD
 poisson_generator::Parameters_::Parameters_()
-  : rate_( 0.0 ) // Hz
-=======
-nest::poisson_generator::Parameters_::Parameters_()
   : rate_( 0.0 ) // spks/s
->>>>>>> 36d182e8
 {
 }
 
