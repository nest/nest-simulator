/*
 *  filesystem.h
 *
 *  This file is part of NEST.
 *
 *  Copyright (C) 2004 The NEST Initiative
 *
 *  NEST is free software: you can redistribute it and/or modify
 *  it under the terms of the GNU General Public License as published by
 *  the Free Software Foundation, either version 2 of the License, or
 *  (at your option) any later version.
 *
 *  NEST is distributed in the hope that it will be useful,
 *  but WITHOUT ANY WARRANTY; without even the implied warranty of
 *  MERCHANTABILITY or FITNESS FOR A PARTICULAR PURPOSE.  See the
 *  GNU General Public License for more details.
 *
 *  You should have received a copy of the GNU General Public License
 *  along with NEST.  If not, see <http://www.gnu.org/licenses/>.
 *
 */

#ifndef FILESYSTEM_H
#define FILESYSTEM_H
/**************************************
  Functions related to the filesystem.
  SLI's stream I/O functions are located in
  sli_io.h.
  *************************************/

// Includes from sli:
#include "slifunction.h"
#include "slimodule.h"


class FilesystemModule : public SLIModule
{
  class FileNamesFunction : public SLIFunction
  {
  public:
    void execute( SLIInterpreter* ) const override;
  };

  class SetDirectoryFunction : public SLIFunction
  {
  public:
    void execute( SLIInterpreter* ) const override;
  };

  class DirectoryFunction : public SLIFunction
  {
  public:
    void execute( SLIInterpreter* ) const override;
  };

  class MoveFileFunction : public SLIFunction
  {
  public:
    void execute( SLIInterpreter* ) const override;
  };

  class CopyFileFunction : public SLIFunction
  {
  public:
    void execute( SLIInterpreter* ) const override;
  };

  class DeleteFileFunction : public SLIFunction
  {
  public:
    void execute( SLIInterpreter* ) const override;
  };

  class MakeDirectoryFunction : public SLIFunction
  {
  public:
    void execute( SLIInterpreter* ) const override;
  };

  class RemoveDirectoryFunction : public SLIFunction
  {
  public:
    void execute( SLIInterpreter* ) const override;
  };

  class TmpNamFunction : public SLIFunction
  {
  public:
    TmpNamFunction()
    {
    }
    void execute( SLIInterpreter* ) const override;
  };

  class CompareFilesFunction : public SLIFunction
  {
  public:
    CompareFilesFunction()
    {
    }
    void execute( SLIInterpreter* ) const override;
  };

public:
  FileNamesFunction filenamesfunction;
  SetDirectoryFunction setdirectoryfunction;
  DirectoryFunction directoryfunction;
  MoveFileFunction movefilefunction;
  CopyFileFunction copyfilefunction;
  DeleteFileFunction deletefilefunction;
  MakeDirectoryFunction makedirectoryfunction;
  RemoveDirectoryFunction removedirectoryfunction;
  TmpNamFunction tmpnamfunction;
  CompareFilesFunction comparefilesfunction;

<<<<<<< HEAD
  FilesystemModule( void ) {};
  ~FilesystemModule() {};
=======
  FilesystemModule() {};
  ~FilesystemModule() override {};
>>>>>>> 7bdb9963

  void init( SLIInterpreter* ) override;
  const std::string name() const override;
  const std::string commandstring() const override;
};

#endif<|MERGE_RESOLUTION|>--- conflicted
+++ resolved
@@ -113,13 +113,8 @@
   TmpNamFunction tmpnamfunction;
   CompareFilesFunction comparefilesfunction;
 
-<<<<<<< HEAD
-  FilesystemModule( void ) {};
-  ~FilesystemModule() {};
-=======
   FilesystemModule() {};
   ~FilesystemModule() override {};
->>>>>>> 7bdb9963
 
   void init( SLIInterpreter* ) override;
   const std::string name() const override;
