# -*- coding: utf-8 -*-
#
# rate_neuron_dm.py
#
# This file is part of NEST.
#
# Copyright (C) 2004 The NEST Initiative
#
# NEST is free software: you can redistribute it and/or modify
# it under the terms of the GNU General Public License as published by
# the Free Software Foundation, either version 2 of the License, or
# (at your option) any later version.
#
# NEST is distributed in the hope that it will be useful,
# but WITHOUT ANY WARRANTY; without even the implied warranty of
# MERCHANTABILITY or FITNESS FOR A PARTICULAR PURPOSE.  See the
# GNU General Public License for more details.
#
# You should have received a copy of the GNU General Public License
# along with NEST.  If not, see <http://www.gnu.org/licenses/>.

"""
Rate neuron decision making
---------------------------

A binary decision is implemented in the form of two rate neurons
engaging in mutual inhibition.

Evidence for each decision is reflected by the mean input
experienced by the respective neuron.
The activity of each neuron is recorded using multimeter devices.

It can be observed how noise as well as the difference in evidence
affects which neuron exhibits larger activity and hence which
decision will be made.
"""

import nest
import matplotlib.pyplot as plt
import numpy

##########################################################################
# First,the function ``build_network`` is defined to build the network
# and return the handles of two decision units and the ``multimeter``


def build_network(sigma, dt):
    nest.ResetKernel()
    nest.resolution = dt
    nest.use_wfr = False

    Params = {"lambda": 0.1, "sigma": sigma, "tau": 1.0, "rectify_output": True}
    D1 = nest.Create("lin_rate_ipn", params=Params)
    D2 = nest.Create("lin_rate_ipn", params=Params)

<<<<<<< HEAD
    nest.Connect(nest.AllToAll(D1, D2, syn_spec=nest.synapsemodels.rate_connection_instantaneous(weight=-0.2)))
    nest.Connect(nest.AllToAll(D2, D1, syn_spec=nest.synapsemodels.rate_connection_instantaneous(weight=-0.2)))

    mm = nest.Create('multimeter')
    mm.set(interval=dt, record_from=['rate'])
    nest.Connect(nest.AllToAll(mm, D1, syn_spec=nest.synapsemodels.static(delay=dt)))
    nest.Connect(nest.AllToAll(mm, D2, syn_spec=nest.synapsemodels.static(delay=dt)))
=======
    nest.Connect(D1, D2, "all_to_all", {"synapse_model": "rate_connection_instantaneous", "weight": -0.2})
    nest.Connect(D2, D1, "all_to_all", {"synapse_model": "rate_connection_instantaneous", "weight": -0.2})

    mm = nest.Create("multimeter")
    mm.set(interval=dt, record_from=["rate"])
    nest.Connect(mm, D1, syn_spec={"delay": dt})
    nest.Connect(mm, D2, syn_spec={"delay": dt})
>>>>>>> 4d8d3bf9

    return D1, D2, mm


###########################################################################
# The function ``build_network`` takes the noise parameter sigma
# and the time resolution as arguments.
# First, the Kernel is reset and the ``use_wfr`` (waveform-relaxation)
# is set to false while the resolution is set to the specified value
# `dt`.  Two rate neurons with linear activation functions are created
# and the handle is stored in the variables `D1` and `D2`. The output
# of both decision units is rectified at zero.  The two decisions
# units are coupled via mutual inhibition.  Next the multimeter is
# created and the handle stored in mm and the option ``record_from``
# is set. The multimeter is then connected to the two units in order
# to 'observe' them.  The ``Connect`` function takes the handles as
# input.

###########################################################################
# The decision making process is simulated for three different levels
# of noise and three differences in evidence for a given decision. The
# activity of both decision units is plotted for each scenario.

fig_size = [14, 8]
fig_rows = 3
fig_cols = 3
fig_plots = fig_rows * fig_cols
face = "white"
edge = "white"

ax = [None] * fig_plots
fig = plt.figure(facecolor=face, edgecolor=edge, figsize=fig_size)

dt = 1e-3
sigma = [0.0, 0.1, 0.2]
dE = [0.0, 0.004, 0.008]
T = numpy.linspace(0, 200, int(200 / dt) - 1)
for i in range(9):
    c = i % 3
    r = int(i / 3)
    D1, D2, mm = build_network(sigma[r], dt)

    ###########################################################################
    # First using build_network the network is build and the handles of
    # the decision units and the multimeter are stored in `D1`, `D2` and `mm`

    nest.Simulate(100.0)
    D1.mu = 1.0 + dE[c]
    D2.mu = 1.0 - dE[c]
    nest.Simulate(100.0)

    ########################################################################
    # The network is simulated using ``Simulate``, which takes the desired
    # simulation time in milliseconds and advances the network state by
    # this amount of time. After an initial period in the absence of evidence
    # for either decision, evidence is given by changing the state of each

    senders = mm.get("events", "senders")
    voltages = mm.get("events", "rate")

    ########################################################################
    # The activity values ('voltages') are read out by the multimeter

    ax[i] = fig.add_subplot(fig_rows, fig_cols, i + 1)
    ax[i].plot(T, voltages[numpy.where(senders == D1.global_id)], "b", linewidth=2, label="D1")
    ax[i].plot(T, voltages[numpy.where(senders == D2.global_id)], "r", linewidth=2, label="D2")
    ax[i].set_ylim([-0.5, 12.0])
    ax[i].get_xaxis().set_ticks([])
    ax[i].get_yaxis().set_ticks([])
    if c == 0:
        ax[i].set_ylabel(r"activity ($\sigma=%.1f$) " % (sigma[r]))
        ax[i].get_yaxis().set_ticks([0, 3, 6, 9, 12])

    if r == 0:
        ax[i].set_title(r"$\Delta E=%.3f$ " % (dE[c]))
        if c == 2:
            plt.legend(loc=0)
    if r == 2:
        ax[i].get_xaxis().set_ticks([0, 50, 100, 150, 200])
        ax[i].set_xlabel("time (ms)")

########################################################################
# The activity of the two units is plotted in each scenario.
#
# In the absence of noise, the network will not make a decision if evidence
# for both choices is equal. With noise, this symmetry can be broken and a
# decision wil be taken despite identical evidence.
#
# As evidence for `D1` relative to `D2` increases, it becomes more likely that
# the corresponding decision will be taken. For small differences in the
# evidence for the two decisions, noise can lead to the 'wrong' decision.


plt.show()<|MERGE_RESOLUTION|>--- conflicted
+++ resolved
@@ -53,23 +53,13 @@
     D1 = nest.Create("lin_rate_ipn", params=Params)
     D2 = nest.Create("lin_rate_ipn", params=Params)
 
-<<<<<<< HEAD
     nest.Connect(nest.AllToAll(D1, D2, syn_spec=nest.synapsemodels.rate_connection_instantaneous(weight=-0.2)))
     nest.Connect(nest.AllToAll(D2, D1, syn_spec=nest.synapsemodels.rate_connection_instantaneous(weight=-0.2)))
 
-    mm = nest.Create('multimeter')
-    mm.set(interval=dt, record_from=['rate'])
+    mm = nest.Create("multimeter")
+    mm.set(interval=dt, record_from=["rate"])
     nest.Connect(nest.AllToAll(mm, D1, syn_spec=nest.synapsemodels.static(delay=dt)))
     nest.Connect(nest.AllToAll(mm, D2, syn_spec=nest.synapsemodels.static(delay=dt)))
-=======
-    nest.Connect(D1, D2, "all_to_all", {"synapse_model": "rate_connection_instantaneous", "weight": -0.2})
-    nest.Connect(D2, D1, "all_to_all", {"synapse_model": "rate_connection_instantaneous", "weight": -0.2})
-
-    mm = nest.Create("multimeter")
-    mm.set(interval=dt, record_from=["rate"])
-    nest.Connect(mm, D1, syn_spec={"delay": dt})
-    nest.Connect(mm, D2, syn_spec={"delay": dt})
->>>>>>> 4d8d3bf9
 
     return D1, D2, mm
 
