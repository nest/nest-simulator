/*
 *  common_synapse_properties.cpp
 *
 *  This file is part of NEST.
 *
 *  Copyright (C) 2004 The NEST Initiative
 *
 *  NEST is free software: you can redistribute it and/or modify
 *  it under the terms of the GNU General Public License as published by
 *  the Free Software Foundation, either version 2 of the License, or
 *  (at your option) any later version.
 *
 *  NEST is distributed in the hope that it will be useful,
 *  but WITHOUT ANY WARRANTY; without even the implied warranty of
 *  MERCHANTABILITY or FITNESS FOR A PARTICULAR PURPOSE.  See the
 *  GNU General Public License for more details.
 *
 *  You should have received a copy of the GNU General Public License
 *  along with NEST.  If not, see <http://www.gnu.org/licenses/>.
 *
 */

#include "common_synapse_properties.h"

// Includes from nestkernel:
#include "connector_model.h"
#include "nest_timeconverter.h"
#include "nest_types.h"
#include "node.h"


namespace nest
{

/**
 * Default implementation of an empty CommonSynapseProperties object.
 */

CommonSynapseProperties::CommonSynapseProperties()
  : weight_recorder_( new NodeCollectionPrimitive() )
  , wr_node_id_( 0 )
{
}

CommonSynapseProperties::~CommonSynapseProperties()
{
}

void
CommonSynapseProperties::get_status( dictionary& d ) const
{
  if ( weight_recorder_.get() )
  {
    d[ names::weight_recorder ] = weight_recorder_;
  }
  else
  {
<<<<<<< HEAD
    const auto nc = NodeCollectionPTR(); // TODO-PYNEST-NG: check that this gives an empty NC
=======
    const auto nc = NodeCollectionPTR( NodeCollection::create( std::vector< index >() ) );
>>>>>>> 07a8ba9c
    d[ names::weight_recorder ] = nc;
  }
}

void
CommonSynapseProperties::set_status( const dictionary& d, ConnectorModel& )
{
  const bool update_wr = d.update_value( names::weight_recorder, weight_recorder_ );
  if ( update_wr and weight_recorder_->size() > 1 )
  {
    throw BadProperty( "weight_recorder must be a single element NodeCollection" );
  }
  else if ( update_wr )
  {
    wr_node_id_ = ( *weight_recorder_ )[ 0 ];
  }
}

Node*
CommonSynapseProperties::get_node()
{
  return nullptr;
}

void
CommonSynapseProperties::calibrate( const TimeConverter& )
{
}

} // namespace nest<|MERGE_RESOLUTION|>--- conflicted
+++ resolved
@@ -55,11 +55,7 @@
   }
   else
   {
-<<<<<<< HEAD
-    const auto nc = NodeCollectionPTR(); // TODO-PYNEST-NG: check that this gives an empty NC
-=======
     const auto nc = NodeCollectionPTR( NodeCollection::create( std::vector< index >() ) );
->>>>>>> 07a8ba9c
     d[ names::weight_recorder ] = nc;
   }
 }
