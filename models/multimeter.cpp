--- conflicted
+++ resolved
@@ -95,6 +95,8 @@
 {
   d[ names::interval ] = interval_.get_ms();
   d[ names::offset ] = offset_.get_ms();
+
+  //JME: Why can't this be done using std::copy?
   std::vector< std::string > ad;
   for ( size_t j = 0; j < record_from_.size(); ++j )
   {
@@ -106,12 +108,7 @@
 void
 nest::multimeter::Parameters_::set( const dictionary& d, const Buffers_& b, Node* node )
 {
-<<<<<<< HEAD
-  if ( b.has_targets_ && ( d.known( names::interval ) || d.known( names::offset ) || d.known( names::record_from ) ) )
-=======
-  if ( b.has_targets_
-    and ( d->known( names::interval ) or d->known( names::offset ) or d->known( names::record_from ) ) )
->>>>>>> 7bdb9963
+  if ( b.has_targets_ and ( d.known( names::interval ) or d.known( names::offset ) or d.known( names::record_from ) ) )
   {
     throw BadProperty(
       "The recording interval, the interval offset and the list of properties "
@@ -160,17 +157,7 @@
     }
   }
 
-  // extract data
-  if ( d.known( names::record_from ) )
-  {
-    record_from_.clear();
-
-    ArrayDatum ad = d.get< ArrayDatum >( names::record_from );
-    for ( Token* t = ad.begin(); t != ad.end(); ++t )
-    {
-      record_from_.push_back( getValue< std::string >( *t ) );
-    }
-  }
+  d.update_value( names::record_from, record_from_ );
 }
 
 void
