--- conflicted
+++ resolved
@@ -349,11 +349,9 @@
     index lcid = start_lcid;
     while ( true )
     {
-<<<<<<< HEAD
-      if ( static_cast< StructuralPlasticityNode* >( C_[ lcid ].get_target( tid ) )->get_synaptic_elements( post_synaptic_element ) != 0.0
-=======
-      if ( static_cast< StructuralPlasticityNode* >(C_[ lcid ].get_target( tid ))->get_synaptic_elements( post_synaptic_element ) != 0.0
->>>>>>> 22fd7c3a
+      if ( static_cast< StructuralPlasticityNode* >( C_[ lcid ].get_target( tid ) )
+             ->get_synaptic_elements( post_synaptic_element )
+          != 0.0
         and not C_[ lcid ].is_disabled() )
       {
         target_node_ids.push_back( C_[ lcid ].get_target( tid )->get_node_id() );
