--- conflicted
+++ resolved
@@ -77,24 +77,13 @@
         assert nest.max_delay >= delay
 
     def test_getting_kernel_status(self):
-<<<<<<< HEAD
-        neuron_model = 'iaf_psc_alpha'
-        new_syn = nest.CopyModel('static_synapse', weight=1.0, delay=1.0)
+        neuron_model = "iaf_psc_alpha"
+        new_syn = nest.CopyModel("static_synapse", weight=1.0, delay=1.0)
         nest.structural_plasticity_synapses = {
             new_syn.synapse_model: {
-                'synapse_model': new_syn.synapse_model,
-                'post_synaptic_element': 'Den_ex',
-                'pre_synaptic_element': 'Axon_ex',
-=======
-        neuron_model = "iaf_psc_alpha"
-        nest.CopyModel("static_synapse", "synapse_ex")
-        nest.SetDefaults("synapse_ex", {"weight": 1.0, "delay": 1.0})
-        nest.structural_plasticity_synapses = {
-            "synapse_ex": {
-                "synapse_model": "synapse_ex",
+                "synapse_model": new_syn.synapse_model,
                 "post_synaptic_element": "Den_ex",
                 "pre_synaptic_element": "Axon_ex",
->>>>>>> 4d8d3bf9
             }
         }
 
