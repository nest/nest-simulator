# -*- coding: utf-8 -*-
#
# test_facetshw_stdp.py
#
# This file is part of NEST.
#
# Copyright (C) 2004 The NEST Initiative
#
# NEST is free software: you can redistribute it and/or modify
# it under the terms of the GNU General Public License as published by
# the Free Software Foundation, either version 2 of the License, or
# (at your option) any later version.
#
# NEST is distributed in the hope that it will be useful,
# but WITHOUT ANY WARRANTY; without even the implied warranty of
# MERCHANTABILITY or FITNESS FOR A PARTICULAR PURPOSE.  See the
# GNU General Public License for more details.
#
# You should have received a copy of the GNU General Public License
# along with NEST.  If not, see <http://www.gnu.org/licenses/>.

import nest
import numpy as np
import unittest


class FacetsTestCase(unittest.TestCase):
    """
    This script is testing the accumulation of spike pairs and
    the weight update mechanism as implemented in the FACETS hardware.

    Author: Thomas Pfeil
    Date of first version: 21.01.2013
    """

    def test_facetshw_stdp(self):
        nest.ResetKernel()

        modelName = "stdp_facetshw_synapse_hom"

        # homogeneous parameters for all synapses
        Wmax = 100.0

        # see *.cpp file of synapse model and Pfeil et al. 2012 for LUT
        # configuration
        lut_0 = [2, 3, 4, 4, 5, 6, 7, 8, 9, 10, 11, 12, 13, 14, 14, 15]
        lut_1 = [0, 0, 1, 2, 3, 4, 5, 6, 7, 8, 9, 10, 10, 11, 12, 13]
        lut_2 = range(16)  # identity
        config_0 = [0, 0, 1, 0]
        config_1 = [0, 1, 0, 0]
        reset_pattern = 6 * [1]  # reset all

        # individual parameters for each synapse
        # reached every 36 runs (e^(-10/20) = 21.83510375)
        lut_th_causal = 21.835
        lut_th_acausal = lut_th_causal

        # other parameters
        startWeight = 0  # as digital value [0, 1, ..., 15]
        tau = 20.0

        timeBetweenPairs = 100.0
        # frequency_of_pairs = 10Hz => delta_t(+) = 10ms, delta_t(-) = 90ms
        delay = 5.0
        spikesIn = np.arange(10.0, 60000.0, timeBetweenPairs)

        synapseDict = {
            "tau_plus": tau,
            "tau_minus_stdp": tau,
            "Wmax": Wmax,
            "synapses_per_driver": 50,
            "driver_readout_time": 15.0,
            "lookuptable_0": lut_0,
            "lookuptable_1": lut_1,
            "lookuptable_2": lut_2,
            "configbit_0": config_0,
            "configbit_1": config_1,
            "reset_pattern": reset_pattern,
            "a_thresh_th": lut_th_causal,
            "a_thresh_tl": lut_th_acausal,
        }

        # build network
        stim = nest.Create("spike_generator")
        neuronA = nest.Create("parrot_neuron")
        neuronB = nest.Create("parrot_neuron")
        nest.SetStatus(stim, [{"spike_times": spikesIn}])

        nest.SetDefaults(modelName, synapseDict)

        # check if GetDefaults returns same values as have been set
        synapseDictGet = nest.GetDefaults(modelName)
        for key in synapseDict.keys():
            self.assertTrue(all(np.atleast_1d(synapseDictGet[key] == synapseDict[key])))

<<<<<<< HEAD
        nest.Connect(nest.AllToAll(stim, neuronA))
        syn_spec = nest.synapsemodels.SynapseModel(synapse_model=modelName,
                                                   weight=float(startWeight) / 15.0 * Wmax,
                                                   delay=delay)
        nest.Connect(nest.AllToAll(neuronA, neuronB, syn_spec=syn_spec))
=======
        nest.Connect(stim, neuronA)
        nest.Connect(
            neuronA,
            neuronB,
            syn_spec={"weight": float(startWeight) / 15.0 * Wmax, "delay": delay, "synapse_model": modelName},
        )
>>>>>>> 4d8d3bf9

        nest.Simulate(50.0)
        weightTrace = []
        for run in range(len(spikesIn)):
            nest.Simulate(timeBetweenPairs)

            connections = nest.GetConnections(neuronA)
            if connections.get("synapse_model") == modelName:
                weightTrace.append(
                    [run, connections.get("weight"), connections.get("a_causal"), connections.get("a_acausal")]
                )

        # analysis
        weightTrace = np.array(weightTrace)

        # just before theoretical updates
        weightTraceMod36pre = weightTrace[35::36]

        # just after theoretical updates
        weightTraceMod36 = weightTrace[::36]

        weightIndex = int(startWeight)
        for i in range(len(weightTraceMod36pre)):
            # check weight value before update
            # (after spike pair with index 35, 71, ...)
            self.assertTrue(np.allclose(weightTraceMod36pre[i][1], 1.0 / 15.0 * weightIndex * Wmax, atol=1e-6))
            weightIndex = lut_0[weightIndex]

        weightIndex = int(startWeight)
        for i in range(len(weightTraceMod36)):
            # check weight value after update
            # (after spike pair with index 0, 36, 72, ...)
            self.assertTrue(np.allclose(weightTraceMod36[i][1], 1.0 / 15.0 * weightIndex * Wmax, atol=1e-6))
            # check charge on causal capacitor
            self.assertTrue(
                np.allclose(
                    weightTraceMod36[i][2], np.ones_like(weightTraceMod36[i][2]) * np.exp(-2 * delay / tau), atol=1e-6
                )
            )
            weightIndex = lut_0[weightIndex]

        # check charge on anti-causal capacitor after each pair
        for i in range(len(weightTrace) - 1):
            # TODO: global params
            self.assertTrue(
                np.allclose(
                    weightTrace[i, 3], ((i % 36) + 1) * np.exp(-(timeBetweenPairs - 2 * delay) / tau), atol=1e-6
                )
            )


def suite():
    suite = unittest.makeSuite(FacetsTestCase, "test")
    return suite


def run():
    runner = unittest.TextTestRunner(verbosity=2)
    runner.run(suite())


if __name__ == "__main__":
    run()<|MERGE_RESOLUTION|>--- conflicted
+++ resolved
@@ -93,20 +93,11 @@
         for key in synapseDict.keys():
             self.assertTrue(all(np.atleast_1d(synapseDictGet[key] == synapseDict[key])))
 
-<<<<<<< HEAD
         nest.Connect(nest.AllToAll(stim, neuronA))
-        syn_spec = nest.synapsemodels.SynapseModel(synapse_model=modelName,
-                                                   weight=float(startWeight) / 15.0 * Wmax,
-                                                   delay=delay)
+        syn_spec = nest.synapsemodels.SynapseModel(
+            synapse_model=modelName, weight=float(startWeight) / 15.0 * Wmax, delay=delay
+        )
         nest.Connect(nest.AllToAll(neuronA, neuronB, syn_spec=syn_spec))
-=======
-        nest.Connect(stim, neuronA)
-        nest.Connect(
-            neuronA,
-            neuronB,
-            syn_spec={"weight": float(startWeight) / 15.0 * Wmax, "delay": delay, "synapse_model": modelName},
-        )
->>>>>>> 4d8d3bf9
 
         nest.Simulate(50.0)
         weightTrace = []
