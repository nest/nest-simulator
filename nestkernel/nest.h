--- conflicted
+++ resolved
@@ -28,11 +28,7 @@
 
 // Includes from nestkernel:
 #include "kernel_manager.h"
-<<<<<<< HEAD
 #include "model_manager_impl.h"
-=======
-#include "model_manager.h"
->>>>>>> 3030c8a3
 #include "nest_datums.h"
 
 // Includes from sli:
@@ -194,22 +190,14 @@
 void
 register_connection_model( const std::string& name )
 {
-<<<<<<< HEAD
-  kernel::manager< ModelManager >.register_connection_model< ConnectorModelT >( name );
-=======
   kernel::manager< ModelManager >.template register_connection_model< ConnectorModelT >( name );
->>>>>>> 3030c8a3
 }
 
 template < typename NodeModelT >
 void
 register_node_model( const std::string& name, std::string deprecation_info )
 {
-<<<<<<< HEAD
-  kernel::manager< ModelManager >.register_node_model< NodeModelT >( name, deprecation_info );
-=======
   kernel::manager< ModelManager >.template register_node_model< NodeModelT >( name, deprecation_info );
->>>>>>> 3030c8a3
 }
 
 }
