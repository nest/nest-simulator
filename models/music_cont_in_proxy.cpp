/*
 *  music_cont_in_proxy.cpp
 *
 *  This file is part of NEST.
 *
 *  Copyright (C) 2004 The NEST Initiative
 *
 *  NEST is free software: you can redistribute it and/or modify
 *  it under the terms of the GNU General Public License as published by
 *  the Free Software Foundation, either version 2 of the License, or
 *  (at your option) any later version.
 *
 *  NEST is distributed in the hope that it will be useful,
 *  but WITHOUT ANY WARRANTY; without even the implied warranty of
 *  MERCHANTABILITY or FITNESS FOR A PARTICULAR PURPOSE.  See the
 *  GNU General Public License for more details.
 *
 *  You should have received a copy of the GNU General Public License
 *  along with NEST.  If not, see <http://www.gnu.org/licenses/>.
 *
 */

#include "music_cont_in_proxy.h"

#ifdef HAVE_MUSIC

// Includes from libnestutil:
#include "compose.hpp"
#include "dict_util.h"
#include "logging.h"

// Includes from nestkernel:
#include "kernel_manager.h"

/* ----------------------------------------------------------------
 * Default constructors defining default parameters and state
 * ---------------------------------------------------------------- */

nest::music_cont_in_proxy::Parameters_::Parameters_()
  : port_name_( "cont_in" )
{
}

nest::music_cont_in_proxy::State_::State_()
  : published_( false )
  , port_width_( -1 )
{
}

/* ----------------------------------------------------------------
 * Parameter extraction and manipulation functions
 * ---------------------------------------------------------------- */

void
nest::music_cont_in_proxy::Parameters_::get( dictionary& d ) const
{
  d[ names::port_name ] = port_name_;
}

void
<<<<<<< HEAD
nest::music_cont_in_proxy::Parameters_::set( const dictionary& d, State_& s )
{
  //  if(d->known(names::port_name) and s.published_)
  //    throw MUSICPortAlreadyPublished(get_name(), P_.port_name_);
=======
nest::music_cont_in_proxy::Parameters_::set( const DictionaryDatum& d, State_& s, Node* node )
{
  if ( d->known( names::port_name ) and s.published_ )
  {
    throw MUSICPortAlreadyPublished( node->get_name(), port_name_ );
  }
>>>>>>> ebdc604e

  if ( not s.published_ )
  {
    d.update_value( names::port_name, port_name_ );
  }
}

void
nest::music_cont_in_proxy::State_::get( dictionary& d ) const
{
  d[ names::published ] = published_;
  d[ names::port_width ] = port_width_;
}

void
nest::music_cont_in_proxy::State_::set( const dictionary&, const Parameters_& )
{
}


/* ----------------------------------------------------------------
 * Default and copy constructor for node
 * ---------------------------------------------------------------- */

nest::music_cont_in_proxy::music_cont_in_proxy()
  : DeviceNode()
  , P_()
  , S_()
{
}

nest::music_cont_in_proxy::music_cont_in_proxy( const music_cont_in_proxy& n )
  : DeviceNode( n )
  , P_( n.P_ )
  , S_( n.S_ )
{
}


/* ----------------------------------------------------------------
 * Node initialization functions
 * ---------------------------------------------------------------- */

void
nest::music_cont_in_proxy::init_buffers_()
{
}

void
nest::music_cont_in_proxy::pre_run_hook()
{
  // only publish the port once
  if ( not S_.published_ )
  {
    MUSIC::Setup* s = kernel().music_manager.get_music_setup();
    if ( s == 0 )
    {
      throw MUSICSimulationHasRun( get_name() );
    }

    V_.MP_ = s->publishContInput( P_.port_name_ );

    if ( not V_.MP_->isConnected() )
    {
      throw MUSICPortUnconnected( get_name(), P_.port_name_ );
    }

    if ( not V_.MP_->hasWidth() )
    {
      throw MUSICPortHasNoWidth( get_name(), P_.port_name_ );
    }

    S_.port_width_ = V_.MP_->width();

    B_.data_ = std::vector< double >( S_.port_width_ );
    MUSIC::ArrayData data_map( static_cast< void* >( &( B_.data_[ 0 ] ) ), MPI::DOUBLE, 0, S_.port_width_ );

    V_.MP_->map( &data_map );
    S_.published_ = true;

    std::string msg = String::compose( "Mapping MUSIC input port '%1' with width=%2.", P_.port_name_, S_.port_width_ );
    LOG( M_INFO, "music_cont_in_proxy::pre_run_hook()", msg.c_str() );
  }
}

void
nest::music_cont_in_proxy::get_status( dictionary& d ) const
{
  P_.get( d );
  S_.get( d );

  d[ names::data ] = B_.data_;
}

void
nest::music_cont_in_proxy::set_status( const dictionary& d )
{
  Parameters_ ptmp = P_;   // temporary copy in case of errors
  ptmp.set( d, S_, this ); // throws if BadProperty

  State_ stmp = S_;
  stmp.set( d, P_ ); // throws if BadProperty

  // if we get here, temporaries contain consistent set of properties
  P_ = ptmp;
  S_ = stmp;
}

#endif<|MERGE_RESOLUTION|>--- conflicted
+++ resolved
@@ -58,19 +58,12 @@
 }
 
 void
-<<<<<<< HEAD
-nest::music_cont_in_proxy::Parameters_::set( const dictionary& d, State_& s )
+nest::music_cont_in_proxy::Parameters_::set( const dictionary& d, State_& s, Node* node )
 {
-  //  if(d->known(names::port_name) and s.published_)
-  //    throw MUSICPortAlreadyPublished(get_name(), P_.port_name_);
-=======
-nest::music_cont_in_proxy::Parameters_::set( const DictionaryDatum& d, State_& s, Node* node )
-{
-  if ( d->known( names::port_name ) and s.published_ )
+  if ( d.known( names::port_name ) and s.published_ )
   {
     throw MUSICPortAlreadyPublished( node->get_name(), port_name_ );
   }
->>>>>>> ebdc604e
 
   if ( not s.published_ )
   {
