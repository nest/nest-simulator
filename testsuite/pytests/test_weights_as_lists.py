# -*- coding: utf-8 -*-
#
# test_weights_as_lists.py
#
# This file is part of NEST.
#
# Copyright (C) 2004 The NEST Initiative
#
# NEST is free software: you can redistribute it and/or modify
# it under the terms of the GNU General Public License as published by
# the Free Software Foundation, either version 2 of the License, or
# (at your option) any later version.
#
# NEST is distributed in the hope that it will be useful,
# but WITHOUT ANY WARRANTY; without even the implied warranty of
# MERCHANTABILITY or FITNESS FOR A PARTICULAR PURPOSE.  See the
# GNU General Public License for more details.
#
# You should have received a copy of the GNU General Public License
# along with NEST.  If not, see <http://www.gnu.org/licenses/>.

"""
Weights given as lists with the different connection rules
"""

import unittest
import nest


@nest.ll_api.check_stack
class WeightsAsListTestCase(unittest.TestCase):
    """Test weights given as lists"""

    def setUp(self):
        nest.ResetKernel()

    def test_OneToOneWeight(self):
        """Weight given as list, when connection rule is one_to_one"""

        src = nest.Create("iaf_psc_alpha", 3)
        tgt = nest.Create("iaf_psc_delta", 3)

        # weight has to be a list with dimension (n_sources x 1) when one_to_one is used
        ref_weights = [1.2, -3.5, 0.4]

<<<<<<< HEAD
        syn_spec = nest.synapsemodels.static(weight=ref_weights)
        nest.Connect(nest.OneToOne(src, tgt, syn_spec=syn_spec))
=======
        conn_dict = {"rule": "one_to_one"}
        syn_dict = {"weight": ref_weights}
        nest.Connect(src, tgt, conn_dict, syn_dict)
>>>>>>> 4d8d3bf9

        conns = nest.GetConnections()
        weights = conns.weight

        self.assertEqual(weights, ref_weights)

    def test_AllToAllWeight(self):
        """Weight given as list of lists, when connection rule is all_to_all"""

        src = nest.Create("iaf_psc_alpha", 3)
        tgt = nest.Create("iaf_psc_delta", 2)

        # weight has to be a list of lists with dimension (n_target x n_sources) when all_to_all is used
        ref_weights = [[1.2, -3.5, 2.5], [0.4, -0.2, 0.7]]

<<<<<<< HEAD
        syn_spec = nest.synapsemodels.static(weight=ref_weights)
        nest.Connect(nest.AllToAll(src, tgt, syn_spec=syn_spec))
=======
        conn_dict = {"rule": "all_to_all"}
        syn_dict = {"weight": ref_weights}
        nest.Connect(src, tgt, conn_dict, syn_dict)
>>>>>>> 4d8d3bf9

        conns = nest.GetConnections()
        weights = conns.weight

        # Need to flatten ref_weights in order to compare with the weights given by the SynapseCollection.
        ref_weights = [w for sub_weights in ref_weights for w in sub_weights]

        self.assertEqual(weights.sort(), ref_weights.sort())

    def test_FixedIndegreeWeight(self):
        """Weight given as list of list, when connection rule is fixed_indegree"""

        src = nest.Create("iaf_psc_alpha", 5)
        tgt = nest.Create("iaf_psc_delta", 3)

        # weight has to be a list of lists with dimension (n_target x indegree) when fixed_indegree is used
        ref_weights = [[1.2, -3.5], [0.4, -0.2], [0.6, 2.2]]

<<<<<<< HEAD
        syn_spec = nest.synapsemodels.static(weight=ref_weights)
        nest.Connect(nest.FixedIndegree(src, tgt, indegree=2, syn_spec=syn_spec))
=======
        conn_dict = {"rule": "fixed_indegree", "indegree": 2}
        syn_dict = {"weight": ref_weights}
        nest.Connect(src, tgt, conn_dict, syn_dict)
>>>>>>> 4d8d3bf9

        conns = nest.GetConnections()
        weights = conns.weight

        # Need to flatten ref_weights in order to compare with the weights given by the SynapseCollection.
        ref_weights = [w for sub_weights in ref_weights for w in sub_weights]

        self.assertEqual(weights.sort(), ref_weights.sort())

    def test_FixedOutdegreeWeight(self):
        """Weight given as list of lists, when connection rule is fixed_outdegree"""

        src = nest.Create("iaf_psc_alpha", 2)
        tgt = nest.Create("iaf_psc_delta", 5)

        # weight has to be a list of lists with dimension (n_source x outegree) when fixed_outdegree is used
        ref_weights = [[1.2, -3.5, 0.4], [-0.2, 0.6, 2.2]]

<<<<<<< HEAD
        conn_dict = {'rule': 'fixed_outdegree', 'outdegree': 3}
        syn_spec = nest.synapsemodels.static(weight=ref_weights)
        nest.Connect(nest.FixedOutdegree(src, tgt, outdegree=3, syn_spec=syn_spec))
=======
        conn_dict = {"rule": "fixed_outdegree", "outdegree": 3}
        syn_dict = {"weight": ref_weights}
        nest.Connect(src, tgt, conn_dict, syn_dict)
>>>>>>> 4d8d3bf9

        conns = nest.GetConnections()
        weights = conns.weight

        # Need to flatten ref_weights in order to compare with the weights given by the SynapseCollection.
        ref_weights = [w for sub_weights in ref_weights for w in sub_weights]

        self.assertEqual(weights.sort(), ref_weights.sort())

    def test_FixedTotalNumberWeight(self):
        """Weight given as list, when connection rule is fixed_total_number"""

<<<<<<< HEAD
        src = nest.Create('iaf_psc_alpha', 3)
        tgt = nest.Create('iaf_psc_delta', 4)
=======
        src = nest.Create("iaf_psc_alpha", 3)
        tgt = nest.Create("iaf_psc_delta", 4)
        conn_dict = {"rule": "fixed_total_number", "N": 4}
>>>>>>> 4d8d3bf9

        # weight has to be a list with dimension (n_conns x 1) when fixed_total_number is used
        ref_weights = [1.2, -3.5, 0.4, -0.2]

<<<<<<< HEAD
        syn_spec = nest.synapsemodels.static(weight=ref_weights)
        nest.Connect(nest.FixedTotalNumber(src, tgt, N=4, syn_spec=syn_spec))
=======
        syn_dict = {"weight": ref_weights}
        nest.Connect(src, tgt, conn_dict, syn_dict)
>>>>>>> 4d8d3bf9

        conns = nest.GetConnections()
        weights = conns.weight

        self.assertEqual(weights.sort(), ref_weights.sort())


def suite():
    suite = unittest.makeSuite(WeightsAsListTestCase, "test")
    return suite


def run():
    runner = unittest.TextTestRunner(verbosity=2)
    runner.run(suite())


if __name__ == "__main__":
    run()<|MERGE_RESOLUTION|>--- conflicted
+++ resolved
@@ -43,14 +43,8 @@
         # weight has to be a list with dimension (n_sources x 1) when one_to_one is used
         ref_weights = [1.2, -3.5, 0.4]
 
-<<<<<<< HEAD
         syn_spec = nest.synapsemodels.static(weight=ref_weights)
         nest.Connect(nest.OneToOne(src, tgt, syn_spec=syn_spec))
-=======
-        conn_dict = {"rule": "one_to_one"}
-        syn_dict = {"weight": ref_weights}
-        nest.Connect(src, tgt, conn_dict, syn_dict)
->>>>>>> 4d8d3bf9
 
         conns = nest.GetConnections()
         weights = conns.weight
@@ -66,14 +60,8 @@
         # weight has to be a list of lists with dimension (n_target x n_sources) when all_to_all is used
         ref_weights = [[1.2, -3.5, 2.5], [0.4, -0.2, 0.7]]
 
-<<<<<<< HEAD
         syn_spec = nest.synapsemodels.static(weight=ref_weights)
         nest.Connect(nest.AllToAll(src, tgt, syn_spec=syn_spec))
-=======
-        conn_dict = {"rule": "all_to_all"}
-        syn_dict = {"weight": ref_weights}
-        nest.Connect(src, tgt, conn_dict, syn_dict)
->>>>>>> 4d8d3bf9
 
         conns = nest.GetConnections()
         weights = conns.weight
@@ -92,14 +80,8 @@
         # weight has to be a list of lists with dimension (n_target x indegree) when fixed_indegree is used
         ref_weights = [[1.2, -3.5], [0.4, -0.2], [0.6, 2.2]]
 
-<<<<<<< HEAD
         syn_spec = nest.synapsemodels.static(weight=ref_weights)
         nest.Connect(nest.FixedIndegree(src, tgt, indegree=2, syn_spec=syn_spec))
-=======
-        conn_dict = {"rule": "fixed_indegree", "indegree": 2}
-        syn_dict = {"weight": ref_weights}
-        nest.Connect(src, tgt, conn_dict, syn_dict)
->>>>>>> 4d8d3bf9
 
         conns = nest.GetConnections()
         weights = conns.weight
@@ -118,15 +100,9 @@
         # weight has to be a list of lists with dimension (n_source x outegree) when fixed_outdegree is used
         ref_weights = [[1.2, -3.5, 0.4], [-0.2, 0.6, 2.2]]
 
-<<<<<<< HEAD
-        conn_dict = {'rule': 'fixed_outdegree', 'outdegree': 3}
+        conn_dict = {"rule": "fixed_outdegree", "outdegree": 3}
         syn_spec = nest.synapsemodels.static(weight=ref_weights)
         nest.Connect(nest.FixedOutdegree(src, tgt, outdegree=3, syn_spec=syn_spec))
-=======
-        conn_dict = {"rule": "fixed_outdegree", "outdegree": 3}
-        syn_dict = {"weight": ref_weights}
-        nest.Connect(src, tgt, conn_dict, syn_dict)
->>>>>>> 4d8d3bf9
 
         conns = nest.GetConnections()
         weights = conns.weight
@@ -139,25 +115,14 @@
     def test_FixedTotalNumberWeight(self):
         """Weight given as list, when connection rule is fixed_total_number"""
 
-<<<<<<< HEAD
-        src = nest.Create('iaf_psc_alpha', 3)
-        tgt = nest.Create('iaf_psc_delta', 4)
-=======
         src = nest.Create("iaf_psc_alpha", 3)
         tgt = nest.Create("iaf_psc_delta", 4)
-        conn_dict = {"rule": "fixed_total_number", "N": 4}
->>>>>>> 4d8d3bf9
 
         # weight has to be a list with dimension (n_conns x 1) when fixed_total_number is used
         ref_weights = [1.2, -3.5, 0.4, -0.2]
 
-<<<<<<< HEAD
         syn_spec = nest.synapsemodels.static(weight=ref_weights)
         nest.Connect(nest.FixedTotalNumber(src, tgt, N=4, syn_spec=syn_spec))
-=======
-        syn_dict = {"weight": ref_weights}
-        nest.Connect(src, tgt, conn_dict, syn_dict)
->>>>>>> 4d8d3bf9
 
         conns = nest.GetConnections()
         weights = conns.weight
