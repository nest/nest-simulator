--- conflicted
+++ resolved
@@ -35,14 +35,9 @@
         def _decorator(self):
             nest.ResetKernel()
             n1 = nest.Create("iaf_psc_alpha", params={"I_e": 376.0})
-<<<<<<< HEAD
-            self.spike = nest.Create('spike_recorder')
+            self.spike = nest.Create("spike_recorder")
             nest.Connect(nest.AllToAll(n1, self.spike))
             nest.BuildNetwork()
-=======
-            self.spike = nest.Create("spike_recorder")
-            nest.Connect(n1, self.spike)
->>>>>>> 4d8d3bf9
             f(self)
             events = self.spike.events
             return list(zip(events["senders"], events["times"]))
