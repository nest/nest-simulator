--- conflicted
+++ resolved
@@ -94,22 +94,15 @@
 # with synaptic weight ``j_exc = 300.0`` pA and the same delay.
 # The desired connections are created with the following commands:
 
-<<<<<<< HEAD
 syn_spec = nest.synapsemodels.static(weight=j_inh, delay=delay)
 
-nest.Connect(nest.FixedIndegree(neurons, neurons, indegree=inh_per_neuron, allow_autapses=False, allow_multapses=True,
-                                syn_spec=syn_spec))
+nest.Connect(
+    nest.FixedIndegree(
+        neurons, neurons, indegree=inh_per_neuron, allow_autapses=False, allow_multapses=True, syn_spec=syn_spec
+    )
+)
 
 nest.Connect(nest.AllToAll(pg, neurons, syn_spec=nest.synapsemodels.static(weight=j_exc, delay=delay)))
-=======
-conn_dict = {"rule": "fixed_indegree", "indegree": inh_per_neuron, "allow_autapses": False, "allow_multapses": True}
-
-syn_dict = {"synapse_model": "static_synapse", "weight": j_inh, "delay": delay}
-
-nest.Connect(neurons, neurons, conn_dict, syn_dict)
-
-nest.Connect(pg, neurons, "all_to_all", syn_spec={"synapse_model": "static_synapse", "weight": j_exc, "delay": delay})
->>>>>>> 4d8d3bf9
 
 ###############################################################################
 # Then the neurons are connected to the ``spike_recorder`` and the initial
@@ -135,19 +128,14 @@
 connections = numpy.random.choice(neuron_list, [n_connection, 2])
 
 for source_node_id, target_node_id in connections:
-<<<<<<< HEAD
-    nest.Connect(nest.OneToOne(nest.NodeCollection([source_node_id]),
-                               nest.NodeCollection([target_node_id]),
-                               make_symmetric=True,
-                               syn_spec=nest.synapsemodels.gap_junction(weight=gap_weight)))
-=======
     nest.Connect(
-        nest.NodeCollection([source_node_id]),
-        nest.NodeCollection([target_node_id]),
-        {"rule": "one_to_one", "make_symmetric": True},
-        {"synapse_model": "gap_junction", "weight": gap_weight},
+        nest.OneToOne(
+            nest.NodeCollection([source_node_id]),
+            nest.NodeCollection([target_node_id]),
+            make_symmetric=True,
+            syn_spec=nest.synapsemodels.gap_junction(weight=gap_weight),
+        )
     )
->>>>>>> 4d8d3bf9
 
 ###############################################################################
 # In the end we start the simulation and plot the spike pattern.
