--- conflicted
+++ resolved
@@ -92,15 +92,14 @@
    * is allowed to modify the Model object for
    * 'administrative' purposes.
    */
-<<<<<<< HEAD
-  Node* allocate( thread t );
-
- virtual std::shared_ptr<VectorizedNode> get_container() {return 0;}
-
-  void free( thread t, Node* );
-=======
   Node* create( thread t );
->>>>>>> 01f6e5a7
+
+  virtual std::shared_ptr< VectorizedNode >
+  get_container()
+  {
+    return 0;
+  }
+
 
   /**
    * Deletes all nodes which belong to this model.
@@ -285,15 +284,20 @@
   /**
    * Memory for all nodes sorted by threads.
    */
-<<<<<<< HEAD
-  std::vector< sli::pool > memory_;
-
+  std::vector< std::vector< Node* > > memory_;
+
+  /**
+   * Indicartor if the model supports the vectorization schema
+   *
+   */
   bool uses_vectors;
 
+  /**
+   * Stores if the model has seen the thread before or not.
+   * Only needed when using the vectorization schema
+   *
+   */
   std::map< thread, index > thread_to_node;
-=======
-  std::vector< std::vector< Node* > > memory_;
->>>>>>> 01f6e5a7
 };
 
 
