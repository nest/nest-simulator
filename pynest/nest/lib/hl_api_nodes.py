# -*- coding: utf-8 -*-
#
# hl_api_nodes.py
#
# This file is part of NEST.
#
# Copyright (C) 2004 The NEST Initiative
#
# NEST is free software: you can redistribute it and/or modify
# it under the terms of the GNU General Public License as published by
# the Free Software Foundation, either version 2 of the License, or
# (at your option) any later version.
#
# NEST is distributed in the hope that it will be useful,
# but WITHOUT ANY WARRANTY; without even the implied warranty of
# MERCHANTABILITY or FITNESS FOR A PARTICULAR PURPOSE.  See the
# GNU General Public License for more details.
#
# You should have received a copy of the GNU General Public License
# along with NEST.  If not, see <http://www.gnu.org/licenses/>.

"""
Functions for node handling
"""

import warnings
import nest
<<<<<<< HEAD
import numpy as np

from ..ll_api import *
=======

>>>>>>> 096221c1
from .. import nestkernel_api as nestkernel
from ..ll_api import *
from .hl_api_helper import is_iterable, model_deprecation_warning
from .hl_api_parallel_computing import NumProcesses, Rank
from .hl_api_types import NodeCollection, Parameter

__all__ = [
    "Create",
    "GetLocalNodeCollection",
    "GetNodes",
    "PrintNodes",
]


def Create(model, n=1, params=None, positions=None):
    """Create one or more nodes.

    Generates `n` new network objects of the supplied model type. If `n` is not
    given, a single node is created. Note that if setting parameters of the
    nodes fail, the nodes will still have been created.

    Note
    ----
    During network construction, create all nodes representing model neurons first, then all nodes
    representing devices (generators, recorders, or detectors), or all devices first and then all neurons.
    Otherwise, network connection can be slow, especially in parallel simulations of networks
    with many devices.

    Parameters
    ----------
    model : str
        Name of the model to create
    n : int, optional
        Number of nodes to create
    params : dict or list, optional
        Parameters for the new nodes. Can be any of the following:

        - A dictionary with either single values or lists of size n.
          The single values will be applied to all nodes, while the lists will be distributed across
          the nodes. Both single values and lists can be given at the same time.
        - A list with n dictionaries, one dictionary for each node.

        Values may be :py:class:`.Parameter` objects. If omitted,
        the model's defaults are used.
    positions: :py:class:`.grid` or :py:class:`.free` object, optional
        Object describing spatial positions of the nodes. If omitted, the nodes have no spatial attachment.

    Returns
    -------
    NodeCollection:
        Object representing the IDs of created nodes, see :py:class:`.NodeCollection` for more.

    Raises
    ------
    NESTError
        If setting node parameters fail. However, the nodes will still have
        been created.
    TypeError
        If the positions object is of wrong type.
    """

    model_deprecation_warning(model)

    # If any of the elements in the parameter dictionary is either an array-like object,
    # or a NEST parameter, we create the nodes first, then set the given values. If not,
    # we can pass the parameter specification to SLI when the nodes are created.
    iterable_or_parameter_in_params = True

<<<<<<< HEAD
    if not isinstance(n, (int, np.integer)):
        raise TypeError('n must be an integer')
=======
    if not isinstance(n, int):
        raise TypeError("n must be an integer")
>>>>>>> 096221c1

    # PYNEST-NG: can we support the usecase above by passing the dict into ll_create?
    if isinstance(params, dict) and params:  # if params is a dict and not empty
        iterable_or_parameter_in_params = any(is_iterable(v) or isinstance(v, Parameter) for k, v in params.items())

    if isinstance(params, (list, tuple)) and len(params) != n:
        raise TypeError("list of params must have one dictionary per node")

    if params is not None and not (
        isinstance(params, dict) or (isinstance(params, (list, tuple)) and all(isinstance(e, dict) for e in params))
    ):
        raise TypeError("params must be either a dict of parameters or a list or tuple of dicts")

    if positions is not None:
        # Explicitly retrieve lazy loaded spatial property from the module class.
        # This is needed because the automatic lookup fails. See #2135.
        spatial = getattr(nest.NestModule, "spatial")
        # We only accept positions as either a free object or a grid object.
        if not isinstance(positions, (spatial.free, spatial.grid)):
            raise TypeError("`positions` must be either a nest.spatial.free or a nest.spatial.grid object")
        layer_specs = {"elements": model}
        layer_specs["edge_wrap"] = positions.edge_wrap
        if isinstance(positions, spatial.free):
            layer_specs["positions"] = positions.pos
            # If the positions are based on a parameter object, the number of nodes must be specified.
            if isinstance(positions.pos, Parameter):
                layer_specs["n"] = n
        else:
            # If positions is not a free object, it must be a grid object.
            if n > 1:
                raise ValueError("Cannot specify number of nodes with grid positions")
            layer_specs["shape"] = positions.shape
            if positions.center is not None:
                layer_specs["center"] = [float(v) for v in positions.center]
        if positions.extent is not None:
            layer_specs["extent"] = [float(v) for v in positions.extent]

        layer = nestkernel.llapi_create_spatial(layer_specs)
        layer.set(params if params else {})
        return layer

    node_ids = nestkernel.llapi_create(model, n)

    if (isinstance(params, dict) and params) or isinstance(params, (list, tuple)):
        # if params is a dict and not empty or a list of dicts
        try:
            node_ids.set(params)
        except Exception:
            warnings.warn(
                "Setting node parameters failed, but nodes have already been "
                + f"created! The node IDs of the new nodes are: {node_ids}."
            )
            raise

    return node_ids


def PrintNodes():
    """Print the `node ID` ranges and `model names` of all the nodes in the network."""

    print(nestkernel.llapi_print_nodes())


def GetNodes(properties={}, local_only=False):
    """Return all nodes with the given properties as `NodeCollection`.

    Parameters
    ----------
    properties : dict, optional
        Only node IDs of nodes matching the properties given in the
        dictionary exactly will be returned. Matching properties with float
        values (e.g. the membrane potential) may fail due to tiny numerical
        discrepancies and should be avoided. Note that when a params dict is
        present, thread parallelization is not possible, the function will
        be run thread serial.
    local_only : bool, optional
        If True, only node IDs of nodes simulated on the local MPI process will
        be returned. By default, node IDs of nodes in the entire simulation
        will be returned. This requires MPI communication and may slow down
        the script.

    Returns
    -------
    NodeCollection:
        `NodeCollection` of nodes
    """

    return nestkernel.llapi_get_nodes(properties, local_only)


def GetLocalNodeCollection(nc):
    """Get local nodes of a `NodeCollection` as a new `NodeCollection`.

    This function returns the local nodes of a `NodeCollection`. If there are no
    local elements, an empty `NodeCollection` is returned.

    Parameters
    ----------
    nc: NodeCollection
        `NodeCollection` for which to get local nodes

    Returns
    -------
    NodeCollection:
        Object representing the local nodes of the given `NodeCollection`
    """
    if not isinstance(nc, NodeCollection):
        raise TypeError("GetLocalNodeCollection requires a NodeCollection in order to run")

    rank = Rank()
    num_procs = NumProcesses()
    first_in_nc = nc[0].global_id
    first_index = ((rank - first_in_nc % num_procs) + num_procs) % num_procs
    if first_index <= len(nc):
        return nc[first_index : len(nc) : num_procs]
    else:
        return NodeCollection([])<|MERGE_RESOLUTION|>--- conflicted
+++ resolved
@@ -25,13 +25,10 @@
 
 import warnings
 import nest
-<<<<<<< HEAD
 import numpy as np
 
-from ..ll_api import *
-=======
-
->>>>>>> 096221c1
+import nest
+
 from .. import nestkernel_api as nestkernel
 from ..ll_api import *
 from .hl_api_helper import is_iterable, model_deprecation_warning
@@ -100,13 +97,8 @@
     # we can pass the parameter specification to SLI when the nodes are created.
     iterable_or_parameter_in_params = True
 
-<<<<<<< HEAD
     if not isinstance(n, (int, np.integer)):
-        raise TypeError('n must be an integer')
-=======
-    if not isinstance(n, int):
         raise TypeError("n must be an integer")
->>>>>>> 096221c1
 
     # PYNEST-NG: can we support the usecase above by passing the dict into ll_create?
     if isinstance(params, dict) and params:  # if params is a dict and not empty
