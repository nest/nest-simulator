/*
 *  conn_builder.cpp
 *
 *  This file is part of NEST.
 *
 *  Copyright (C) 2004 The NEST Initiative
 *
 *  NEST is free software: you can redistribute it and/or modify
 *  it under the terms of the GNU General Public License as published by
 *  the Free Software Foundation, either version 2 of the License, or
 *  (at your option) any later version.
 *
 *  NEST is distributed in the hope that it will be useful,
 *  but WITHOUT ANY WARRANTY; without even the implied warranty of
 *  MERCHANTABILITY or FITNESS FOR A PARTICULAR PURPOSE.  See the
 *  GNU General Public License for more details.
 *
 *  You should have received a copy of the GNU General Public License
 *  along with NEST.  If not, see <http://www.gnu.org/licenses/>.
 *
 */

#include "conn_builder.h"

// Includes from libnestutil:
#include "logging.h"

// Includes from nestkernel:
#include "conn_builder_impl.h"
#include "conn_parameter.h"
#include "exceptions.h"
#include "kernel_manager.h"
#include "nest_names.h"
#include "node.h"
#include "vp_manager_impl.h"

nest::ConnBuilder::ConnBuilder( NodeCollectionPTR sources,
  NodeCollectionPTR targets,
  const dictionary& conn_spec,
  const std::vector< dictionary >& syn_specs )
  : sources_( sources )
  , targets_( targets )
  , allow_autapses_( true )
  , allow_multapses_( true )
  , make_symmetric_( false )
  , creates_symmetric_connections_( false )
  , exceptions_raised_( kernel().vp_manager.get_num_threads() )
  , use_pre_synaptic_element_( false )
  , use_post_synaptic_element_( false )
  , parameters_requiring_skipping_()
  , param_dicts_()
{
  // read out rule-related parameters -------------------------
  //  - /rule has been taken care of above
  //  - rule-specific params are handled by subclass c'tor
  conn_spec.update_value< bool >( names::allow_autapses, allow_autapses_ );
  conn_spec.update_value< bool >( names::allow_multapses, allow_multapses_ );
  conn_spec.update_value< bool >( names::make_symmetric, make_symmetric_ );

  // read out synapse-related parameters ----------------------

  // synapse-specific parameters that should be skipped when we set default synapse parameters
  skip_syn_params_ = {
    names::weight, names::delay, names::min_delay, names::max_delay, names::num_connections, names::synapse_model
  };

  default_weight_.resize( syn_specs.size() );
  default_delay_.resize( syn_specs.size() );
  default_weight_and_delay_.resize( syn_specs.size() );
  weights_.resize( syn_specs.size() );
  delays_.resize( syn_specs.size() );
  synapse_params_.resize( syn_specs.size() );
  synapse_model_id_.resize( syn_specs.size() );
<<<<<<< HEAD
  synapse_model_id_[ 0 ] = kernel().model_manager.get_synapsedict().get< synindex >( "static_synapse" );
=======
  synapse_model_id_[ 0 ] = kernel().model_manager.get_synapse_model_id( "static_synapse" );
>>>>>>> 7bdb9963
  param_dicts_.resize( syn_specs.size() );

  // loop through vector of synapse dictionaries, and set synapse parameters
  for ( size_t synapse_indx = 0; synapse_indx < syn_specs.size(); ++synapse_indx )
  {
    auto& syn_params = syn_specs[ synapse_indx ];

    set_synapse_model_( syn_params, synapse_indx );
    set_default_weight_or_delay_( syn_params, synapse_indx );

    dictionary syn_defaults = kernel().model_manager.get_connector_defaults( synapse_model_id_[ synapse_indx ] );

#ifdef HAVE_MUSIC
    // We allow music_channel as alias for receptor_type during
    // connection setup
    syn_defaults[ names::music_channel ] = 0;
#endif

    set_synapse_params( syn_defaults, syn_params, synapse_indx );
  }

  set_structural_plasticity_parameters( syn_specs );

  // If make_symmetric_ is requested call reset on all parameters in order
  // to check if all parameters support symmetric connections
  if ( make_symmetric_ )
  {
    reset_weights_();
    reset_delays_();

    for ( auto params : synapse_params_ )
    {
      for ( auto synapse_parameter : params )
      {
        synapse_parameter.second->reset();
      }
    }
  }

  if ( not( sources_->valid() and targets_->valid() ) )
  {
    throw KernelException( "InvalidNodeCollection: sources and targets must be valid NodeCollections." );
  }
}

nest::ConnBuilder::~ConnBuilder()
{
  for ( auto weight : weights_ )
  {
    delete weight;
  }

  for ( auto delay : delays_ )
  {
    delete delay;
  }

  for ( auto params : synapse_params_ )
  {
    for ( auto synapse_parameter : params )
    {
      delete synapse_parameter.second;
    }
  }
}

/**
 * Updates the number of connected synaptic elements in the
 * target and the source.
 * Returns 0 if the target is either on another
 * MPI machine or another thread. Returns 1 otherwise.
 *
 * @param snode_id id of the source
 * @param tnode_id id of the target
 * @param tid thread id
 * @param update amount of connected synaptic elements to update
 * @return
 */
bool
nest::ConnBuilder::change_connected_synaptic_elements( index snode_id, index tnode_id, const thread tid, int update )
{

  int local = true;
  // check whether the source is on this mpi machine
  if ( kernel().node_manager.is_local_node_id( snode_id ) )
  {
    Node* const source = kernel().node_manager.get_node_or_proxy( snode_id, tid );
    const thread source_thread = source->get_thread();

    // check whether the source is on our thread
    if ( tid == source_thread )
    {
      // update the number of connected synaptic elements
      source->connect_synaptic_element( pre_synaptic_element_name_, update );
    }
  }

  // check whether the target is on this mpi machine
  if ( not kernel().node_manager.is_local_node_id( tnode_id ) )
  {
    local = false;
  }
  else
  {
    Node* const target = kernel().node_manager.get_node_or_proxy( tnode_id, tid );
    const thread target_thread = target->get_thread();
    // check whether the target is on our thread
    if ( tid != target_thread )
    {
      local = false;
    }
    else
    {
      // update the number of connected synaptic elements
      target->connect_synaptic_element( post_synaptic_element_name_, update );
    }
  }
  return local;
}

/**
 * Now we can connect with or without structural plasticity
 */
void
nest::ConnBuilder::connect()
{
  // We test here, and not in the ConnBuilder constructor, so the derived
  // classes are fully constructed when the test is executed
  for ( auto syn_model : synapse_model_id_ )
  {
    if ( kernel().model_manager.connector_requires_symmetric( syn_model ) and not( is_symmetric() or make_symmetric_ ) )
    {
      throw BadProperty(
        "Connections with this synapse model can only be created as "
        "one-to-one connections with \"make_symmetric\" set to true "
        "or as all-to-all connections with equal source and target "
        "populations and default or scalar parameters." );
    }
  }

  if ( make_symmetric_ and not supports_symmetric() )
  {
    throw NotImplemented( "This connection rule does not support symmetric connections." );
  }

  if ( use_structural_plasticity_() )
  {
    if ( make_symmetric_ )
    {
      throw NotImplemented( "Symmetric connections are not supported in combination with structural plasticity." );
    }
    sp_connect_();
  }
  else
  {
    connect_();
    if ( make_symmetric_ and not creates_symmetric_connections_ )
    {
      // call reset on all parameters
      reset_weights_();
      reset_delays_();

      for ( auto params : synapse_params_ )
      {
        for ( auto synapse_parameter : params )
        {
          synapse_parameter.second->reset();
        }
      }

      std::swap( sources_, targets_ );
      connect_();
      std::swap( sources_, targets_ ); // re-establish original state
    }
  }
  // check if any exceptions have been raised
  for ( thread tid = 0; tid < kernel().vp_manager.get_num_threads(); ++tid )
  {
    if ( exceptions_raised_.at( tid ).get() )
    {
      throw WrappedThreadException( *( exceptions_raised_.at( tid ) ) );
    }
  }
}

/**
 * Now we can delete synapses with or without structural plasticity
 */
void
nest::ConnBuilder::disconnect()
{
  if ( use_structural_plasticity_() )
  {
    sp_disconnect_();
  }
  else
  {
    disconnect_();
  }

  // check if any exceptions have been raised
  for ( thread tid = 0; tid < kernel().vp_manager.get_num_threads(); ++tid )
  {
    if ( exceptions_raised_.at( tid ).get() )
    {
      throw WrappedThreadException( *( exceptions_raised_.at( tid ) ) );
    }
  }
}

void
nest::ConnBuilder::update_param_dict_( index snode_id,
  Node& target,
  thread target_thread,
  RngPtr rng,
  index synapse_indx )
{
  assert( kernel().vp_manager.get_num_threads() == static_cast< thread >( param_dicts_[ synapse_indx ].size() ) );

  for ( auto synapse_parameter : synapse_params_[ synapse_indx ] )
  {
    if ( synapse_parameter.second->provides_long() )
    {
      param_dicts_[ synapse_indx ][ target_thread ][ synapse_parameter.first ] =
        synapse_parameter.second->value_int( target_thread, rng, snode_id, &target );
    }
    else
    {
      param_dicts_[ synapse_indx ][ target_thread ][ synapse_parameter.first ] =
        synapse_parameter.second->value_double( target_thread, rng, snode_id, &target );
    }
  }
}

void
nest::ConnBuilder::single_connect_( index snode_id, Node& target, thread target_thread, RngPtr rng )
{
  if ( this->requires_proxies() and not target.has_proxies() )
  {
    throw IllegalConnection( "Cannot use this rule to connect to nodes without proxies (usually devices)." );
  }

  for ( size_t synapse_indx = 0; synapse_indx < synapse_params_.size(); ++synapse_indx )
  {
    update_param_dict_( snode_id, target, target_thread, rng, synapse_indx );

    if ( default_weight_and_delay_[ synapse_indx ] )
    {
      kernel().connection_manager.connect( snode_id,
        &target,
        target_thread,
        synapse_model_id_[ synapse_indx ],
        param_dicts_[ synapse_indx ][ target_thread ] );
    }
    else if ( default_weight_[ synapse_indx ] )
    {
      kernel().connection_manager.connect( snode_id,
        &target,
        target_thread,
        synapse_model_id_[ synapse_indx ],
        param_dicts_[ synapse_indx ][ target_thread ],
        delays_[ synapse_indx ]->value_double( target_thread, rng, snode_id, &target ) );
    }
    else if ( default_delay_[ synapse_indx ] )
    {
      kernel().connection_manager.connect( snode_id,
        &target,
        target_thread,
        synapse_model_id_[ synapse_indx ],
        param_dicts_[ synapse_indx ][ target_thread ],
        numerics::nan,
        weights_[ synapse_indx ]->value_double( target_thread, rng, snode_id, &target ) );
    }
    else
    {
      const double delay = delays_[ synapse_indx ]->value_double( target_thread, rng, snode_id, &target );
      const double weight = weights_[ synapse_indx ]->value_double( target_thread, rng, snode_id, &target );
      kernel().connection_manager.connect( snode_id,
        &target,
        target_thread,
        synapse_model_id_[ synapse_indx ],
        param_dicts_[ synapse_indx ][ target_thread ],
        delay,
        weight );
    }
  }
}

void
nest::ConnBuilder::set_pre_synaptic_element_name( const std::string& name )
{
  if ( name.empty() )
  {
    throw BadProperty( "pre_synaptic_element cannot be empty." );
  }

  pre_synaptic_element_name_ = name;
  use_pre_synaptic_element_ = not name.empty();
}

void
nest::ConnBuilder::set_post_synaptic_element_name( const std::string& name )
{
  if ( name.empty() )
  {
    throw BadProperty( "post_synaptic_element cannot be empty." );
  }

  post_synaptic_element_name_ = name;
  use_post_synaptic_element_ = not name.empty();
}

bool
nest::ConnBuilder::all_parameters_scalar_() const
{
  bool all_scalar = true;

  for ( auto weight : weights_ )
  {
    if ( weight )
    {
      all_scalar = all_scalar and weight->is_scalar();
    }
  }

  for ( auto delay : delays_ )
  {
    if ( delay )
    {
      all_scalar = all_scalar and delay->is_scalar();
    }
  }

  for ( auto params : synapse_params_ )
  {
    for ( auto synapse_parameter : params )
    {
      all_scalar = all_scalar and synapse_parameter.second->is_scalar();
    }
  }

  return all_scalar;
}

bool
nest::ConnBuilder::loop_over_targets_() const
{
  return targets_->size() < kernel().node_manager.size() or not targets_->is_range()
    or parameters_requiring_skipping_.size() > 0;
}

void
nest::ConnBuilder::set_synapse_model_( const dictionary& syn_params, const size_t synapse_indx )
{
  if ( not syn_params.known( names::synapse_model ) )
  {
    std::cerr << "synapse_model key: " << names::synapse_model << "\n";
    std::cerr << "keys: "
              << "\n";
    for ( auto& kv_pair : syn_params )
    {
      std::cerr << kv_pair.first << " \n";
    }
    throw BadProperty( "Synapse spec must contain synapse model." );
  }
<<<<<<< HEAD
  const std::string syn_name = syn_params.get< std::string >( names::synapse_model );
  if ( not kernel().model_manager.get_synapsedict().known( syn_name ) )
  {
    throw UnknownSynapseType( syn_name );
  }

  index synapse_model_id = kernel().model_manager.get_synapsedict().get< synindex >( syn_name );
=======
  const std::string syn_name = ( *syn_params )[ names::synapse_model ];

  // The following call will throw "UnknownSynapseType" if syn_name is not naming a known model
  const index synapse_model_id = kernel().model_manager.get_synapse_model_id( syn_name );
>>>>>>> 7bdb9963
  synapse_model_id_[ synapse_indx ] = synapse_model_id;

  // We need to make sure that Connect can process all synapse parameters specified.
  const ConnectorModel& synapse_model = kernel().model_manager.get_connection_model( synapse_model_id );
  synapse_model.check_synapse_params( syn_params );
}

void
nest::ConnBuilder::set_default_weight_or_delay_( const dictionary& syn_params, const size_t synapse_indx )
{
  dictionary syn_defaults = kernel().model_manager.get_connector_defaults( synapse_model_id_[ synapse_indx ] );

  // All synapse models have the possibility to set the delay (see SynIdDelay), but some have
  // homogeneous weights, hence it should be possible to set the delay without the weight.
  default_weight_[ synapse_indx ] = not syn_params.known( names::weight );
  default_delay_[ synapse_indx ] = not syn_params.known( names::delay );

  // If neither weight nor delay are given in the dict, we handle this separately. Important for
  // hom_w synapses, on which weight cannot be set. However, we use default weight and delay for
  // _all_ types of synapses.
  default_weight_and_delay_[ synapse_indx ] = ( default_weight_[ synapse_indx ] and default_delay_[ synapse_indx ] );

  if ( not default_weight_and_delay_[ synapse_indx ] )
  {
    weights_[ synapse_indx ] = syn_params.known( names::weight )
      ? ConnParameter::create( syn_params.at( names::weight ), kernel().vp_manager.get_num_threads() )
      : ConnParameter::create( syn_defaults[ names::weight ], kernel().vp_manager.get_num_threads() );
    register_parameters_requiring_skipping_( *weights_[ synapse_indx ] );

    delays_[ synapse_indx ] = syn_params.known( names::delay )
      ? ConnParameter::create( syn_params.at( names::delay ), kernel().vp_manager.get_num_threads() )
      : ConnParameter::create( syn_defaults[ names::delay ], kernel().vp_manager.get_num_threads() );
  }
  else if ( default_weight_[ synapse_indx ] )
  {
    delays_[ synapse_indx ] = syn_params.known( names::delay )
      ? ConnParameter::create( syn_params.at( names::delay ), kernel().vp_manager.get_num_threads() )
      : ConnParameter::create( syn_defaults[ names::delay ], kernel().vp_manager.get_num_threads() );
  }
  register_parameters_requiring_skipping_( *delays_[ synapse_indx ] );
}

void
nest::ConnBuilder::set_synapse_params( const dictionary& syn_defaults,
  const dictionary& syn_params,
  const size_t synapse_indx )
{
  for ( auto& syn_kv_pair : syn_defaults )
  {
    const std::string param_name = syn_kv_pair.first;
    if ( skip_syn_params_.find( param_name ) != skip_syn_params_.end() )
    {
      continue; // weight, delay or other not-settable parameter
    }

    if ( syn_params.known( param_name ) )
    {
      synapse_params_[ synapse_indx ][ param_name ] =
        ConnParameter::create( syn_params.at( param_name ), kernel().vp_manager.get_num_threads() );
      register_parameters_requiring_skipping_( *synapse_params_[ synapse_indx ][ param_name ] );
    }
  }

  // Now create dictionary with dummy values that we will use to pass settings to the synapses created. We
  // create it here once to avoid re-creating the object over and over again.
  for ( thread tid = 0; tid < kernel().vp_manager.get_num_threads(); ++tid )
  {
    param_dicts_[ synapse_indx ].emplace_back();

    for ( auto param : synapse_params_[ synapse_indx ] )
    {
      if ( param.second->provides_long() )
      {
        param_dicts_[ synapse_indx ][ tid ][ param.first ] = 0;
      }
      else
      {
        param_dicts_[ synapse_indx ][ tid ][ param.first ] = 0.0;
      }
    }
  }
}

void
nest::ConnBuilder::set_structural_plasticity_parameters( const std::vector< dictionary >& syn_specs )
{
  // Check if both pre and postsynaptic element are provided. Currently only possible to have
  // structural plasticity with single element syn_spec.
  bool have_both_sp_keys = false;
  bool have_one_sp_key = false;
  for ( auto syn_params : syn_specs )
  {
    if ( not have_both_sp_keys
      and ( syn_params.known( names::pre_synaptic_element ) and syn_params.known( names::post_synaptic_element ) ) )
    {
      have_both_sp_keys = true;
    }
    if ( not have_one_sp_key
      and ( syn_params.known( names::pre_synaptic_element ) or syn_params.known( names::post_synaptic_element ) ) )
    {
      have_one_sp_key = true;
    }
  }

  if ( have_both_sp_keys and syn_specs.size() > 1 )
  {
    throw KernelException( "Structural plasticity is only possible with single syn_spec" );
  }
  else if ( have_both_sp_keys )
  {
    pre_synaptic_element_name_ = syn_specs[ 0 ].get< std::string >( names::pre_synaptic_element );
    post_synaptic_element_name_ = syn_specs[ 0 ].get< std::string >( names::post_synaptic_element );

    use_pre_synaptic_element_ = true;
    use_post_synaptic_element_ = true;
  }
  else if ( have_one_sp_key )
  {
    throw BadProperty( "Structural plasticity requires both a pre and postsynaptic element." );
  }
}

void
nest::ConnBuilder::reset_weights_()
{
  for ( auto weight : weights_ )
  {
    if ( weight )
    {
      weight->reset();
    }
  }
}

void
nest::ConnBuilder::reset_delays_()
{
  for ( auto delay : delays_ )
  {
    if ( delay )
    {
      delay->reset();
    }
  }
}

nest::OneToOneBuilder::OneToOneBuilder( const NodeCollectionPTR sources,
  const NodeCollectionPTR targets,
  const dictionary& conn_spec,
  const std::vector< dictionary >& syn_specs )
  : ConnBuilder( sources, targets, conn_spec, syn_specs )
{
  // make sure that target and source population have the same size
  if ( sources_->size() != targets_->size() )
  {
    throw DimensionMismatch( "Source and Target population must be of the same size." );
  }
}

void
nest::OneToOneBuilder::connect_()
{

#pragma omp parallel
  {
    // get thread id
    const thread tid = kernel().vp_manager.get_thread_id();

    try
    {
      RngPtr rng = get_vp_specific_rng( tid );

      if ( loop_over_targets_() )
      {
        // A more efficient way of doing this might be to use NodeCollection's local_begin(). For this to work we would
        // need to change some of the logic, sources and targets might not be on the same process etc., so therefore
        // we are not doing it at the moment. This also applies to other ConnBuilders below.
        NodeCollection::const_iterator target_it = targets_->begin();
        NodeCollection::const_iterator source_it = sources_->begin();
        for ( ; target_it < targets_->end(); ++target_it, ++source_it )
        {
          assert( source_it < sources_->end() );

          const index snode_id = ( *source_it ).node_id;
          const index tnode_id = ( *target_it ).node_id;

          if ( snode_id == tnode_id and not allow_autapses_ )
          {
            continue;
          }

          Node* const target = kernel().node_manager.get_node_or_proxy( tnode_id, tid );
          if ( target->is_proxy() )
          {
            // skip array parameters handled in other virtual processes
            skip_conn_parameter_( tid );
            continue;
          }

          single_connect_( snode_id, *target, tid, rng );
        }
      }
      else
      {
        const SparseNodeArray& local_nodes = kernel().node_manager.get_local_nodes( tid );
        SparseNodeArray::const_iterator n;
        for ( n = local_nodes.begin(); n != local_nodes.end(); ++n )
        {
          Node* target = n->get_node();

          const index tnode_id = n->get_node_id();
          const int idx = targets_->find( tnode_id );
          if ( idx < 0 ) // Is local node in target list?
          {
            continue;
          }

          // one-to-one, thus we can use target idx for source as well
          const index snode_id = ( *sources_ )[ idx ];
          if ( not allow_autapses_ and snode_id == tnode_id )
          {
            // no skipping required / possible,
            // as we iterate only over local nodes
            continue;
          }
          single_connect_( snode_id, *target, tid, rng );
        }
      }
    }
    catch ( std::exception& err )
    {
      // We must create a new exception here, err's lifetime ends at
      // the end of the catch block.
      exceptions_raised_.at( tid ) = std::shared_ptr< WrappedThreadException >( new WrappedThreadException( err ) );
    }
  }
}

/**
 * Solves the disconnection of two nodes on a OneToOne basis without
 * structural plasticity. This means this method can be manually called
 * by the user to delete existing synapses.
 */
void
nest::OneToOneBuilder::disconnect_()
{

#pragma omp parallel
  {
    // get thread id
    const thread tid = kernel().vp_manager.get_thread_id();

    try
    {
      NodeCollection::const_iterator target_it = targets_->begin();
      NodeCollection::const_iterator source_it = sources_->begin();
      for ( ; target_it < targets_->end(); ++target_it, ++source_it )
      {
        assert( source_it < sources_->end() );

        const index tnode_id = ( *target_it ).node_id;
        const index snode_id = ( *source_it ).node_id;

        // check whether the target is on this mpi machine
        if ( not kernel().node_manager.is_local_node_id( tnode_id ) )
        {
          // Disconnecting: no parameter skipping required
          continue;
        }

        Node* const target = kernel().node_manager.get_node_or_proxy( tnode_id, tid );
        const thread target_thread = target->get_thread();

        // check whether the target is a proxy
        if ( target->is_proxy() )
        {
          // Disconnecting: no parameter skipping required
          continue;
        }
        single_disconnect_( snode_id, *target, target_thread );
      }
    }
    catch ( std::exception& err )
    {
      // We must create a new exception here, err's lifetime ends at
      // the end of the catch block.
      exceptions_raised_.at( tid ) = std::shared_ptr< WrappedThreadException >( new WrappedThreadException( err ) );
    }
  }
}

/**
 * Solves the connection of two nodes on a OneToOne basis with
 * structural plasticity. This means this method is used by the
 * structural plasticity manager based on the homostatic rules defined
 * for the synaptic elements on each node.
 */
void
nest::OneToOneBuilder::sp_connect_()
{

#pragma omp parallel
  {
    // get thread id
    const thread tid = kernel().vp_manager.get_thread_id();

    try
    {
      RngPtr rng = get_vp_specific_rng( tid );

      NodeCollection::const_iterator target_it = targets_->begin();
      NodeCollection::const_iterator source_it = sources_->begin();
      for ( ; target_it < targets_->end(); ++target_it, ++source_it )
      {
        assert( source_it < sources_->end() );

        const index snode_id = ( *source_it ).node_id;
        const index tnode_id = ( *target_it ).node_id;

        if ( snode_id == tnode_id and not allow_autapses_ )
        {
          continue;
        }

        if ( not change_connected_synaptic_elements( snode_id, tnode_id, tid, 1 ) )
        {
          skip_conn_parameter_( tid );
          continue;
        }
        Node* const target = kernel().node_manager.get_node_or_proxy( tnode_id, tid );
        const thread target_thread = target->get_thread();

        single_connect_( snode_id, *target, target_thread, rng );
      }
    }
    catch ( std::exception& err )
    {
      // We must create a new exception here, err's lifetime ends at
      // the end of the catch block.
      exceptions_raised_.at( tid ) = std::shared_ptr< WrappedThreadException >( new WrappedThreadException( err ) );
    }
  }
}

/**
 * Solves the disconnection of two nodes on a OneToOne basis with
 * structural plasticity. This means this method is used by the
 * structural plasticity manager based on the homostatic rules defined
 * for the synaptic elements on each node.
 */
void
nest::OneToOneBuilder::sp_disconnect_()
{

#pragma omp parallel
  {
    // get thread id
    const thread tid = kernel().vp_manager.get_thread_id();

    try
    {
      NodeCollection::const_iterator target_it = targets_->begin();
      NodeCollection::const_iterator source_it = sources_->begin();
      for ( ; target_it < targets_->end(); ++target_it, ++source_it )
      {
        assert( source_it < sources_->end() );

        const index snode_id = ( *source_it ).node_id;
        const index tnode_id = ( *target_it ).node_id;

        if ( not change_connected_synaptic_elements( snode_id, tnode_id, tid, -1 ) )
        {
          continue;
        }

        Node* const target = kernel().node_manager.get_node_or_proxy( tnode_id, tid );
        const thread target_thread = target->get_thread();

        single_disconnect_( snode_id, *target, target_thread );
      }
    }
    catch ( std::exception& err )
    {
      // We must create a new exception here, err's lifetime ends at
      // the end of the catch block.
      exceptions_raised_.at( tid ) = std::shared_ptr< WrappedThreadException >( new WrappedThreadException( err ) );
    }
  }
}

void
nest::AllToAllBuilder::connect_()
{

#pragma omp parallel
  {
    // get thread id
    const thread tid = kernel().vp_manager.get_thread_id();

    try
    {
      RngPtr rng = get_vp_specific_rng( tid );

      if ( loop_over_targets_() )
      {
        NodeCollection::const_iterator target_it = targets_->begin();
        for ( ; target_it < targets_->end(); ++target_it )
        {
          const index tnode_id = ( *target_it ).node_id;
          Node* const target = kernel().node_manager.get_node_or_proxy( tnode_id, tid );
          if ( target->is_proxy() )
          {
            skip_conn_parameter_( tid, sources_->size() );
            continue;
          }

          inner_connect_( tid, rng, target, tnode_id, true );
        }
      }
      else
      {
        const SparseNodeArray& local_nodes = kernel().node_manager.get_local_nodes( tid );
        SparseNodeArray::const_iterator n;
        for ( n = local_nodes.begin(); n != local_nodes.end(); ++n )
        {
          const index tnode_id = n->get_node_id();

          // Is the local node in the targets list?
          if ( targets_->find( tnode_id ) < 0 )
          {
            continue;
          }

          inner_connect_( tid, rng, n->get_node(), tnode_id, false );
        }
      }
    }
    catch ( std::exception& err )
    {
      // We must create a new exception here, err's lifetime ends at
      // the end of the catch block.
      exceptions_raised_.at( tid ) = std::shared_ptr< WrappedThreadException >( new WrappedThreadException( err ) );
    }
  }
}

void
nest::AllToAllBuilder::inner_connect_( const int tid, RngPtr rng, Node* target, index tnode_id, bool skip )
{
  const thread target_thread = target->get_thread();

  // check whether the target is on our thread
  if ( tid != target_thread )
  {
    if ( skip )
    {
      skip_conn_parameter_( tid, sources_->size() );
    }
    return;
  }

  NodeCollection::const_iterator source_it = sources_->begin();
  for ( ; source_it < sources_->end(); ++source_it )
  {
    const index snode_id = ( *source_it ).node_id;

    if ( not allow_autapses_ and snode_id == tnode_id )
    {
      if ( skip )
      {
        skip_conn_parameter_( target_thread );
      }
      continue;
    }

    single_connect_( snode_id, *target, target_thread, rng );
  }
}

/**
 * Solves the connection of two nodes on a AllToAll basis with
 * structural plasticity. This means this method is used by the
 * structural plasticity manager based on the homostatic rules defined
 * for the synaptic elements on each node.
 */
void
nest::AllToAllBuilder::sp_connect_()
{
#pragma omp parallel
  {
    // get thread id
    const thread tid = kernel().vp_manager.get_thread_id();
    try
    {
      RngPtr rng = get_vp_specific_rng( tid );

      NodeCollection::const_iterator target_it = targets_->begin();
      for ( ; target_it < targets_->end(); ++target_it )
      {
        const index tnode_id = ( *target_it ).node_id;

        NodeCollection::const_iterator source_it = sources_->begin();
        for ( ; source_it < sources_->end(); ++source_it )
        {
          const index snode_id = ( *source_it ).node_id;

          if ( not allow_autapses_ and snode_id == tnode_id )
          {
            skip_conn_parameter_( tid );
            continue;
          }
          if ( not change_connected_synaptic_elements( snode_id, tnode_id, tid, 1 ) )
          {
            skip_conn_parameter_( tid, sources_->size() );
            continue;
          }
          Node* const target = kernel().node_manager.get_node_or_proxy( tnode_id, tid );
          const thread target_thread = target->get_thread();
          single_connect_( snode_id, *target, target_thread, rng );
        }
      }
    }
    catch ( std::exception& err )
    {
      // We must create a new exception here, err's lifetime ends at
      // the end of the catch block.
      exceptions_raised_.at( tid ) = std::shared_ptr< WrappedThreadException >( new WrappedThreadException( err ) );
    }
  }
}

/**
 * Solves the disconnection of two nodes on a AllToAll basis without
 * structural plasticity. This means this method can be manually called
 * by the user to delete existing synapses.
 */
void
nest::AllToAllBuilder::disconnect_()
{

#pragma omp parallel
  {
    // get thread id
    const thread tid = kernel().vp_manager.get_thread_id();

    try
    {
      NodeCollection::const_iterator target_it = targets_->begin();
      for ( ; target_it < targets_->end(); ++target_it )
      {
        const index tnode_id = ( *target_it ).node_id;

        // check whether the target is on this mpi machine
        if ( not kernel().node_manager.is_local_node_id( tnode_id ) )
        {
          // Disconnecting: no parameter skipping required
          continue;
        }

        Node* const target = kernel().node_manager.get_node_or_proxy( tnode_id, tid );
        const thread target_thread = target->get_thread();

        // check whether the target is a proxy
        if ( target->is_proxy() )
        {
          // Disconnecting: no parameter skipping required
          continue;
        }

        NodeCollection::const_iterator source_it = sources_->begin();
        for ( ; source_it < sources_->end(); ++source_it )
        {
          const index snode_id = ( *source_it ).node_id;
          single_disconnect_( snode_id, *target, target_thread );
        }
      }
    }
    catch ( std::exception& err )
    {
      // We must create a new exception here, err's lifetime ends at
      // the end of the catch block.
      exceptions_raised_.at( tid ) = std::shared_ptr< WrappedThreadException >( new WrappedThreadException( err ) );
    }
  }
}

/**
 * Solves the disconnection of two nodes on a AllToAll basis with
 * structural plasticity. This means this method is used by the
 * structural plasticity manager based on the homostatic rules defined
 * for the synaptic elements on each node.
 */
void
nest::AllToAllBuilder::sp_disconnect_()
{
#pragma omp parallel
  {
    // get thread id
    const thread tid = kernel().vp_manager.get_thread_id();

    try
    {
      NodeCollection::const_iterator target_it = targets_->begin();
      for ( ; target_it < targets_->end(); ++target_it )
      {
        const index tnode_id = ( *target_it ).node_id;

        NodeCollection::const_iterator source_it = sources_->begin();
        for ( ; source_it < sources_->end(); ++source_it )
        {
          const index snode_id = ( *source_it ).node_id;

          if ( not change_connected_synaptic_elements( snode_id, tnode_id, tid, -1 ) )
          {
            // Disconnecting: no parameter skipping required
            continue;
          }
          Node* const target = kernel().node_manager.get_node_or_proxy( tnode_id, tid );
          const thread target_thread = target->get_thread();
          single_disconnect_( snode_id, *target, target_thread );
        }
      }
    }
    catch ( std::exception& err )
    {
      // We must create a new exception here, err's lifetime ends at
      // the end of the catch block.
      exceptions_raised_.at( tid ) = std::shared_ptr< WrappedThreadException >( new WrappedThreadException( err ) );
    }
  }
}

nest::FixedInDegreeBuilder::FixedInDegreeBuilder( NodeCollectionPTR sources,
  NodeCollectionPTR targets,
  const dictionary& conn_spec,
  const std::vector< dictionary >& syn_specs )
  : ConnBuilder( sources, targets, conn_spec, syn_specs )
{
  // check for potential errors
  long n_sources = static_cast< long >( sources_->size() );
  if ( n_sources == 0 )
  {
    throw BadProperty( "Source array must not be empty." );
  }
  auto indegree = conn_spec.at( names::indegree );
  if ( is_type< std::shared_ptr< nest::Parameter > >( indegree ) )
  {
    // TODO: Checks of parameter range
    indegree_ = boost::any_cast< Parameter* >( indegree );
  }
  else
  {
    // Assume indegree is a scalar
    const long value = conn_spec.get< long >( names::indegree );
    indegree_ = std::shared_ptr< Parameter >( new ConstantParameter( value ) );

    // verify that indegree is not larger than source population if multapses are disabled
    if ( not allow_multapses_ )
    {
      if ( value > n_sources )
      {
        throw BadProperty( "Indegree cannot be larger than population size." );
      }
      else if ( value == n_sources and not allow_autapses_ )
      {
        LOG( M_WARNING,
          "FixedInDegreeBuilder::connect",
          "Multapses and autapses prohibited. When the sources and the targets "
          "have a non-empty intersection, the connect algorithm will enter an infinite loop." );
        return;
      }

      if ( value > 0.9 * n_sources )
      {
        LOG( M_WARNING,
          "FixedInDegreeBuilder::connect",
          "Multapses are prohibited and you request more than 90% connectivity. Expect long connecting times!" );
      }
    } // if (not allow_multapses_ )

    if ( value < 0 )
    {
      throw BadProperty( "Indegree cannot be less than zero." );
    }
  }
}

void
nest::FixedInDegreeBuilder::connect_()
{

#pragma omp parallel
  {
    // get thread id
    const thread tid = kernel().vp_manager.get_thread_id();

    try
    {
      RngPtr rng = get_vp_specific_rng( tid );

      if ( loop_over_targets_() )
      {
        NodeCollection::const_iterator target_it = targets_->begin();
        for ( ; target_it < targets_->end(); ++target_it )
        {
          const index tnode_id = ( *target_it ).node_id;
          Node* const target = kernel().node_manager.get_node_or_proxy( tnode_id, tid );

          const long indegree_value = std::round( indegree_->value( rng, target ) );
          if ( target->is_proxy() )
          {
            // skip array parameters handled in other virtual processes
            skip_conn_parameter_( tid, indegree_value );
            continue;
          }

          inner_connect_( tid, rng, target, tnode_id, true, indegree_value );
        }
      }
      else
      {
        const SparseNodeArray& local_nodes = kernel().node_manager.get_local_nodes( tid );
        SparseNodeArray::const_iterator n;
        for ( n = local_nodes.begin(); n != local_nodes.end(); ++n )
        {
          const index tnode_id = n->get_node_id();

          // Is the local node in the targets list?
          if ( targets_->find( tnode_id ) < 0 )
          {
            continue;
          }
          auto source = n->get_node();
          const long indegree_value = std::round( indegree_->value( rng, source ) );

          inner_connect_( tid, rng, source, tnode_id, false, indegree_value );
        }
      }
    }
    catch ( std::exception& err )
    {
      // We must create a new exception here, err's lifetime ends at
      // the end of the catch block.
      exceptions_raised_.at( tid ) = std::shared_ptr< WrappedThreadException >( new WrappedThreadException( err ) );
    }
  }
}

void
nest::FixedInDegreeBuilder::inner_connect_( const int tid,
  RngPtr rng,
  Node* target,
  index tnode_id,
  bool skip,
  long indegree_value )
{
  const thread target_thread = target->get_thread();

  // check whether the target is on our thread
  if ( tid != target_thread )
  {
    // skip array parameters handled in other virtual processes
    if ( skip )
    {
      skip_conn_parameter_( tid, indegree_value );
    }
    return;
  }

  std::set< long > ch_ids;
  long n_rnd = sources_->size();

  for ( long j = 0; j < indegree_value; ++j )
  {
    unsigned long s_id;
    index snode_id;
    bool skip_autapse = false;
    bool skip_multapse = false;

    do
    {
      s_id = rng->ulrand( n_rnd );
      snode_id = ( *sources_ )[ s_id ];
      skip_autapse = not allow_autapses_ and snode_id == tnode_id;
      skip_multapse = not allow_multapses_ and ch_ids.find( s_id ) != ch_ids.end();
    } while ( skip_autapse or skip_multapse );

    if ( not allow_multapses_ )
    {
      ch_ids.insert( s_id );
    }

    single_connect_( snode_id, *target, target_thread, rng );
  }
}

nest::FixedOutDegreeBuilder::FixedOutDegreeBuilder( NodeCollectionPTR sources,
  NodeCollectionPTR targets,
  const dictionary& conn_spec,
  const std::vector< dictionary >& syn_specs )
  : ConnBuilder( sources, targets, conn_spec, syn_specs )
{
  // check for potential errors
  long n_targets = static_cast< long >( targets_->size() );
  if ( n_targets == 0 )
  {
    throw BadProperty( "Target array must not be empty." );
  }
  auto outdegree = conn_spec.at( names::outdegree );
  if ( is_type< std::shared_ptr< nest::Parameter > >( outdegree ) )
  {
    // TODO: Checks of parameter range
    outdegree_ = boost::any_cast< Parameter* >( outdegree );
  }
  else
  {
    // Assume outdegree is a scalar
    const long value = conn_spec.get< long >( names::outdegree );
    outdegree_ = std::shared_ptr< Parameter >( new ConstantParameter( value ) );

    // verify that outdegree is not larger than target population if multapses
    // are disabled
    if ( not allow_multapses_ )
    {
      if ( value > n_targets )
      {
        throw BadProperty( "Outdegree cannot be larger than population size." );
      }
      else if ( value == n_targets and not allow_autapses_ )
      {
        LOG( M_WARNING,
          "FixedOutDegreeBuilder::connect",
          "Multapses and autapses prohibited. When the sources and the targets "
          "have a non-empty intersection, the connect algorithm will enter an infinite loop." );
        return;
      }

      if ( value > 0.9 * n_targets )
      {
        LOG( M_WARNING,
          "FixedOutDegreeBuilder::connect",
          "Multapses are prohibited and you request more than 90% connectivity. Expect long connecting times!" );
      }
    }

    if ( value < 0 )
    {
      throw BadProperty( "Outdegree cannot be less than zero." );
    }
  }
}

void
nest::FixedOutDegreeBuilder::connect_()
{
  // get global rng that is tested for synchronization for all threads
  RngPtr grng = get_rank_synced_rng();

  NodeCollection::const_iterator source_it = sources_->begin();
  for ( ; source_it < sources_->end(); ++source_it )
  {
    const index snode_id = ( *source_it ).node_id;

    std::set< long > ch_ids;
    std::vector< index > tgt_ids_;
    const long n_rnd = targets_->size();

    Node* source_node = kernel().node_manager.get_node_or_proxy( snode_id );
    const long outdegree_value = std::round( outdegree_->value( grng, source_node ) );
    for ( long j = 0; j < outdegree_value; ++j )
    {
      unsigned long t_id;
      index tnode_id;
      bool skip_autapse = false;
      bool skip_multapse = false;

      do
      {
        t_id = grng->ulrand( n_rnd );
        tnode_id = ( *targets_ )[ t_id ];
        skip_autapse = not allow_autapses_ and tnode_id == snode_id;
        skip_multapse = not allow_multapses_ and ch_ids.find( t_id ) != ch_ids.end();
      } while ( skip_autapse or skip_multapse );

      if ( not allow_multapses_ )
      {
        ch_ids.insert( t_id );
      }

      tgt_ids_.push_back( tnode_id );
    }

#pragma omp parallel
    {
      // get thread id
      const thread tid = kernel().vp_manager.get_thread_id();

      try
      {
        RngPtr rng = get_vp_specific_rng( tid );

        std::vector< index >::const_iterator tnode_id_it = tgt_ids_.begin();
        for ( ; tnode_id_it != tgt_ids_.end(); ++tnode_id_it )
        {
          Node* const target = kernel().node_manager.get_node_or_proxy( *tnode_id_it, tid );
          if ( target->is_proxy() )
          {
            // skip array parameters handled in other virtual processes
            skip_conn_parameter_( tid );
            continue;
          }

          single_connect_( snode_id, *target, tid, rng );
        }
      }
      catch ( std::exception& err )
      {
        // We must create a new exception here, err's lifetime ends at
        // the end of the catch block.
        exceptions_raised_.at( tid ) = std::shared_ptr< WrappedThreadException >( new WrappedThreadException( err ) );
      }
    }
  }
}

nest::FixedTotalNumberBuilder::FixedTotalNumberBuilder( NodeCollectionPTR sources,
  NodeCollectionPTR targets,
  const dictionary& conn_spec,
  const std::vector< dictionary >& syn_specs )
  : ConnBuilder( sources, targets, conn_spec, syn_specs )
  , N_( boost::any_cast< long >( conn_spec.at( names::N ) ) )
{

  // check for potential errors

  // verify that total number of connections is not larger than
  // N_sources*N_targets
  if ( not allow_multapses_ )
  {
    if ( ( N_ > static_cast< long >( sources_->size() * targets_->size() ) ) )
    {
      throw BadProperty( "Total number of connections cannot exceed product of source and target population sizes." );
    }
  }

  if ( N_ < 0 )
  {
    throw BadProperty( "Total number of connections cannot be negative." );
  }

  // for now multapses cannot be forbidden
  // TODO: Implement option for multapses_ = False, where already existing
  // connections are stored in
  // a bitmap
  if ( not allow_multapses_ )
  {
    throw NotImplemented( "Connect doesn't support the suppression of multapses in the FixedTotalNumber connector." );
  }
}

void
nest::FixedTotalNumberBuilder::connect_()
{
  const int M = kernel().vp_manager.get_num_virtual_processes();
  const long size_sources = sources_->size();
  const long size_targets = targets_->size();

  // drawing connection ids

  // Compute the distribution of targets over processes using the modulo
  // function
  std::vector< size_t > number_of_targets_on_vp( M, 0 );
  std::vector< index > local_targets;
  local_targets.reserve( size_targets / kernel().mpi_manager.get_num_processes() );
  for ( size_t t = 0; t < targets_->size(); t++ )
  {
    int vp = kernel().vp_manager.node_id_to_vp( ( *targets_ )[ t ] );
    ++number_of_targets_on_vp[ vp ];
    if ( kernel().vp_manager.is_local_vp( vp ) )
    {
      local_targets.push_back( ( *targets_ )[ t ] );
    }
  }

  // We use the multinomial distribution to determine the number of
  // connections that will be made on one virtual process, i.e. we
  // partition the set of edges into n_vps subsets. The number of
  // edges on one virtual process is binomially distributed with
  // the boundary condition that the sum of all edges over virtual
  // processes is the total number of edges.
  // To obtain the num_conns_on_vp we adapt the gsl
  // implementation of the multinomial distribution.

  // K from gsl is equivalent to M = n_vps
  // N is already taken from stack
  // p[] is targets_on_vp
  std::vector< long > num_conns_on_vp( M, 0 ); // corresponds to n[]

  // calculate exact multinomial distribution
  // get global rng that is tested for synchronization for all threads
  RngPtr grng = get_rank_synced_rng();

  // begin code adapted from gsl 1.8 //
  double sum_dist = 0.0; // corresponds to sum_p
  // norm is equivalent to size_targets
  unsigned int sum_partitions = 0; // corresponds to sum_n

  binomial_distribution bino_dist;
  for ( int k = 0; k < M; k++ )
  {
    // If we have distributed all connections on the previous processes we exit the loop. It is important to
    // have this check here, as N - sum_partition is set as n value for GSL, and this must be larger than 0.
    if ( N_ == sum_partitions )
    {
      break;
    }
    if ( number_of_targets_on_vp[ k ] > 0 )
    {
      double num_local_targets = static_cast< double >( number_of_targets_on_vp[ k ] );
      double p_local = num_local_targets / ( size_targets - sum_dist );

      binomial_distribution::param_type param( N_ - sum_partitions, p_local );
      num_conns_on_vp[ k ] = bino_dist( grng, param );
    }

    sum_dist += static_cast< double >( number_of_targets_on_vp[ k ] );
    sum_partitions += static_cast< unsigned int >( num_conns_on_vp[ k ] );
  }

  // end code adapted from gsl 1.8

#pragma omp parallel
  {
    // get thread id
    const thread tid = kernel().vp_manager.get_thread_id();

    try
    {
      const int vp_id = kernel().vp_manager.thread_to_vp( tid );

      if ( kernel().vp_manager.is_local_vp( vp_id ) )
      {
        RngPtr rng = get_vp_specific_rng( tid );

        // gather local target node IDs
        std::vector< index > thread_local_targets;
        thread_local_targets.reserve( number_of_targets_on_vp[ vp_id ] );

        std::vector< index >::const_iterator tnode_id_it = local_targets.begin();
        for ( ; tnode_id_it != local_targets.end(); ++tnode_id_it )
        {
          if ( kernel().vp_manager.node_id_to_vp( *tnode_id_it ) == vp_id )
          {
            thread_local_targets.push_back( *tnode_id_it );
          }
        }

        assert( thread_local_targets.size() == number_of_targets_on_vp[ vp_id ] );

        while ( num_conns_on_vp[ vp_id ] > 0 )
        {

          // draw random numbers for source node from all source neurons
          const long s_index = rng->ulrand( size_sources );
          // draw random numbers for target node from
          // targets_on_vp on this virtual process
          const long t_index = rng->ulrand( thread_local_targets.size() );
          // map random number of source node to node ID corresponding to
          // the source_adr vector
          const long snode_id = ( *sources_ )[ s_index ];
          // map random number of target node to node ID using the
          // targets_on_vp vector
          const long tnode_id = thread_local_targets[ t_index ];

          Node* const target = kernel().node_manager.get_node_or_proxy( tnode_id, tid );
          const thread target_thread = target->get_thread();

          if ( allow_autapses_ or snode_id != tnode_id )
          {
            single_connect_( snode_id, *target, target_thread, rng );
            num_conns_on_vp[ vp_id ]--;
          }
        }
      }
    }
    catch ( std::exception& err )
    {
      // We must create a new exception here, err's lifetime ends at
      // the end of the catch block.
      exceptions_raised_.at( tid ) = std::shared_ptr< WrappedThreadException >( new WrappedThreadException( err ) );
    }
  }
}


nest::BernoulliBuilder::BernoulliBuilder( NodeCollectionPTR sources,
  NodeCollectionPTR targets,
  const dictionary& conn_spec,
  const std::vector< dictionary >& syn_specs )
  : ConnBuilder( sources, targets, conn_spec, syn_specs )
{
  auto p = conn_spec.at( names::p );
  if ( is_type< std::shared_ptr< nest::Parameter > >( p ) )
  {
    p_ = boost::any_cast< Parameter* >( p );
    // TODO: Checks of parameter range
  }
  else
  {
    // Assume p is a scalar
    const double value = conn_spec.get< double >( names::p );
    if ( value < 0 or 1 < value )
    {
      throw BadProperty( "Connection probability 0 <= p <= 1 required." );
    }
    p_ = std::shared_ptr< Parameter >( new ConstantParameter( value ) );
  }
}


void
nest::BernoulliBuilder::connect_()
{
#pragma omp parallel
  {
    // get thread id
    const thread tid = kernel().vp_manager.get_thread_id();

    try
    {
      RngPtr rng = get_vp_specific_rng( tid );

      if ( loop_over_targets_() )
      {
        NodeCollection::const_iterator target_it = targets_->begin();
        for ( ; target_it < targets_->end(); ++target_it )
        {
          const index tnode_id = ( *target_it ).node_id;
          Node* const target = kernel().node_manager.get_node_or_proxy( tnode_id, tid );
          if ( target->is_proxy() )
          {
            // skip array parameters handled in other virtual processes
            skip_conn_parameter_( tid );
            continue;
          }

          inner_connect_( tid, rng, target, tnode_id );
        }
      }

      else
      {
        const SparseNodeArray& local_nodes = kernel().node_manager.get_local_nodes( tid );
        SparseNodeArray::const_iterator n;
        for ( n = local_nodes.begin(); n != local_nodes.end(); ++n )
        {
          const index tnode_id = n->get_node_id();

          // Is the local node in the targets list?
          if ( targets_->find( tnode_id ) < 0 )
          {
            continue;
          }

          inner_connect_( tid, rng, n->get_node(), tnode_id );
        }
      }
    }
    catch ( std::exception& err )
    {
      // We must create a new exception here, err's lifetime ends at
      // the end of the catch block.
      exceptions_raised_.at( tid ) = std::shared_ptr< WrappedThreadException >( new WrappedThreadException( err ) );
    }
  } // of omp parallel
}

void
nest::BernoulliBuilder::inner_connect_( const int tid, RngPtr rng, Node* target, index tnode_id )
{
  const thread target_thread = target->get_thread();

  // check whether the target is on our thread
  if ( tid != target_thread )
  {
    return;
  }

  // It is not possible to create multapses with this type of BernoulliBuilder,
  // hence leave out corresponding checks.

  NodeCollection::const_iterator source_it = sources_->begin();
  for ( ; source_it < sources_->end(); ++source_it )
  {
    const index snode_id = ( *source_it ).node_id;

    if ( not allow_autapses_ and snode_id == tnode_id )
    {
      continue;
    }
    if ( rng->drand() >= p_->value( rng, target ) )
    {
      continue;
    }

    single_connect_( snode_id, *target, target_thread, rng );
  }
}


nest::SymmetricBernoulliBuilder::SymmetricBernoulliBuilder( NodeCollectionPTR sources,
  NodeCollectionPTR targets,
  const dictionary& conn_spec,
  const std::vector< dictionary >& syn_specs )
  : ConnBuilder( sources, targets, conn_spec, syn_specs )
  , p_( boost::any_cast< double >( conn_spec.at( names::p ) ) )
{
  // This connector takes care of symmetric connections on its own
  creates_symmetric_connections_ = true;

  if ( p_ < 0 or 1 <= p_ )
  {
    throw BadProperty( "Connection probability 0 <= p < 1 required." );
  }

  if ( not allow_multapses_ )
  {
    throw BadProperty( "Multapses must be enabled." );
  }

  if ( allow_autapses_ )
  {
    throw BadProperty( "Autapses must be disabled." );
  }

  if ( not make_symmetric_ )
  {
    throw BadProperty( "Symmetric connections must be enabled." );
  }
}


void
nest::SymmetricBernoulliBuilder::connect_()
{
#pragma omp parallel
  {
    const thread tid = kernel().vp_manager.get_thread_id();

    // Use RNG generating same number sequence on all threads
    RngPtr synced_rng = get_vp_synced_rng( tid );

    try
    {
      binomial_distribution bino_dist;
      binomial_distribution::param_type param( sources_->size(), p_ );

      unsigned long indegree;
      index snode_id;
      std::set< index > previous_snode_ids;
      Node* target;
      thread target_thread;
      Node* source;
      thread source_thread;

      for ( NodeCollection::const_iterator tnode_id = targets_->begin(); tnode_id != targets_->end(); ++tnode_id )
      {
        // sample indegree according to truncated Binomial distribution
        indegree = sources_->size();
        while ( indegree >= sources_->size() )
        {
          indegree = bino_dist( synced_rng, param );
        }
        assert( indegree < sources_->size() );

        target = kernel().node_manager.get_node_or_proxy( ( *tnode_id ).node_id, tid );
        target_thread = tid;

        // check whether the target is on this thread
        if ( target->is_proxy() )
        {
          target_thread = invalid_thread;
        }

        previous_snode_ids.clear();

        // choose indegree number of sources randomly from all sources
        size_t i = 0;
        while ( i < indegree )
        {
          snode_id = ( *sources_ )[ synced_rng->ulrand( sources_->size() ) ];

          // Avoid autapses and multapses. Due to symmetric connectivity,
          // multapses might exist if the target neuron with node ID snode_id draws the
          // source with node ID tnode_id while choosing sources itself.
          if ( snode_id == ( *tnode_id ).node_id or previous_snode_ids.find( snode_id ) != previous_snode_ids.end() )
          {
            continue;
          }
          previous_snode_ids.insert( snode_id );

          source = kernel().node_manager.get_node_or_proxy( snode_id, tid );
          source_thread = tid;

          if ( source->is_proxy() )
          {
            source_thread = invalid_thread;
          }

          // if target is local: connect
          if ( target_thread == tid )
          {
            assert( target );
            single_connect_( snode_id, *target, target_thread, synced_rng );
          }

          // if source is local: connect
          if ( source_thread == tid )
          {
            assert( source );
            single_connect_( ( *tnode_id ).node_id, *source, source_thread, synced_rng );
          }

          ++i;
        }
      }
    }
    catch ( std::exception& err )
    {
      // We must create a new exception here, err's lifetime ends at
      // the end of the catch block.
      exceptions_raised_.at( tid ) = std::shared_ptr< WrappedThreadException >( new WrappedThreadException( err ) );
    }
  }
}


/**
 * The SPBuilder is in charge of the creation of synapses during the simulation
 * under the control of the structural plasticity manager
 * @param net the network
 * @param sources the source nodes on which synapses can be created/deleted
 * @param targets the target nodes on which synapses can be created/deleted
 * @param conn_spec connectivity specs
 * @param syn_spec synapse specs
 */
nest::SPBuilder::SPBuilder( NodeCollectionPTR sources,
  NodeCollectionPTR targets,
  const dictionary& conn_spec,
  const std::vector< dictionary >& syn_spec )
  : ConnBuilder( sources, targets, conn_spec, syn_spec )
{
  // Check that both pre and postsynaptic element are provided
  if ( not use_pre_synaptic_element_ or not use_post_synaptic_element_ )
  {
    throw BadProperty( "pre_synaptic_element and/or post_synaptic_elements is missing." );
  }
}

void
nest::SPBuilder::update_delay( delay& d ) const
{
  if ( get_default_delay() )
  {
    dictionary syn_defaults = kernel().model_manager.get_connector_defaults( get_synapse_model() );
    const double delay = syn_defaults.get< double >( "delay" );
    d = Time( Time::ms( delay ) ).get_steps();
  }
}

void
nest::SPBuilder::sp_connect( const std::vector< index >& sources, const std::vector< index >& targets )
{
  connect_( sources, targets );

  // check if any exceptions have been raised
  for ( thread tid = 0; tid < kernel().vp_manager.get_num_threads(); ++tid )
  {
    if ( exceptions_raised_.at( tid ).get() )
    {
      throw WrappedThreadException( *( exceptions_raised_.at( tid ) ) );
    }
  }
}

void
nest::SPBuilder::connect_()
{
  throw NotImplemented( "Connection without structural plasticity is not possible for this connection builder." );
}

/**
 * In charge of dynamically creating the new synapses
 */
void
nest::SPBuilder::connect_( NodeCollectionPTR, NodeCollectionPTR )
{
  throw NotImplemented( "Connection without structural plasticity is not possible for this connection builder." );
}

void
nest::SPBuilder::connect_( const std::vector< index >& sources, const std::vector< index >& targets )
{
  // Code copied and adapted from OneToOneBuilder::connect_()
  // make sure that target and source population have the same size
  if ( sources.size() != targets.size() )
  {
    throw DimensionMismatch( "Source and target population must be of the same size." );
  }

#pragma omp parallel
  {
    // get thread id
    const thread tid = kernel().vp_manager.get_thread_id();

    try
    {
      RngPtr rng = get_vp_specific_rng( tid );

      std::vector< index >::const_iterator tnode_id_it = targets.begin();
      std::vector< index >::const_iterator snode_id_it = sources.begin();
      for ( ; tnode_id_it != targets.end(); ++tnode_id_it, ++snode_id_it )
      {
        assert( snode_id_it != sources.end() );

        if ( *snode_id_it == *tnode_id_it and not allow_autapses_ )
        {
          continue;
        }

        if ( not change_connected_synaptic_elements( *snode_id_it, *tnode_id_it, tid, 1 ) )
        {
          skip_conn_parameter_( tid );
          continue;
        }
        Node* const target = kernel().node_manager.get_node_or_proxy( *tnode_id_it, tid );

        single_connect_( *snode_id_it, *target, tid, rng );
      }
    }
    catch ( std::exception& err )
    {
      // We must create a new exception here, err's lifetime ends at
      // the end of the catch block.
      exceptions_raised_.at( tid ) = std::shared_ptr< WrappedThreadException >( new WrappedThreadException( err ) );
    }
  }
}<|MERGE_RESOLUTION|>--- conflicted
+++ resolved
@@ -63,7 +63,7 @@
   skip_syn_params_ = {
     names::weight, names::delay, names::min_delay, names::max_delay, names::num_connections, names::synapse_model
   };
-
+  
   default_weight_.resize( syn_specs.size() );
   default_delay_.resize( syn_specs.size() );
   default_weight_and_delay_.resize( syn_specs.size() );
@@ -71,12 +71,13 @@
   delays_.resize( syn_specs.size() );
   synapse_params_.resize( syn_specs.size() );
   synapse_model_id_.resize( syn_specs.size() );
-<<<<<<< HEAD
-  synapse_model_id_[ 0 ] = kernel().model_manager.get_synapsedict().get< synindex >( "static_synapse" );
-=======
+  //PYNEST-NG: There is no safety net here. If the list of syn_specs
+  //is sent empty from the Python level, this will segfault. Maybe
+  //defaults should be filled here on the C++ level in case they are
+  //not given?
   synapse_model_id_[ 0 ] = kernel().model_manager.get_synapse_model_id( "static_synapse" );
->>>>>>> 7bdb9963
   param_dicts_.resize( syn_specs.size() );
+
 
   // loop through vector of synapse dictionaries, and set synapse parameters
   for ( size_t synapse_indx = 0; synapse_indx < syn_specs.size(); ++synapse_indx )
@@ -432,29 +433,12 @@
 {
   if ( not syn_params.known( names::synapse_model ) )
   {
-    std::cerr << "synapse_model key: " << names::synapse_model << "\n";
-    std::cerr << "keys: "
-              << "\n";
-    for ( auto& kv_pair : syn_params )
-    {
-      std::cerr << kv_pair.first << " \n";
-    }
     throw BadProperty( "Synapse spec must contain synapse model." );
   }
-<<<<<<< HEAD
   const std::string syn_name = syn_params.get< std::string >( names::synapse_model );
-  if ( not kernel().model_manager.get_synapsedict().known( syn_name ) )
-  {
-    throw UnknownSynapseType( syn_name );
-  }
-
-  index synapse_model_id = kernel().model_manager.get_synapsedict().get< synindex >( syn_name );
-=======
-  const std::string syn_name = ( *syn_params )[ names::synapse_model ];
 
   // The following call will throw "UnknownSynapseType" if syn_name is not naming a known model
   const index synapse_model_id = kernel().model_manager.get_synapse_model_id( syn_name );
->>>>>>> 7bdb9963
   synapse_model_id_[ synapse_indx ] = synapse_model_id;
 
   // We need to make sure that Connect can process all synapse parameters specified.
@@ -1102,14 +1086,14 @@
   auto indegree = conn_spec.at( names::indegree );
   if ( is_type< std::shared_ptr< nest::Parameter > >( indegree ) )
   {
+    indegree_ = boost::any_cast< ParameterPTR >( indegree );
     // TODO: Checks of parameter range
-    indegree_ = boost::any_cast< Parameter* >( indegree );
   }
   else
   {
     // Assume indegree is a scalar
     const long value = conn_spec.get< long >( names::indegree );
-    indegree_ = std::shared_ptr< Parameter >( new ConstantParameter( value ) );
+    indegree_ = ParameterPTR( new ConstantParameter( value ) );
 
     // verify that indegree is not larger than source population if multapses are disabled
     if ( not allow_multapses_ )
@@ -1266,14 +1250,14 @@
   auto outdegree = conn_spec.at( names::outdegree );
   if ( is_type< std::shared_ptr< nest::Parameter > >( outdegree ) )
   {
+    outdegree_ = boost::any_cast< ParameterPTR >( outdegree );
     // TODO: Checks of parameter range
-    outdegree_ = boost::any_cast< Parameter* >( outdegree );
   }
   else
   {
     // Assume outdegree is a scalar
     const long value = conn_spec.get< long >( names::outdegree );
-    outdegree_ = std::shared_ptr< Parameter >( new ConstantParameter( value ) );
+    outdegree_ = ParameterPTR( new ConstantParameter( value ) );
 
     // verify that outdegree is not larger than target population if multapses
     // are disabled
@@ -1559,7 +1543,7 @@
   auto p = conn_spec.at( names::p );
   if ( is_type< std::shared_ptr< nest::Parameter > >( p ) )
   {
-    p_ = boost::any_cast< Parameter* >( p );
+    p_ = boost::any_cast< ParameterPTR >( p );
     // TODO: Checks of parameter range
   }
   else
@@ -1570,7 +1554,7 @@
     {
       throw BadProperty( "Connection probability 0 <= p <= 1 required." );
     }
-    p_ = std::shared_ptr< Parameter >( new ConstantParameter( value ) );
+    p_ = ParameterPTR( new ConstantParameter( value ) );
   }
 }
 
