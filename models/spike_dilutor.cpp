/*
 *  spike_dilutor.cpp
 *
 *  This file is part of NEST.
 *
 *  Copyright (C) 2004 The NEST Initiative
 *
 *  NEST is free software: you can redistribute it and/or modify
 *  it under the terms of the GNU General Public License as published by
 *  the Free Software Foundation, either version 2 of the License, or
 *  (at your option) any later version.
 *
 *  NEST is distributed in the hope that it will be useful,
 *  but WITHOUT ANY WARRANTY; without even the implied warranty of
 *  MERCHANTABILITY or FITNESS FOR A PARTICULAR PURPOSE.  See the
 *  GNU General Public License for more details.
 *
 *  You should have received a copy of the GNU General Public License
 *  along with NEST.  If not, see <http://www.gnu.org/licenses/>.
 *
 */

#include "spike_dilutor.h"

// Includes from libnestutil:
#include "dict_util.h"

// Includes from nestkernel:
#include "event_delivery_manager_impl.h"
#include "exceptions.h"
#include "kernel_manager.h"
#include "model_manager_impl.h"
#include "nest_impl.h"

// Includes from sli:
#include "dict.h"
#include "dictutils.h"

<<<<<<< HEAD
namespace nest
{
=======
void
nest::register_spike_dilutor( const std::string& name )
{
  register_node_model< spike_dilutor >( name );
}

>>>>>>> d70928ec

/* ----------------------------------------------------------------
 * Default constructors defining default parameter
 * ---------------------------------------------------------------- */

spike_dilutor::Parameters_::Parameters_()
  : p_copy_( 1.0 )
{
}

/* ----------------------------------------------------------------
 * Parameter extraction and manipulation functions
 * ---------------------------------------------------------------- */

void
spike_dilutor::Parameters_::get( DictionaryDatum& d ) const
{
  ( *d )[ names::p_copy ] = p_copy_;
}

void
spike_dilutor::Parameters_::set( const DictionaryDatum& d, Node* node )
{
  updateValueParam< double >( d, names::p_copy, p_copy_, node );
  if ( p_copy_ < 0 or p_copy_ > 1 )
  {
    throw BadProperty( "Copy probability must be in [0, 1]." );
  }
}

/* ----------------------------------------------------------------
 * Default and copy constructor for node
 * ---------------------------------------------------------------- */

spike_dilutor::spike_dilutor()
  : DeviceNode()
  , device_()
  , P_()
{
}

spike_dilutor::spike_dilutor( const spike_dilutor& n )
  : DeviceNode( n )
  , device_( n.device_ )
  , P_( n.P_ )
{
}

/* ----------------------------------------------------------------
 * Node initialization functions
 * ---------------------------------------------------------------- */

void
spike_dilutor::init_state_()
{
  // This check cannot be done in the copy constructor because that is also used to
  // create model prototypes. Since spike_dilutor is deprecated anyways, we put this
  // brute-force solution here.
  if ( kernel().vp_manager.get_num_threads() > 1 )
  {
    throw KernelException( "The network contains a spike_dilutor which cannot be used with multiple threads." );
  }

  device_.init_state();
}

void
spike_dilutor::init_buffers_()
{
  B_.n_spikes_.clear(); // includes resize
  device_.init_buffers();
}

void
spike_dilutor::pre_run_hook()
{
  device_.pre_run_hook();
}

/* ----------------------------------------------------------------
 * Other functions
 * ---------------------------------------------------------------- */

void
spike_dilutor::update( Time const& T, const long from, const long to )
{
  for ( long lag = from; lag < to; ++lag )
  {
    if ( not device_.is_active( T ) )
    {
      return; // no spikes to be repeated
    }

    // generate spikes of mother process for each time slice
    const unsigned long n_mother_spikes = static_cast< unsigned long >( B_.n_spikes_.get_value( lag ) );

    if ( n_mother_spikes )
    {
      DSSpikeEvent se;

      se.set_multiplicity( n_mother_spikes );
      kernel().event_delivery_manager.send( *this, se, lag );
    }
  }
}

void
spike_dilutor::event_hook( DSSpikeEvent& e )
{
  // Note: event_hook() receives a reference of the spike event that
  // was originally created in the update function. There we set
  // the multiplicity to store the number of mother spikes. The *same*
  // reference will be delivered multiple times to the event hook,
  // once for every receiver. When calling handle() of the receiver
  // above, we need to change the multiplicity to the number of copied
  // child process spikes, so afterwards it needs to be reset to correctly
  // store the number of mother spikes again during the next call of
  // event_hook().

  unsigned long n_mother_spikes = e.get_multiplicity();
  unsigned long n_spikes = 0;

  for ( unsigned long n = 0; n < n_mother_spikes; n++ )
  {
    if ( get_vp_specific_rng( get_thread() )->drand() < P_.p_copy_ )
    {
      n_spikes++;
    }
  }

  if ( n_spikes > 0 )
  {
    e.set_multiplicity( n_spikes );
    e.get_receiver().handle( e );
  }

  e.set_multiplicity( n_mother_spikes );
}

void
spike_dilutor::handle( SpikeEvent& e )
{
  B_.n_spikes_.add_value( e.get_rel_delivery_steps( kernel().simulation_manager.get_slice_origin() ),
    static_cast< double >( e.get_multiplicity() ) );
}

}  // namespace nest<|MERGE_RESOLUTION|>--- conflicted
+++ resolved
@@ -36,17 +36,14 @@
 #include "dict.h"
 #include "dictutils.h"
 
-<<<<<<< HEAD
 namespace nest
 {
-=======
+
 void
-nest::register_spike_dilutor( const std::string& name )
+register_spike_dilutor( const std::string& name )
 {
   register_node_model< spike_dilutor >( name );
 }
-
->>>>>>> d70928ec
 
 /* ----------------------------------------------------------------
  * Default constructors defining default parameter
