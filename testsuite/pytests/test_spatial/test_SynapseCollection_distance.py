# -*- coding: utf-8 -*-
#
# test_SynapseCollection_distance.py
#
# This file is part of NEST.
#
# Copyright (C) 2004 The NEST Initiative
#
# NEST is free software: you can redistribute it and/or modify
# it under the terms of the GNU General Public License as published by
# the Free Software Foundation, either version 2 of the License, or
# (at your option) any later version.
#
# NEST is distributed in the hope that it will be useful,
# but WITHOUT ANY WARRANTY; without even the implied warranty of
# MERCHANTABILITY or FITNESS FOR A PARTICULAR PURPOSE.  See the
# GNU General Public License for more details.
#
# You should have received a copy of the GNU General Public License
# along with NEST.  If not, see <http://www.gnu.org/licenses/>.

"""
Tests distance between sources and targets of SynapseCollection
"""

import pytest
import math
import numpy as np
import nest


@pytest.fixture(autouse=True)
def _reset_kernel():
    nest.ResetKernel()


def _calculate_distance(conns, s_nodes, t_nodes):
    """Calculate a reference distance between source and target nodes"""

    s_pos = nest.GetPosition(s_nodes)
    t_pos = nest.GetPosition(t_nodes)

    src = conns.source
    trgt = conns.target

    dim = len(s_pos[0])

    ref_distance = [
        np.linalg.norm(np.array(t_pos[t_nodes.index(t)]) - np.array(s_pos[s_nodes.index(s)]), ord=2)
        for s, t in zip(conns.source, conns.target)
    ]

    return ref_distance


def test_SynapseCollection_distance_simple():
    """Test distance on SynapseCollection where source and target are equal"""

    s_nodes = nest.Create("iaf_psc_alpha", positions=nest.spatial.grid(shape=[3, 3]))

<<<<<<< HEAD
        nest.Connect(nest.OneToOne(s_nodes, s_nodes))
        conns = nest.GetConnections()
        dist = conns.distance
=======
    nest.Connect(s_nodes, s_nodes, {"rule": "one_to_one"})
    conns = nest.GetConnections()
    dist = conns.distance
>>>>>>> 4d8d3bf9

    assert all(d == 0 for d in dist)


def test_SynapseCollection_distance():
    """Test SynapseCollection distance function for grid positions"""

<<<<<<< HEAD
        nest.Connect(nest.AllToAll(s_nodes, t_nodes))
        conns = nest.GetConnections()
        dist = conns.distance
=======
    s_nodes = nest.Create("iaf_psc_alpha", positions=nest.spatial.grid(shape=[3, 1]))
    t_nodes = nest.Create("iaf_psc_alpha", positions=nest.spatial.grid(shape=[1, 3]))
>>>>>>> 4d8d3bf9

    nest.Connect(s_nodes, t_nodes)
    conns = nest.GetConnections()
    dist = conns.distance

    ref_distance = _calculate_distance(conns, s_nodes, t_nodes)

    assert dist == pytest.approx(ref_distance)


<<<<<<< HEAD
        nest.Connect(nest.PairwiseBernoulli(s_nodes, t_nodes, p=0.7))
        conns = nest.GetConnections()
        dist = conns.distance
=======
def test_SynapseCollection_distance_free():
    """Test SynapseCollection distance function for positions placed freely in space"""
>>>>>>> 4d8d3bf9

    positions = nest.spatial.free(nest.random.uniform(), num_dimensions=2)
    s_nodes = nest.Create("iaf_psc_alpha", n=5, positions=positions)
    t_nodes = nest.Create("iaf_psc_alpha", n=7, positions=positions)

    nest.Connect(s_nodes, t_nodes, {"rule": "pairwise_bernoulli", "p": 0.7})
    conns = nest.GetConnections()
    dist = conns.distance

    ref_distance = _calculate_distance(conns, s_nodes, t_nodes)

    assert dist == pytest.approx(ref_distance)

<<<<<<< HEAD
        nest.Connect(nest.AllToAll(s_nodes, t_nodes))
        conns = nest.GetConnections()
        dist = conns.distance
=======
>>>>>>> 4d8d3bf9

def test_SynapseCollection_distance_3D():
    """Test SynapseCollection distance function for spatial nodes in 3D"""

    positions = nest.spatial.free(nest.random.uniform(), num_dimensions=3)
    s_nodes = nest.Create("iaf_psc_alpha", n=8, positions=positions)
    t_nodes = nest.Create("iaf_psc_alpha", n=11, positions=positions)

    nest.Connect(s_nodes, t_nodes)
    conns = nest.GetConnections()
    dist = conns.distance

    ref_distance = _calculate_distance(conns, s_nodes, t_nodes)

<<<<<<< HEAD
        nest.Connect(nest.AllToAll(s_nodes, t_nodes))
        conns = nest.GetConnections()
        dist = conns.distance
=======
    assert dist == pytest.approx(ref_distance)
>>>>>>> 4d8d3bf9


def test_SynapseCollection_distance_non_spatial():
    """Test SynapseCollection distance function on non-spatial nodes"""

    s_nodes = nest.Create("iaf_psc_alpha", 3)
    t_nodes = nest.Create("iaf_psc_alpha", 2)

    nest.Connect(s_nodes, t_nodes)
    conns = nest.GetConnections()
    dist = conns.distance

    assert all(math.isnan(d) for d in dist)

<<<<<<< HEAD
        nest.Connect(nest.AllToAll(s_nodes_nonspatial, t_nodes_nonspatial))
        nest.Connect(nest.AllToAll(s_nodes_spatial, t_nodes_spatial))
        conns = nest.GetConnections()
        dist = conns.distance
=======
>>>>>>> 4d8d3bf9

def test_SynapseCollection_distance_mixed():
    """Test SynapseCollection distance function on non-spatial and spatial nodes"""

    num_snodes_nonspatial = 3
    num_tnodes_nonspatial = 2
    num_conns_nonspatial = num_snodes_nonspatial * num_tnodes_nonspatial
    s_nodes_nonspatial = nest.Create("iaf_psc_alpha", num_snodes_nonspatial)
    t_nodes_nonspatial = nest.Create("iaf_psc_alpha", num_tnodes_nonspatial)

    positions = nest.spatial.free(nest.random.uniform(), num_dimensions=2)
    s_nodes_spatial = nest.Create("iaf_psc_alpha", n=6, positions=positions)
    t_nodes_spatial = nest.Create("iaf_psc_alpha", n=7, positions=positions)

    nest.Connect(s_nodes_nonspatial, t_nodes_nonspatial)
    nest.Connect(s_nodes_spatial, t_nodes_spatial)
    conns = nest.GetConnections()
    dist = conns.distance

    # Check part that is spatial
    ref_distance = _calculate_distance(conns[num_conns_nonspatial:], s_nodes_spatial, t_nodes_spatial)
    assert dist[num_conns_nonspatial:] == pytest.approx(ref_distance)

<<<<<<< HEAD
        nest.Connect(nest.AllToAll(s_nodes_nonspatial, t_nodes_spatial))
        conns = nest.GetConnections()
        dist = conns.distance
=======
    # Check part that is non-spatial
    assert all(math.isnan(d) for d in dist[:num_conns_nonspatial])
>>>>>>> 4d8d3bf9


def test_SynapseCollection_distance_spatial_nonspatial_connected():
    """Test SynapseCollection distance function on non-spatial and spatial nodes that are connected"""

    num_snodes = 5
    num_tnodes = 11
    s_nodes_nonspatial = nest.Create("iaf_psc_alpha", num_snodes)

    positions = nest.spatial.free(nest.random.uniform(), num_dimensions=2)
    t_nodes_spatial = nest.Create("iaf_psc_alpha", n=num_tnodes, positions=positions)

    nest.Connect(s_nodes_nonspatial, t_nodes_spatial)
    conns = nest.GetConnections()
    dist = conns.distance

    # All should be nan
    assert all(math.isnan(d) for d in dist)<|MERGE_RESOLUTION|>--- conflicted
+++ resolved
@@ -23,9 +23,11 @@
 Tests distance between sources and targets of SynapseCollection
 """
 
+import math
+
+import numpy as np
 import pytest
-import math
-import numpy as np
+
 import nest
 
 
@@ -58,15 +60,9 @@
 
     s_nodes = nest.Create("iaf_psc_alpha", positions=nest.spatial.grid(shape=[3, 3]))
 
-<<<<<<< HEAD
-        nest.Connect(nest.OneToOne(s_nodes, s_nodes))
-        conns = nest.GetConnections()
-        dist = conns.distance
-=======
-    nest.Connect(s_nodes, s_nodes, {"rule": "one_to_one"})
+    nest.Connect(nest.OneToOne(s_nodes, s_nodes))
     conns = nest.GetConnections()
     dist = conns.distance
->>>>>>> 4d8d3bf9
 
     assert all(d == 0 for d in dist)
 
@@ -74,16 +70,10 @@
 def test_SynapseCollection_distance():
     """Test SynapseCollection distance function for grid positions"""
 
-<<<<<<< HEAD
-        nest.Connect(nest.AllToAll(s_nodes, t_nodes))
-        conns = nest.GetConnections()
-        dist = conns.distance
-=======
     s_nodes = nest.Create("iaf_psc_alpha", positions=nest.spatial.grid(shape=[3, 1]))
     t_nodes = nest.Create("iaf_psc_alpha", positions=nest.spatial.grid(shape=[1, 3]))
->>>>>>> 4d8d3bf9
 
-    nest.Connect(s_nodes, t_nodes)
+    nest.Connect(nest.AllToAll(s_nodes, t_nodes))
     conns = nest.GetConnections()
     dist = conns.distance
 
@@ -92,20 +82,14 @@
     assert dist == pytest.approx(ref_distance)
 
 
-<<<<<<< HEAD
-        nest.Connect(nest.PairwiseBernoulli(s_nodes, t_nodes, p=0.7))
-        conns = nest.GetConnections()
-        dist = conns.distance
-=======
 def test_SynapseCollection_distance_free():
     """Test SynapseCollection distance function for positions placed freely in space"""
->>>>>>> 4d8d3bf9
 
     positions = nest.spatial.free(nest.random.uniform(), num_dimensions=2)
     s_nodes = nest.Create("iaf_psc_alpha", n=5, positions=positions)
     t_nodes = nest.Create("iaf_psc_alpha", n=7, positions=positions)
 
-    nest.Connect(s_nodes, t_nodes, {"rule": "pairwise_bernoulli", "p": 0.7})
+    nest.Connect(nest.PairwiseBernoulli(s_nodes, t_nodes, p=0.7))
     conns = nest.GetConnections()
     dist = conns.distance
 
@@ -113,12 +97,6 @@
 
     assert dist == pytest.approx(ref_distance)
 
-<<<<<<< HEAD
-        nest.Connect(nest.AllToAll(s_nodes, t_nodes))
-        conns = nest.GetConnections()
-        dist = conns.distance
-=======
->>>>>>> 4d8d3bf9
 
 def test_SynapseCollection_distance_3D():
     """Test SynapseCollection distance function for spatial nodes in 3D"""
@@ -127,19 +105,13 @@
     s_nodes = nest.Create("iaf_psc_alpha", n=8, positions=positions)
     t_nodes = nest.Create("iaf_psc_alpha", n=11, positions=positions)
 
-    nest.Connect(s_nodes, t_nodes)
+    nest.Connect(nest.AllToAll(s_nodes, t_nodes))
     conns = nest.GetConnections()
     dist = conns.distance
 
     ref_distance = _calculate_distance(conns, s_nodes, t_nodes)
 
-<<<<<<< HEAD
-        nest.Connect(nest.AllToAll(s_nodes, t_nodes))
-        conns = nest.GetConnections()
-        dist = conns.distance
-=======
     assert dist == pytest.approx(ref_distance)
->>>>>>> 4d8d3bf9
 
 
 def test_SynapseCollection_distance_non_spatial():
@@ -148,19 +120,12 @@
     s_nodes = nest.Create("iaf_psc_alpha", 3)
     t_nodes = nest.Create("iaf_psc_alpha", 2)
 
-    nest.Connect(s_nodes, t_nodes)
+    nest.Connect(nest.AllToAll(s_nodes, t_nodes))
     conns = nest.GetConnections()
     dist = conns.distance
 
     assert all(math.isnan(d) for d in dist)
 
-<<<<<<< HEAD
-        nest.Connect(nest.AllToAll(s_nodes_nonspatial, t_nodes_nonspatial))
-        nest.Connect(nest.AllToAll(s_nodes_spatial, t_nodes_spatial))
-        conns = nest.GetConnections()
-        dist = conns.distance
-=======
->>>>>>> 4d8d3bf9
 
 def test_SynapseCollection_distance_mixed():
     """Test SynapseCollection distance function on non-spatial and spatial nodes"""
@@ -175,8 +140,8 @@
     s_nodes_spatial = nest.Create("iaf_psc_alpha", n=6, positions=positions)
     t_nodes_spatial = nest.Create("iaf_psc_alpha", n=7, positions=positions)
 
-    nest.Connect(s_nodes_nonspatial, t_nodes_nonspatial)
-    nest.Connect(s_nodes_spatial, t_nodes_spatial)
+    nest.Connect(nest.AllToAll(s_nodes_nonspatial, t_nodes_nonspatial))
+    nest.Connect(nest.AllToAll(s_nodes_spatial, t_nodes_spatial))
     conns = nest.GetConnections()
     dist = conns.distance
 
@@ -184,14 +149,8 @@
     ref_distance = _calculate_distance(conns[num_conns_nonspatial:], s_nodes_spatial, t_nodes_spatial)
     assert dist[num_conns_nonspatial:] == pytest.approx(ref_distance)
 
-<<<<<<< HEAD
-        nest.Connect(nest.AllToAll(s_nodes_nonspatial, t_nodes_spatial))
-        conns = nest.GetConnections()
-        dist = conns.distance
-=======
     # Check part that is non-spatial
     assert all(math.isnan(d) for d in dist[:num_conns_nonspatial])
->>>>>>> 4d8d3bf9
 
 
 def test_SynapseCollection_distance_spatial_nonspatial_connected():
@@ -204,7 +163,7 @@
     positions = nest.spatial.free(nest.random.uniform(), num_dimensions=2)
     t_nodes_spatial = nest.Create("iaf_psc_alpha", n=num_tnodes, positions=positions)
 
-    nest.Connect(s_nodes_nonspatial, t_nodes_spatial)
+    nest.Connect(nest.AllToAll(s_nodes_nonspatial, t_nodes_spatial))
     conns = nest.GetConnections()
     dist = conns.distance
 
