# cmake/ProcessOptions.cmake
#
# This file is part of NEST.
#
# Copyright (C) 2004 The NEST Initiative
#
# NEST is free software: you can redistribute it and/or modify
# it under the terms of the GNU General Public License as published by
# the Free Software Foundation, either version 2 of the License, or
# (at your option) any later version.
#
# NEST is distributed in the hope that it will be useful,
# but WITHOUT ANY WARRANTY; without even the implied warranty of
# MERCHANTABILITY or FITNESS FOR A PARTICULAR PURPOSE.  See the
# GNU General Public License for more details.
#
# You should have received a copy of the GNU General Public License
# along with NEST.  If not, see <http://www.gnu.org/licenses/>.

# Here all user defined options will be processed.

# add custom warnings and optimizations
function( NEST_PROCESS_WITH_OPTIMIZE )
  if ( with-optimize )
    if ( with-optimize STREQUAL "ON" )
      set( with-optimize "-O2" )
    endif ()
    foreach ( flag ${with-optimize} )
      set( CMAKE_C_FLAGS "${CMAKE_C_FLAGS} ${flag}" PARENT_SCOPE )
      set( CMAKE_CXX_FLAGS "${CMAKE_CXX_FLAGS} ${flag}" PARENT_SCOPE )
    endforeach ()
  endif ()
endfunction()

function( NEST_PROCESS_VERSION_SUFFIX )
  if ( with-version-suffix )
    foreach ( flag ${with-version-suffix} )
      set( NEST_VERSION_SUFFIX "${flag}" PARENT_SCOPE )
    endforeach ()
  endif ()
endfunction()

function( NEST_PROCESS_WITH_DEBUG )
  if ( with-debug )
    if ( with-debug STREQUAL "ON" )
      set( with-debug "-g" )
    endif ()
    foreach ( flag ${with-debug} )
      set( CMAKE_C_FLAGS "${CMAKE_C_FLAGS} ${flag}" PARENT_SCOPE )
      set( CMAKE_CXX_FLAGS "${CMAKE_CXX_FLAGS} ${flag}" PARENT_SCOPE )
    endforeach ()
  endif ()
endfunction()

function( NEST_PROCESS_WITH_INTEL_COMPILER_FLAGS )
  if ( NOT with-intel-compiler-flags )
    set( with-intel-compiler-flags "-fp-model strict" )
  endif ()
  if ("${CMAKE_C_COMPILER_ID}" STREQUAL "Intel")
  foreach ( flag ${with-intel-compiler-flags} )
    set( CMAKE_C_FLAGS "${CMAKE_C_FLAGS} ${flag}" PARENT_SCOPE )
  endforeach ()
  endif ()
  if ("${CMAKE_CXX_COMPILER_ID}" STREQUAL "Intel")
    foreach ( flag ${with-intel-compiler-flags} )
      set( CMAKE_CXX_FLAGS "${CMAKE_CXX_FLAGS} ${flag}" PARENT_SCOPE )
    endforeach ()
  endif ()
endfunction()

function( NEST_PROCESS_WITH_WARNING )
  if ( with-warning )
    if ( with-warning STREQUAL "ON" )
      if ( NOT k-computer STREQUAL "ON" )
        set( with-warning "-Wall" )
      else()
        set( with-warning "" )
      endif()
    endif ()
    foreach ( flag ${with-warning} )
      set( CMAKE_C_FLAGS "${CMAKE_C_FLAGS} ${flag}" PARENT_SCOPE )
      set( CMAKE_CXX_FLAGS "${CMAKE_CXX_FLAGS} ${flag}" PARENT_SCOPE )
    endforeach ()
  endif ()
endfunction()

function( NEST_PROCESS_WITH_LIBRARIES )
  if ( with-libraries )
    if ( with-libraries STREQUAL "ON" )
      message( FATAL_ERROR "-Dwith-libraries requires full library paths." )
    endif ()
    foreach ( lib ${with-libraries} )
      if ( EXISTS "${lib}" )
        link_libraries( "${lib}" )
      else ()
        message( FATAL_ERROR "Library '${lib}' does not exist!" )
      endif ()
    endforeach ()
  endif ()
endfunction()

function( NEST_PROCESS_WITH_INCLUDES )
  if ( with-includes )
    if ( with-includes STREQUAL "ON" )
      message( FATAL_ERROR "-Dwith-includes requires full paths." )
    endif ()
    foreach ( inc ${with-includes} )
      if ( IS_DIRECTORY "${inc}" )
        include_directories( "${inc}" )
      else ()
        message( FATAL_ERROR "Include path '${inc}' does not exist!" )
      endif ()
    endforeach ()
  endif ()
endfunction()

function( NEST_PROCESS_WITH_DEFINES )
  if ( with-defines )
    if ( with-defines STREQUAL "ON" )
      message( FATAL_ERROR "-Dwith-defines requires compiler defines -DXYZ=... ." )
    endif ()
    foreach ( def ${with-defines} )
      if ( "${def}" MATCHES "^-D.*" )
        add_definitions( "${def}" )
      else ()
        message( FATAL_ERROR "Define '${def}' does not match '-D.*' !" )
      endif ()
    endforeach ()
  endif ()
endfunction()

function( NEST_PROCESS_K_COMPUTER )
  # is set in the Fujitsu-Sparc64.cmake file
  if ( k-computer )
    set( IS_K ON PARENT_SCOPE )
    # need alternative tokens command to compile NEST
    set( CMAKE_C_FLAGS "${CMAKE_C_FLAGS} --alternative_tokens" PARENT_SCOPE )
    # FCC accepts GNU flags when -Xg is supplied
    set( CMAKE_CXX_FLAGS "${CMAKE_CXX_FLAGS} -Xg --alternative_tokens" PARENT_SCOPE )
  endif ()
endfunction()

function( NEST_PROCESS_ENABLE_BLUEGENE )
  # is set in the BlueGeneQ.cmake file
  if ( enable-bluegene )
    if ( ${enable-bluegene} STREQUAL "L" )
      set( IS_BLUEGENE_L ON PARENT_SCOPE )
    elseif ( ${enable-bluegene} STREQUAL "P" )
      set( IS_BLUEGENE_P ON PARENT_SCOPE )
    elseif ( ${enable-bluegene} STREQUAL "Q" )
      set( IS_BLUEGENE_Q ON PARENT_SCOPE )
    else ()
      message( FATAL_ERROR "Only L/P/Q is allowed for enable-bluegene." )
    endif ()
    set( IS_BLUEGENE ON PARENT_SCOPE )
  else ()
    set( IS_BLUEGENE OFF PARENT_SCOPE )
  endif ()
endfunction()

function( NEST_GET_COLOR_FLAGS )
    set( NEST_C_COLOR_FLAGS "" PARENT_SCOPE )
    set( NEST_CXX_COLOR_FLAGS "" PARENT_SCOPE )

    # add colored output from gcc
    if ( CMAKE_C_COMPILER_ID STREQUAL "GNU" )
      if ( NOT CMAKE_C_COMPILER_VERSION VERSION_LESS "4.9" )
        set( NEST_C_COLOR_FLAGS "-fdiagnostics-color=auto" PARENT_SCOPE )
      endif ()
    endif ()
    if ( CMAKE_CXX_COMPILER_ID STREQUAL "GNU" )
      if ( NOT CMAKE_CXX_COMPILER_VERSION VERSION_LESS "4.9" )
        set( NEST_CXX_COLOR_FLAGS "-fdiagnostics-color=auto" PARENT_SCOPE )
      endif ()
    endif ()
endfunction()

function( NEST_PROCESS_STATIC_LIBRARIES )
  # build static or shared libraries
  if ( static-libraries )

    if ( with-readline )
      message( FATAL_ERROR "-Dstatic-libraries=ON requires -Dwith-readline=OFF" )
    endif ()

    set( BUILD_SHARED_LIBS OFF PARENT_SCOPE )
    # set RPATH stuff
    set( CMAKE_SKIP_RPATH TRUE PARENT_SCOPE )

    if ( UNIX OR APPLE )
      # On Linux .a is the static library suffix, on Mac OS X .lib can also
      # be used, so we'll add both to the preference list.
      set( CMAKE_FIND_LIBRARY_SUFFIXES ".a;.lib;.dylib;.so" PARENT_SCOPE )
    endif ()

    if ( Fugaku )
    set( CMAKE_CXX_FLAGS "${CMAKE_CXX_FLAGS} -Bstatic" PARENT_SCOPE )
    else()
    set( CMAKE_CXX_FLAGS "${CMAKE_CXX_FLAGS} -static" PARENT_SCOPE )
    endif()

  else ()
    set( BUILD_SHARED_LIBS ON PARENT_SCOPE )

    # set RPATH stuff
    set( CMAKE_SKIP_RPATH FALSE PARENT_SCOPE )
    # use, i.e. don't skip the full RPATH for the build tree
    set( CMAKE_SKIP_BUILD_RPATH FALSE PARENT_SCOPE )
    # on OS X
    set( CMAKE_MACOSX_RPATH ON PARENT_SCOPE )

    # when building, don't use the install RPATH already
    # (but later on when installing)
    set( CMAKE_BUILD_WITH_INSTALL_RPATH FALSE PARENT_SCOPE )

    # set run-time search path (RPATH) so that dynamic libraries in ``lib/nest`` can be located

    # Note: "$ORIGIN" (on Linux) and "@loader_path" (on MacOS) are not CMake variables, but special keywords for the
    # Linux resp. the macOS dynamic loader. They refer to the path in which the object is located, e.g.
    # ``${CMAKE_INSTALL_PREFIX}/bin`` for the nest and sli executables, ``${CMAKE_INSTALL_PREFIX}/lib/nest`` for all
    # dynamic libraries except PyNEST (libnestkernel.so, etc.), and  something like
    # ``${CMAKE_INSTALL_PREFIX}/lib/python3.x/site-packages/nest`` for ``pynestkernel.so``. The RPATH is relative to
    # this origin, so the binary ``bin/nest`` can find the files in the relative location ``../lib/nest``, and
    # similarly for PyNEST and the other libraries. For simplicity, we set all the possibilities on all generated
    # objects.

    # PyNEST can only act as an entry point; it does not need to be included in the other objects' RPATH itself.

    if ( APPLE )
      set( CMAKE_INSTALL_RPATH
          # for binaries
          "@loader_path/../${CMAKE_INSTALL_LIBDIR}/nest"
          # for libraries (except pynestkernel)
          "@loader_path/../../${CMAKE_INSTALL_LIBDIR}/nest"
          # for pynestkernel: origin at <prefix>/lib/python3.x/site-packages/nest
          "@loader_path/../../../nest"
          # for wheels
          "@loader_path"
          PARENT_SCOPE )
    else ()
      set( CMAKE_INSTALL_RPATH
          # for binaries
          "\$ORIGIN/../${CMAKE_INSTALL_LIBDIR}/nest"
          # for libraries (except pynestkernel)
          "\$ORIGIN/../../${CMAKE_INSTALL_LIBDIR}/nest"
          # for pynestkernel: origin at <prefix>/lib/python3.x/site-packages/nest
          "\$ORIGIN/../../../nest"
          # for wheels
          "\$ORIGIN"
          PARENT_SCOPE )
    endif ()

    # add the automatically determined parts of the RPATH
    # which point to directories outside the build tree to the install RPATH
    set( CMAKE_INSTALL_RPATH_USE_LINK_PATH TRUE PARENT_SCOPE )

    if ( UNIX OR APPLE )
      # reverse the search order for lib extensions
      set( CMAKE_FIND_LIBRARY_SUFFIXES ".so;.dylib;.a;.lib" PARENT_SCOPE )
    endif ()
  endif ()
endfunction()

function( NEST_PROCESS_EXTERNAL_MODULES )
  if ( external-modules )
    # headers from external modules will be installed here
    include_directories( "${CMAKE_INSTALL_FULL_INCLUDEDIR}" )

    # put all external libs into this variable
    set( EXTERNAL_MODULE_LIBRARIES )
    # put all external headers into this variable
    set( EXTERNAL_MODULE_INCLUDES )
    foreach ( mod ${external-modules} )
      # find module header
      find_file( ${mod}_EXT_MOD_INCLUDE
          NAMES ${mod}module.h
          HINTS "${CMAKE_INSTALL_FULL_INCLUDEDIR}/${mod}module"
          )
      if ( ${mod}_EXT_MOD_INCLUDE STREQUAL "${mod}_EXT_MOD_INCLUDE-NOTFOUND" )
        message( FATAL_ERROR "Cannot find header for external module '${mod}'. "
          "Should be '${CMAKE_INSTALL_FULL_INCLUDEDIR}/${mod}module/${mod}module.h' ." )
      endif ()
      list( APPEND EXTERNAL_MODULE_INCLUDES ${${mod}_EXT_MOD_INCLUDE} )

      # find module library
      find_library( ${mod}_EXT_MOD_LIBRARY
          NAMES ${mod}module
          HINTS "${CMAKE_INSTALL_FULL_LIBDIR}/nest"
          )
      if ( ${mod}_EXT_MOD_LIBRARY STREQUAL "${mod}_EXT_MOD_LIBRARY-NOTFOUND" )
        message( FATAL_ERROR "Cannot find library for external module '${mod}'." )
      endif ()
      list( APPEND EXTERNAL_MODULE_LIBRARIES "${${mod}_EXT_MOD_LIBRARY}" )
    endforeach ()

    set( EXTERNAL_MODULE_LIBRARIES ${EXTERNAL_MODULE_LIBRARIES} PARENT_SCOPE )
    set( EXTERNAL_MODULE_INCLUDES ${EXTERNAL_MODULE_INCLUDES} PARENT_SCOPE )
  endif ()
endfunction()

function( NEST_PROCESS_TICS_PER_MS )
  # Set tics per ms / step
  if ( tics_per_ms )
    set( HAVE_TICS_PER_MS ON PARENT_SCOPE )
  endif ()
endfunction()

function( NEST_PROCESS_TICS_PER_STEP )
  if ( tics_per_step )
    set( HAVE_TICS_PER_STEP ON PARENT_SCOPE )
  endif ()
endfunction()

# Depending on the user options, we search for required libraries and include dirs.

function( NEST_PROCESS_WITH_LIBLTDL )
  # Only find libLTDL if we link dynamically
  set( HAVE_LIBLTDL OFF PARENT_SCOPE )
  if ( with-ltdl AND NOT static-libraries )
    if ( NOT ${with-ltdl} STREQUAL "ON" )
      # a path is set
      set( LTDL_ROOT_DIR "${with-ltdl}" )
    endif ()

    find_package( LTDL )
    if ( LTDL_FOUND )
      set( HAVE_LIBLTDL ON PARENT_SCOPE )
      # export found variables to parent scope
      set( LTDL_FOUND ON PARENT_SCOPE )
      set( LTDL_LIBRARIES "${LTDL_LIBRARIES}" PARENT_SCOPE )
      set( LTDL_INCLUDE_DIRS "${LTDL_INCLUDE_DIRS}" PARENT_SCOPE )
      set( LTDL_VERSION "${LTDL_VERSION}" PARENT_SCOPE )

      include_directories( ${LTDL_INCLUDE_DIRS} )
      # is linked in nestkernel/CMakeLists.txt
    endif ()
  endif ()
endfunction()

function( NEST_PROCESS_WITH_READLINE )
  # Find readline
  set( HAVE_READLINE OFF PARENT_SCOPE )
  if ( with-readline )
    if ( NOT ${with-readline} STREQUAL "ON" )
      # a path is set
      set( READLINE_ROOT_DIR "${with-readline}" )
    endif ()

    find_package( Readline )
    if ( READLINE_FOUND )
      set( HAVE_READLINE ON PARENT_SCOPE )
      # export found variables to parent scope
      set( READLINE_FOUND "${READLINE_FOUND}" PARENT_SCOPE )
      set( READLINE_LIBRARIES "${READLINE_LIBRARIES}" PARENT_SCOPE )
      set( READLINE_INCLUDE_DIRS "${READLINE_INCLUDE_DIRS}" PARENT_SCOPE )
      set( READLINE_VERSION "${READLINE_VERSION}" PARENT_SCOPE )

      include_directories( ${READLINE_INCLUDE_DIRS} )
      # is linked in sli/CMakeLists.txt
    endif ()
  endif ()
endfunction()

function( NEST_PROCESS_WITH_GSL )
  # Find GSL
  set( HAVE_GSL OFF PARENT_SCOPE )
  if ( with-gsl )
    if ( NOT ${with-gsl} STREQUAL "ON" )
      # if set, use this prefix
      set( GSL_ROOT_DIR "${with-gsl}" )
    endif ()

    find_package( GSL )

    # only allow GSL 1.11 and later
    if ( GSL_FOUND AND ( "${GSL_VERSION}" VERSION_GREATER "1.11"
        OR "${GSL_VERSION}" VERSION_EQUAL "1.11" ))
      set( HAVE_GSL ON PARENT_SCOPE )

      # export found variables to parent scope
      set( GSL_VERSION "${GSL_VERSION}" PARENT_SCOPE )
      set( GSL_LIBRARIES "${GSL_LIBRARIES}" PARENT_SCOPE )
      set( GSL_INCLUDE_DIRS "${GSL_INCLUDE_DIRS}" PARENT_SCOPE )

      include_directories( ${GSL_INCLUDE_DIRS} )
      # is linked in libnestutil/CMakeLists.txt
    endif ()
  endif ()
endfunction()

function( NEST_PROCESS_WITH_PYTHON )
  # Find Python
  set( HAVE_PYTHON OFF PARENT_SCOPE )
  if ( ${with-python} STREQUAL "2" )
    message( FATAL_ERROR "Python 2 is not supported anymore, please use Python 3 by setting CMake option -Dwith-python=ON." )
  elseif ( ${with-python} STREQUAL "ON" )

<<<<<<< HEAD
    # Localize the Python interpreter and lib/header files
    # During a wheel build we build against a static interpreter,
    # so we build in `.Module` mode, see:
    # https://github.com/pypa/manylinux/issues/255
    # https://cmake.org/cmake/help/latest/command/add_library.html
    if ($ENV{NEST_CMAKE_BUILDWHEEL})
      find_package( Python 3.8 REQUIRED Interpreter Development.Module )
    else()
      find_package( Python 3.8 REQUIRED Interpreter Development )
=======
    # Localize the Python interpreter and ABI
    find_package( Python 3.8 QUIET COMPONENTS Interpreter Development.Module )
    if ( NOT Python_FOUND )
      find_package( Python 3.8 REQUIRED Interpreter Development )
      string( CONCAT PYABI_WARN "Could not locate Python ABI"
        ", using shared libraries and header file instead."
        " Please clear your CMake cache and build folder and verify that CMake"
        " is up-to-date (3.18+)."
      )
      message( WARNING "${PYABI_WARN}")
    else()
      find_package( Python 3.8 REQUIRED Interpreter Development.Module )
>>>>>>> 3ef911a7
    endif()

    if ( Python_FOUND )
      if ( CMAKE_INSTALL_PREFIX_INITIALIZED_TO_DEFAULT )
        execute_process( COMMAND "${Python_EXECUTABLE}" "-c"
          "import sys, os; print(int(bool(os.environ.get('CONDA_DEFAULT_ENV', False)) or (sys.prefix != sys.base_prefix)))"
          OUTPUT_VARIABLE Python_InVirtualEnv OUTPUT_STRIP_TRAILING_WHITESPACE )

        if ( NOT Python_InVirtualEnv AND CMAKE_INSTALL_PREFIX_INITIALIZED_TO_DEFAULT )
          message( FATAL_ERROR "No virtual Python environment found and no installation prefix specified. "
            "Please either build and install NEST in a virtual Python environment or specify CMake option -DCMAKE_INSTALL_PREFIX=<nest_install_dir>.")
        endif()

        # Setting CMAKE_INSTALL_PREFIX effects the inclusion of GNUInstallDirs defining CMAKE_INSTALL_<dir> and CMAKE_INSTALL_FULL_<dir>
        get_filename_component( Python_EnvRoot "${Python_SITELIB}/../../.." ABSOLUTE)
        set ( CMAKE_INSTALL_PREFIX "${Python_EnvRoot}" CACHE PATH "Default install prefix for the active Python interpreter" FORCE )
      endif ( CMAKE_INSTALL_PREFIX_INITIALIZED_TO_DEFAULT )

      # export found variables to parent scope
      set( HAVE_PYTHON ON PARENT_SCOPE )
      set( Python_FOUND "${Python_FOUND}" PARENT_SCOPE )
      set( Python_EXECUTABLE ${Python_EXECUTABLE} PARENT_SCOPE )
      set( PYTHON ${Python_EXECUTABLE} PARENT_SCOPE )
      set( Python_VERSION ${Python_VERSION} PARENT_SCOPE )
      set( Python_VERSION_MAJOR ${Python_VERSION_MAJOR} PARENT_SCOPE )
      set( Python_VERSION_MINOR ${Python_VERSION_MINOR} PARENT_SCOPE )
      set( Python_INCLUDE_DIRS "${Python_INCLUDE_DIRS}" PARENT_SCOPE )
      set( Python_LIBRARIES "${Python_LIBRARIES}" PARENT_SCOPE )

      if ( cythonize-pynest )
        # Need updated Cython because of a change in the C api in Python 3.7
        find_package( Cython 0.28.3 REQUIRED )
        if ( CYTHON_FOUND )
          # export found variables to parent scope
          set( CYTHON_FOUND "${CYTHON_FOUND}" PARENT_SCOPE )
          set( CYTHON_EXECUTABLE "${CYTHON_EXECUTABLE}" PARENT_SCOPE )
          set( CYTHON_VERSION "${CYTHON_VERSION}" PARENT_SCOPE )
        endif ()
      endif ()
    endif ()
  elseif ( ${with-python} STREQUAL "OFF" )
  else ()
    message( FATAL_ERROR "Invalid option: -Dwith-python=" ${with-python} )
  endif ()
endfunction()

function( NEST_POST_PROCESS_WITH_PYTHON )
  if ( Python_FOUND )
    set( PYEXECDIR "${CMAKE_INSTALL_LIBDIR}/python${Python_VERSION_MAJOR}.${Python_VERSION_MINOR}/site-packages" CACHE PATH "Python module destination" FORCE)
  endif()
endfunction()

function( NEST_PROCESS_WITH_OPENMP )
  # Find OPENMP
  if ( with-openmp )
    if ( NOT "${with-openmp}" STREQUAL "ON" )
      message( STATUS "Set OpenMP argument: ${with-openmp}")
      # set variables in this scope
      set( OPENMP_FOUND ON )
      set( OpenMP_C_FLAGS "${with-openmp}" )
      set( OpenMP_CXX_FLAGS "${with-openmp}" )
    else ()
      find_package( OpenMP )
    endif ()
    if ( OPENMP_FOUND )
      # export found variables to parent scope
      set( OPENMP_FOUND "${OPENMP_FOUND}" PARENT_SCOPE )
      set( OpenMP_C_FLAGS "${OpenMP_C_FLAGS}" PARENT_SCOPE )
      set( OpenMP_CXX_FLAGS "${OpenMP_CXX_FLAGS}" PARENT_SCOPE )
      # set flags
      set( CMAKE_C_FLAGS "${CMAKE_C_FLAGS} ${OpenMP_C_FLAGS}" PARENT_SCOPE )
      set( CMAKE_CXX_FLAGS "${CMAKE_CXX_FLAGS} ${OpenMP_CXX_FLAGS}" PARENT_SCOPE )
    else()
      message( FATAL_ERROR "CMake can not find OpenMP." )
    endif ()
  endif ()

  # Provide a dummy OpenMP::OpenMP_CXX if no OpenMP or if flags explicitly
  # given. Needed to avoid problems where OpenMP::OpenMP_CXX is used.
  if ( NOT TARGET OpenMP::OpenMP_CXX )
    add_library(OpenMP::OpenMP_CXX INTERFACE IMPORTED)
  endif()

endfunction()

function( NEST_PROCESS_WITH_MPI )
  # Find MPI
  set( HAVE_MPI OFF PARENT_SCOPE )
  if ( with-mpi )
    find_package( MPI )
    if ( MPI_CXX_FOUND )
      set( HAVE_MPI ON PARENT_SCOPE )

      set( CMAKE_C_FLAGS "${CMAKE_C_FLAGS}   ${MPI_C_COMPILE_FLAGS}" PARENT_SCOPE )
      set( CMAKE_CXX_FLAGS "${CMAKE_CXX_FLAGS} ${MPI_CXX_COMPILE_FLAGS}" PARENT_SCOPE )

      set( CMAKE_EXE_LINKER_FLAGS "${CMAKE_EXE_LINKER_FLAGS} ${MPI_CXX_LINK_FLAGS}" PARENT_SCOPE )
      include_directories( ${MPI_CXX_INCLUDE_PATH} )
      # is linked in nestkernel/CMakeLists.txt

      # export found variables to parent scope
      set( MPI_C_FOUND "${MPI_C_FOUND}" PARENT_SCOPE )
      set( MPI_C_COMPILER "${MPI_C_COMPILER}" PARENT_SCOPE )
      set( MPI_C_COMPILE_FLAGS "${MPI_C_COMPILE_FLAGS}" PARENT_SCOPE )
      set( MPI_C_INCLUDE_PATH "${MPI_C_INCLUDE_PATH}" PARENT_SCOPE )
      set( MPI_C_LINK_FLAGS "${MPI_C_LINK_FLAGS}" PARENT_SCOPE )
      set( MPI_C_LIBRARIES "${MPI_C_LIBRARIES}" PARENT_SCOPE )
      set( MPI_CXX_FOUND "${MPI_CXX_FOUND}" PARENT_SCOPE )
      set( MPI_CXX_COMPILER "${MPI_CXX_COMPILER}" PARENT_SCOPE )
      set( MPI_CXX_COMPILE_FLAGS "${MPI_CXX_COMPILE_FLAGS}" PARENT_SCOPE )
      set( MPI_CXX_INCLUDE_PATH "${MPI_CXX_INCLUDE_PATH}" PARENT_SCOPE )
      set( MPI_CXX_LINK_FLAGS "${MPI_CXX_LINK_FLAGS}" PARENT_SCOPE )
      set( MPI_CXX_LIBRARIES "${MPI_CXX_LIBRARIES}" PARENT_SCOPE )
      set( MPIEXEC "${MPIEXEC}" PARENT_SCOPE )
      set( MPIEXEC_NUMPROC_FLAG "${MPIEXEC_NUMPROC_FLAG}" PARENT_SCOPE )
      set( MPIEXEC_PREFLAGS "${MPIEXEC_PREFLAGS}" PARENT_SCOPE )
      set( MPIEXEC_POSTFLAGS "${MPIEXEC_POSTFLAGS}" PARENT_SCOPE )
    endif ()
  endif ()
endfunction()

function( NEST_PROCESS_WITH_DETAILED_TIMERS )
  set( TIMER_DETAILED OFF PARENT_SCOPE )
  if ( ${with-detailed-timers} STREQUAL "ON" )
    set( TIMER_DETAILED ON PARENT_SCOPE )
  endif ()
endfunction()

function( NEST_PROCESS_WITH_LIBNEUROSIM )
  # Find libneurosim
  set( HAVE_LIBNEUROSIM OFF PARENT_SCOPE )
  if ( with-libneurosim )
    if ( NOT ${with-libneurosim} STREQUAL "ON" )
      # a path is set
      set( LIBNEUROSIM_ROOT ${with-libneurosim} )
    endif ()

    find_package( LibNeurosim )
    if ( LIBNEUROSIM_FOUND )
      set( HAVE_LIBNEUROSIM ON PARENT_SCOPE )

      include_directories( ${LIBNEUROSIM_INCLUDE_DIRS} )

      # export found variables to parent scope
      set( LIBNEUROSIM_FOUND "${LIBNEUROSIM_FOUND}" PARENT_SCOPE )
      set( LIBNEUROSIM_LIBRARIES "${LIBNEUROSIM_LIBRARIES}" PARENT_SCOPE )
      set( LIBNEUROSIM_INCLUDE_DIRS "${LIBNEUROSIM_INCLUDE_DIRS}" PARENT_SCOPE )
      set( LIBNEUROSIM_VERSION "${LIBNEUROSIM_VERSION}" PARENT_SCOPE )
    endif ()
  endif ()
endfunction()

function( NEST_PROCESS_WITH_MUSIC )
  # Find music
  set( HAVE_MUSIC OFF PARENT_SCOPE )
  if ( with-music )
    if ( NOT ${with-music} STREQUAL "ON" )
      # a path is set
      set( MUSIC_ROOT_DIR "${with-music}" )
    endif ()

    if ( NOT HAVE_MPI )
      message( FATAL_ERROR "MUSIC requires -Dwith-mpi=ON." )
    endif ()

    find_package( Music )
    include_directories( ${MUSIC_INCLUDE_DIRS} )
    # is linked in nestkernel/CMakeLists.txt
    if ( MUSIC_FOUND )
      # export found variables to parent scope
      set( HAVE_MUSIC ON PARENT_SCOPE )
      set( MUSIC_FOUND "${MUSIC_FOUND}" PARENT_SCOPE )
      set( MUSIC_LIBRARIES "${MUSIC_LIBRARIES}" PARENT_SCOPE )
      set( MUSIC_INCLUDE_DIRS "${MUSIC_INCLUDE_DIRS}" PARENT_SCOPE )
      set( MUSIC_EXECUTABLE "${MUSIC_EXECUTABLE}" PARENT_SCOPE )
      set( MUSIC_VERSION "${MUSIC_VERSION}" PARENT_SCOPE )
    endif ()
  endif ()
endfunction()

function( NEST_PROCESS_WITH_SIONLIB )
  set( HAVE_SIONLIB OFF )
  if ( with-sionlib )
    if ( NOT ${with-sionlib} STREQUAL "ON" )
      set( SIONLIB_ROOT_DIR "${with-sionlib}" CACHE INTERNAL "sionlib" )
    endif()

    if ( NOT HAVE_MPI )
      message( FATAL_ERROR "SIONlib requires -Dwith-mpi=ON." )
    endif ()

    find_package( SIONlib )
    include_directories( ${SIONLIB_INCLUDE} )

    # is linked in nestkernel/CMakeLists.txt
    if ( SIONLIB_FOUND )
      set( HAVE_SIONLIB ON CACHE INTERNAL "sionlib" )
    endif ()
  endif ()
endfunction()

function( NEST_PROCESS_WITH_BOOST )
  # Find Boost
  set( HAVE_BOOST OFF PARENT_SCOPE )
  if ( with-boost )
    if ( NOT ${with-boost} STREQUAL "ON" )
      # a path is set
      set( BOOST_ROOT "${with-boost}" )
    endif ()

    set(Boost_USE_DEBUG_LIBS OFF)  # ignore debug libs
    set(Boost_USE_RELEASE_LIBS ON) # only find release libs
    # Needs Boost version >=1.62.0 to use Boost sorting, JUNIT logging
    # Require Boost version >=1.69.0 due to change in Boost sort
    find_package( Boost 1.69.0 )
    if ( Boost_FOUND )
      # export found variables to parent scope
      set( HAVE_BOOST ON PARENT_SCOPE )
      # Boost uses lower case in variable names
      set( BOOST_FOUND "${Boost_FOUND}" PARENT_SCOPE )
      set( BOOST_LIBRARIES "${Boost_LIBRARIES}" PARENT_SCOPE )
      set( BOOST_INCLUDE_DIR "${Boost_INCLUDE_DIRS}" PARENT_SCOPE )
      set( BOOST_VERSION "${Boost_MAJOR_VERSION}.${Boost_MINOR_VERSION}.${Boost_SUBMINOR_VERSION}" PARENT_SCOPE )

      include_directories( ${Boost_INCLUDE_DIRS} )
    endif ()
  endif ()
endfunction()

function( NEST_PROCESS_TARGET_BITS_SPLIT )
  if ( target-bits-split )
    # set to value according to defines in config.h
    if ( ${target-bits-split} STREQUAL "standard" )
      set( TARGET_BITS_SPLIT 0 PARENT_SCOPE )
    elseif ( ${target-bits-split} STREQUAL "hpc" )
      set( TARGET_BITS_SPLIT 1 PARENT_SCOPE )
    else()
      message( FATAL_ERROR "Invalid target-bits-split selected." )
    endif()
  endif()
endfunction()

function( NEST_DEFAULT_MODULES )
    # requires HAVE_LIBNEUROSIM set
    # Static modules
    set( SLI_MODULES models )
    set( SLI_MODULES ${SLI_MODULES} PARENT_SCOPE )

    set( SLI_MODULE_INCLUDE_DIRS )
    foreach ( mod ${SLI_MODULES} )
      list( APPEND SLI_MODULE_INCLUDE_DIRS "${PROJECT_SOURCE_DIR}/${mod}" )
    endforeach ()
    set( SLI_MODULE_INCLUDE_DIRS ${SLI_MODULE_INCLUDE_DIRS} PARENT_SCOPE )
endfunction()

function( NEST_PROCESS_WITH_MPI4PY )
  if ( HAVE_MPI AND HAVE_PYTHON )
    include( FindPythonModule )
    find_python_module(mpi4py)

    if ( HAVE_MPI4PY )
      include_directories( "${PY_MPI4PY}/include" )
    endif ()

  endif ()
endfunction ()<|MERGE_RESOLUTION|>--- conflicted
+++ resolved
@@ -395,17 +395,6 @@
     message( FATAL_ERROR "Python 2 is not supported anymore, please use Python 3 by setting CMake option -Dwith-python=ON." )
   elseif ( ${with-python} STREQUAL "ON" )
 
-<<<<<<< HEAD
-    # Localize the Python interpreter and lib/header files
-    # During a wheel build we build against a static interpreter,
-    # so we build in `.Module` mode, see:
-    # https://github.com/pypa/manylinux/issues/255
-    # https://cmake.org/cmake/help/latest/command/add_library.html
-    if ($ENV{NEST_CMAKE_BUILDWHEEL})
-      find_package( Python 3.8 REQUIRED Interpreter Development.Module )
-    else()
-      find_package( Python 3.8 REQUIRED Interpreter Development )
-=======
     # Localize the Python interpreter and ABI
     find_package( Python 3.8 QUIET COMPONENTS Interpreter Development.Module )
     if ( NOT Python_FOUND )
@@ -418,7 +407,6 @@
       message( WARNING "${PYABI_WARN}")
     else()
       find_package( Python 3.8 REQUIRED Interpreter Development.Module )
->>>>>>> 3ef911a7
     endif()
 
     if ( Python_FOUND )
