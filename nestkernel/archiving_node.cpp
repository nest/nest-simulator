/*
 *  archiving_node.cpp
 *
 *  This file is part of NEST.
 *
 *  Copyright (C) 2004 The NEST Initiative
 *
 *  NEST is free software: you can redistribute it and/or modify
 *  it under the terms of the GNU General Public License as published by
 *  the Free Software Foundation, either version 2 of the License, or
 *  (at your option) any later version.
 *
 *  NEST is distributed in the hope that it will be useful,
 *  but WITHOUT ANY WARRANTY; without even the implied warranty of
 *  MERCHANTABILITY or FITNESS FOR A PARTICULAR PURPOSE.  See the
 *  GNU General Public License for more details.
 *
 *  You should have received a copy of the GNU General Public License
 *  along with NEST.  If not, see <http://www.gnu.org/licenses/>.
 *
 */

/**
 * \file archiving_node.cpp
 * Implementation of archiving_node to record and manage spike history
 * \author Moritz Helias, Abigail Morrison
 * \date april 2006
 */

#include "archiving_node.h"

// Includes from nestkernel:
#include "kernel_manager.h"

// Includes from sli:
#include "dictutils.h"

namespace nest
{

// member functions for Archiving_Node

nest::Archiving_Node::Archiving_Node()
  : n_incoming_( 0 )
  , Kminus_( 0.0 )
  , triplet_Kminus_( 0.0 )
  , tau_minus_( 20.0 )
  , tau_minus_inv_( 1. / tau_minus_ )
  , tau_minus_triplet_( 110.0 )
  , tau_minus_triplet_inv_( 1. / tau_minus_triplet_ )
  , max_delay_( -1.0 )
  , trace_( 0. )
  , last_spike_( -1.0 )
  , Ca_t_( 0.0 )
  , Ca_minus_( 0.0 )
  , tau_Ca_( 10000.0 )
  , beta_Ca_( 0.001 )
  , synaptic_elements_map_()
{
}

nest::Archiving_Node::Archiving_Node( const Archiving_Node& n )
  : Node( n )
  , n_incoming_( n.n_incoming_ )
  , Kminus_( n.Kminus_ )
  , triplet_Kminus_( n.triplet_Kminus_ )
  , tau_minus_( n.tau_minus_ )
  , tau_minus_inv_( n.tau_minus_inv_ )
  , tau_minus_triplet_( n.tau_minus_triplet_ )
  , tau_minus_triplet_inv_( n.tau_minus_triplet_inv_ )
  , max_delay_( n.max_delay_ )
  , trace_( n.trace_ )
  , last_spike_( n.last_spike_ )
  , Ca_t_( n.Ca_t_ )
  , Ca_minus_( n.Ca_minus_ )
  , tau_Ca_( n.tau_Ca_ )
  , beta_Ca_( n.beta_Ca_ )
  , synaptic_elements_map_( n.synaptic_elements_map_ )
{
}

void
Archiving_Node::register_stdp_connection( double t_first_read, double delay )
{
  // Mark all entries in the deque, which we will not read in future as read by
  // this input input, so that we savely increment the incoming number of
  // connections afterwards without leaving spikes in the history.
  // For details see bug #218. MH 08-04-22

  for ( std::deque< histentry >::iterator runner = history_.begin();
        runner != history_.end()
          and ( t_first_read - runner->t_ > -1.0
                  * kernel().connection_manager.get_stdp_eps() );
        ++runner )
  {
    ( runner->access_counter_ )++;
  }

  n_incoming_++;

  max_delay_ = std::max( delay, max_delay_ );
}

double
nest::Archiving_Node::get_K_value( double t )
{
  // case when the neuron has not yet spiked
  if ( history_.empty() )
  {
    trace_ = 0.;
    return trace_;
  }

  // search for the latest post spike in the history buffer that came strictly
  // before `t`
  int i = history_.size() - 1;
  while ( i >= 0 )
  {
    if ( t - history_[ i ].t_ > kernel().connection_manager.get_stdp_eps() )
    {
      trace_ = ( history_[ i ].Kminus_
        * std::exp( ( history_[ i ].t_ - t ) * tau_minus_inv_ ) );
      return trace_;
    }
    --i;
  }

  // this case occurs when the trace was requested at a time precisely at or
  // before the first spike in the history
  trace_ = 0.;
  return trace_;
}

void
nest::Archiving_Node::get_K_values( double t,
  double& K_value,
  double& nearest_neighbor_K_value,
  double& triplet_K_value )
{
  // case when the neuron has not yet spiked
  if ( history_.empty() )
  {
    triplet_K_value = triplet_Kminus_;
    nearest_neighbor_K_value = Kminus_;
    K_value = Kminus_;
    return;
  }
<<<<<<< HEAD
  // Going backwards through the history to find the last spike
=======

  // search for the latest post spike in the history buffer that came strictly
  // before `t`
>>>>>>> ee208158
  int i = history_.size() - 1;
  while ( i >= 0 )
  {
    if ( t - history_[ i ].t_ > kernel().connection_manager.get_stdp_eps() )
    {
      triplet_K_value = ( history_[ i ].triplet_Kminus_
        * std::exp( ( history_[ i ].t_ - t ) * tau_minus_triplet_inv_ ) );
      K_value = ( history_[ i ].Kminus_
        * std::exp( ( history_[ i ].t_ - t ) * tau_minus_inv_ ) );
      nearest_neighbor_K_value =
        std::exp( ( history_[ i ].t_ - t ) * tau_minus_inv_ );
      return;
    }
    --i;
  }

  // this case occurs when the trace was requested at a time precisely at or
  // before the first spike in the history
  triplet_K_value = 0.0;
  nearest_neighbor_K_value = 0.0;
  K_value = 0.0;
}

void
nest::Archiving_Node::get_history( double t1,
  double t2,
  std::deque< histentry >::iterator* start,
  std::deque< histentry >::iterator* finish )
{
  *finish = history_.end();
  if ( history_.empty() )
  {
    *start = *finish;
    return;
  }
  std::deque< histentry >::reverse_iterator runner = history_.rbegin();
  const double t2_lim = t2 + kernel().connection_manager.get_stdp_eps();
  const double t1_lim = t1 + kernel().connection_manager.get_stdp_eps();
  while ( runner != history_.rend() and runner->t_ >= t2_lim )
  {
    ++runner;
  }
  *finish = runner.base();
  while ( runner != history_.rend() and runner->t_ >= t1_lim )
  {
    runner->access_counter_++;
    ++runner;
  }
  *start = runner.base();
}

void
nest::Archiving_Node::set_spiketime( Time const& t_sp, double offset )
{
  const double t_sp_ms = t_sp.get_ms() - offset;
  update_synaptic_elements( t_sp_ms );
  Ca_minus_ += beta_Ca_;

  if ( n_incoming_ )
  {
    // prune all spikes from history which are no longer needed
    // only remove a spike if:
    // - its access counter indicates it has been read out by all connected
    //   STDP synapses, and
    // - there is another, later spike, that is strictly more than
    //   (max_delay_ + eps) away from the new spike (at t_sp_ms)
    while ( history_.size() > 1 )
    {
      const double next_t_sp = history_[ 1 ].t_;
      if ( history_.front().access_counter_ >= n_incoming_
        and t_sp_ms - next_t_sp > max_delay_
            + kernel().connection_manager.get_stdp_eps() )
      {
        history_.pop_front();
      }
      else
      {
        break;
      }
    }
    // update spiking history
    Kminus_ =
      Kminus_ * std::exp( ( last_spike_ - t_sp_ms ) * tau_minus_inv_ ) + 1.0;
    triplet_Kminus_ = triplet_Kminus_
        * std::exp( ( last_spike_ - t_sp_ms ) * tau_minus_triplet_inv_ )
      + 1.0;
    last_spike_ = t_sp_ms;
    history_.push_back( histentry( last_spike_, Kminus_, triplet_Kminus_, 0 ) );
  }
  else
  {
    last_spike_ = t_sp_ms;
  }
}

void
nest::Archiving_Node::get_status( DictionaryDatum& d ) const
{
  DictionaryDatum synaptic_elements_d;
  DictionaryDatum synaptic_element_d;

  def< double >( d, names::t_spike, get_spiketime_ms() );
  def< double >( d, names::tau_minus, tau_minus_ );
  def< double >( d, names::Ca, Ca_minus_ );
  def< double >( d, names::tau_Ca, tau_Ca_ );
  def< double >( d, names::beta_Ca, beta_Ca_ );
  def< double >( d, names::tau_minus_triplet, tau_minus_triplet_ );
  def< double >( d, names::post_trace, trace_ );
#ifdef DEBUG_ARCHIVER
  def< int >( d, names::archiver_length, history_.size() );
#endif

  synaptic_elements_d = DictionaryDatum( new Dictionary );
  def< DictionaryDatum >( d, names::synaptic_elements, synaptic_elements_d );
  for ( std::map< Name, SynapticElement >::const_iterator it =
          synaptic_elements_map_.begin();
        it != synaptic_elements_map_.end();
        ++it )
  {
    synaptic_element_d = DictionaryDatum( new Dictionary );
    def< DictionaryDatum >(
      synaptic_elements_d, it->first, synaptic_element_d );
    it->second.get( synaptic_element_d );
  }
}

void
nest::Archiving_Node::set_status( const DictionaryDatum& d )
{
  // We need to preserve values in case invalid values are set
  double new_tau_minus = tau_minus_;
  double new_tau_minus_triplet = tau_minus_triplet_;
  double new_tau_Ca = tau_Ca_;
  double new_beta_Ca = beta_Ca_;
  updateValue< double >( d, names::tau_minus, new_tau_minus );
  updateValue< double >( d, names::tau_minus_triplet, new_tau_minus_triplet );
  updateValue< double >( d, names::tau_Ca, new_tau_Ca );
  updateValue< double >( d, names::beta_Ca, new_beta_Ca );

  if ( new_tau_minus <= 0.0 or new_tau_minus_triplet <= 0.0 )
  {
    throw BadProperty( "All time constants must be strictly positive." );
  }

  tau_minus_ = new_tau_minus;
  tau_minus_triplet_ = new_tau_minus_triplet;
  tau_minus_inv_ = 1. / tau_minus_;
  tau_minus_triplet_inv_ = 1. / tau_minus_triplet_;

  if ( new_tau_Ca <= 0.0 )
  {
    throw BadProperty( "All time constants must be strictly positive." );
  }
  tau_Ca_ = new_tau_Ca;

  if ( new_beta_Ca <= 0.0 )
  {
    throw BadProperty(
      "For Ca to function as an integrator of the electrical activity, beta_ca "
      "needs to be greater than 0." );
  }
  beta_Ca_ = new_beta_Ca;

  // check, if to clear spike history and K_minus
  bool clear = false;
  updateValue< bool >( d, names::clear, clear );
  if ( clear )
  {
    clear_history();
  }

  if ( d->known( names::synaptic_elements_param ) )
  {
    const DictionaryDatum synaptic_elements_dict =
      getValue< DictionaryDatum >( d, names::synaptic_elements_param );

    for ( std::map< Name, SynapticElement >::iterator it =
            synaptic_elements_map_.begin();
          it != synaptic_elements_map_.end();
          ++it )
    {
      if ( synaptic_elements_dict->known( it->first ) )
      {
        const DictionaryDatum synaptic_elements_a =
          getValue< DictionaryDatum >( synaptic_elements_dict, it->first );
        it->second.set( synaptic_elements_a );
      }
    }
  }
  if ( not d->known( names::synaptic_elements ) )
  {
    return;
  }
  // we replace the existing synaptic_elements_map_ by the new one
  DictionaryDatum synaptic_elements_d;
  std::pair< std::map< Name, SynapticElement >::iterator, bool > insert_result;

  synaptic_elements_map_ = std::map< Name, SynapticElement >();
  synaptic_elements_d =
    getValue< DictionaryDatum >( d, names::synaptic_elements );

  for ( Dictionary::const_iterator i = synaptic_elements_d->begin();
        i != synaptic_elements_d->end();
        ++i )
  {
    insert_result = synaptic_elements_map_.insert(
      std::pair< Name, SynapticElement >( i->first, SynapticElement() ) );
    ( insert_result.first->second )
      .set( getValue< DictionaryDatum >( synaptic_elements_d, i->first ) );
  }
}

void
nest::Archiving_Node::clear_history()
{
  last_spike_ = -1.0;
  Kminus_ = 0.0;
  triplet_Kminus_ = 0.0;
  history_.clear();
  Ca_minus_ = 0.0;
  Ca_t_ = 0.0;
}


/* ----------------------------------------------------------------
* Get the number of synaptic_elements
* ---------------------------------------------------------------- */
double
nest::Archiving_Node::get_synaptic_elements( Name n ) const
{
  std::map< Name, SynapticElement >::const_iterator se_it;
  se_it = synaptic_elements_map_.find( n );
  double z_value;

  if ( se_it != synaptic_elements_map_.end() )
  {
    z_value = ( se_it->second ).get_z();
    if ( ( se_it->second ).continuous() )
    {
      return z_value;
    }
    else
    {
      return std::floor( z_value );
    }
  }
  else
  {
    return 0.0;
  }
}

int
nest::Archiving_Node::get_synaptic_elements_vacant( Name n ) const
{
  std::map< Name, SynapticElement >::const_iterator se_it;
  se_it = synaptic_elements_map_.find( n );

  if ( se_it != synaptic_elements_map_.end() )
  {
    return se_it->second.get_z_vacant();
  }
  else
  {
    return 0;
  }
}

int
nest::Archiving_Node::get_synaptic_elements_connected( Name n ) const
{
  std::map< Name, SynapticElement >::const_iterator se_it;
  se_it = synaptic_elements_map_.find( n );

  if ( se_it != synaptic_elements_map_.end() )
  {
    return se_it->second.get_z_connected();
  }
  else
  {
    return 0;
  }
}

std::map< Name, double >
nest::Archiving_Node::get_synaptic_elements() const
{
  std::map< Name, double > n_map;

  for ( std::map< Name, SynapticElement >::const_iterator it =
          synaptic_elements_map_.begin();
        it != synaptic_elements_map_.end();
        ++it )
  {
    n_map.insert( std::pair< Name, double >(
      it->first, get_synaptic_elements( it->first ) ) );
  }
  return n_map;
}

void
nest::Archiving_Node::update_synaptic_elements( double t )
{
  assert( t >= Ca_t_ );

  for ( std::map< Name, SynapticElement >::iterator it =
          synaptic_elements_map_.begin();
        it != synaptic_elements_map_.end();
        ++it )
  {
    it->second.update( t, Ca_t_, Ca_minus_, tau_Ca_ );
  }
  // Update calcium concentration
  Ca_minus_ = Ca_minus_ * std::exp( ( Ca_t_ - t ) / tau_Ca_ );
  Ca_t_ = t;
}

void
nest::Archiving_Node::decay_synaptic_elements_vacant()
{
  for ( std::map< Name, SynapticElement >::iterator it =
          synaptic_elements_map_.begin();
        it != synaptic_elements_map_.end();
        ++it )
  {
    it->second.decay_z_vacant();
  }
}

void
nest::Archiving_Node::connect_synaptic_element( Name name, int n )
{
  std::map< Name, SynapticElement >::iterator se_it;
  se_it = synaptic_elements_map_.find( name );

  if ( se_it != synaptic_elements_map_.end() )
  {
    se_it->second.connect( n );
  }
}

} // of namespace nest<|MERGE_RESOLUTION|>--- conflicted
+++ resolved
@@ -48,8 +48,6 @@
   , tau_minus_inv_( 1. / tau_minus_ )
   , tau_minus_triplet_( 110.0 )
   , tau_minus_triplet_inv_( 1. / tau_minus_triplet_ )
-  , max_delay_( -1.0 )
-  , trace_( 0. )
   , last_spike_( -1.0 )
   , Ca_t_( 0.0 )
   , Ca_minus_( 0.0 )
@@ -134,6 +132,41 @@
 void
 nest::Archiving_Node::get_K_values( double t,
   double& K_value,
+  double& triplet_K_value )
+{
+  // case when the neuron has not yet spiked
+  if ( history_.empty() )
+  {
+    triplet_K_value = triplet_Kminus_;
+    K_value = Kminus_;
+    return;
+  }
+
+  // search for the latest post spike in the history buffer that came strictly
+  // before `t`
+  int i = history_.size() - 1;
+  while ( i >= 0 )
+  {
+    if ( t - history_[ i ].t_ > kernel().connection_manager.get_stdp_eps() )
+    {
+      triplet_K_value = ( history_[ i ].triplet_Kminus_
+        * std::exp( ( history_[ i ].t_ - t ) * tau_minus_triplet_inv_ ) );
+      K_value = ( history_[ i ].Kminus_
+        * std::exp( ( history_[ i ].t_ - t ) * tau_minus_inv_ ) );
+      return;
+    }
+    --i;
+  }
+
+  // this case occurs when the trace was requested at a time precisely at or
+  // before the first spike in the history
+  triplet_K_value = 0.0;
+  K_value = 0.0;
+}
+
+void
+nest::Archiving_Node::get_K_values( double t,
+  double& K_value,
   double& nearest_neighbor_K_value,
   double& triplet_K_value )
 {
@@ -145,13 +178,9 @@
     K_value = Kminus_;
     return;
   }
-<<<<<<< HEAD
-  // Going backwards through the history to find the last spike
-=======
 
   // search for the latest post spike in the history buffer that came strictly
   // before `t`
->>>>>>> ee208158
   int i = history_.size() - 1;
   while ( i >= 0 )
   {
