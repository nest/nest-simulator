/*
 *  node_collection.cpp
 *
 *  This file is part of NEST.
 *
 *  Copyright (C) 2004 The NEST Initiative
 *
 *  NEST is free software: you can redistribute it and/or modify
 *  it under the terms of the GNU General Public License as published by
 *  the Free Software Foundation, either version 2 of the License, or
 *  (at your option) any later version.
 *
 *  NEST is distributed in the hope that it will be useful,
 *  but WITHOUT ANY WARRANTY; without even the implied warranty of
 *  MERCHANTABILITY or FITNESS FOR A PARTICULAR PURPOSE.  See the
 *  GNU General Public License for more details.
 *
 *  You should have received a copy of the GNU General Public License
 *  along with NEST.  If not, see <http://www.gnu.org/licenses/>.
 *
 */

#include "node_collection.h"

// Includes from nestkernel:
#include "kernel_manager.h"
#include "mpi_manager_impl.h"
#include "node.h"
#include "vp_manager_impl.h"

// C++ includes:
#include <algorithm> // copy
#include <numeric>   // accumulate


namespace nest
{

// function object for sorting a vector of NodeCollectionPrimitives
const struct PrimitiveSortOp
{
  bool
  operator()( const NodeCollectionPrimitive& primitive_lhs, const NodeCollectionPrimitive& primitive_rhs ) const
  {
    return primitive_lhs[ 0 ] < primitive_rhs[ 0 ];
  }
} primitive_sort_op;


nc_const_iterator::nc_const_iterator( NodeCollectionPTR collection_ptr,
  const NodeCollectionPrimitive& collection,
  size_t offset,
  size_t step )
  : coll_ptr_( collection_ptr )
  , element_idx_( offset )
  , part_idx_( 0 )
  , step_( step )
  , primitive_collection_( &collection )
  , composite_collection_( nullptr )
{
  assert( not collection_ptr.get() or collection_ptr.get() == &collection );

  if ( offset > collection.size() ) // allow == size() for end iterator
  {
    throw KernelException( "Invalid offset into NodeCollectionPrimitive" );
  }
}

nc_const_iterator::nc_const_iterator( NodeCollectionPTR collection_ptr,
  const NodeCollectionComposite& collection,
  size_t part,
  size_t offset,
  size_t step )
  : coll_ptr_( collection_ptr )
  , element_idx_( offset )
  , part_idx_( part )
  , step_( step )
  , primitive_collection_( nullptr )
  , composite_collection_( &collection )
{
  assert( not collection_ptr.get() or collection_ptr.get() == &collection );

  if ( ( part >= collection.parts_.size() or offset >= collection.parts_[ part ].size() )
    and not( part == collection.parts_.size() and offset == 0 ) // end iterator
  )
  {
    throw KernelException( "Invalid part or offset into NodeCollectionComposite" );
  }
}

void
nc_const_iterator::composite_update_indices_()
{
  // If we went past the size of the primitive, we need to adjust the element
  // and primitive part indices.
  size_t primitive_size = composite_collection_->parts_[ part_idx_ ].size();
  while ( element_idx_ >= primitive_size )
  {
    element_idx_ = element_idx_ - primitive_size;
    ++part_idx_;
    if ( part_idx_ < composite_collection_->parts_.size() )
    {
      primitive_size = composite_collection_->parts_[ part_idx_ ].size();
    }
  }
  // If we went past the end of the composite, we need to adjust the
  // position of the iterator.
  if ( composite_collection_->is_sliced_ )
  {
    assert( composite_collection_->end_offset_ != 0 or composite_collection_->end_part_ != 0 );
    if ( part_idx_ >= composite_collection_->end_part_ and element_idx_ >= composite_collection_->end_offset_ )
    {
      part_idx_ = composite_collection_->end_part_;
      element_idx_ = composite_collection_->end_offset_;
    }
  }
  else if ( part_idx_ >= composite_collection_->parts_.size() )
  {
    auto end_of_composite = composite_collection_->end();
    part_idx_ = end_of_composite.part_idx_;
    element_idx_ = end_of_composite.element_idx_;
  }
}

void
nc_const_iterator::print_me( std::ostream& out ) const
{
  out << "[[" << this << " pc: " << primitive_collection_ << ", cc: " << composite_collection_ << ", px: " << part_idx_
      << ", ex: " << element_idx_ << "]]";
}

NodeIDTriple
nc_const_iterator::operator*() const
{
  NodeIDTriple gt;
  if ( primitive_collection_ )
  {
    gt.node_id = primitive_collection_->first_ + element_idx_;
    if ( gt.node_id > primitive_collection_->last_ )
    {
      throw KernelException( "Invalid NodeCollection iterator (primitive element beyond last element)" );
    }
    gt.model_id = primitive_collection_->model_id_;
    gt.lid = element_idx_;
  }
  else
  {
    // for efficiency we check each value instead of simply checking against
    // composite_collection->end()
    if ( not( part_idx_ < composite_collection_->end_part_
           or ( part_idx_ == composite_collection_->end_part_
             and element_idx_ < composite_collection_->end_offset_ ) ) )
    {
      throw KernelException( "Invalid NodeCollection iterator (composite element beyond specified end element)" );
    }

    // Add to local placement from NodeCollectionPrimitives that comes before the
    // current one.
    gt.lid = 0;
    for ( const auto& part : composite_collection_->parts_ )
    {
      // Using a stripped-down comparison of Primitives to avoid redundant and potentially expensive comparisons of
      // metadata.
      const auto& current_part = composite_collection_->parts_[ part_idx_ ];
      if ( part.first_ == current_part.first_ and part.last_ == current_part.last_ )
      {
        break;
      }
      gt.lid += part.size();
    }

    gt.node_id = composite_collection_->parts_[ part_idx_ ][ element_idx_ ];
    gt.model_id = composite_collection_->parts_[ part_idx_ ].model_id_;
    gt.lid += element_idx_;
  }
  return gt;
}

nc_const_iterator&
nc_const_iterator::operator++()
{
  element_idx_ += step_;
  if ( primitive_collection_ )
  {
    if ( element_idx_ >= primitive_collection_->size() )
    {
      element_idx_ = primitive_collection_->size();
    }
  }
  else
  {
    composite_update_indices_();
  }
  return *this;
}

NodeCollectionPTR
operator+( NodeCollectionPTR lhs, NodeCollectionPTR rhs )
{
  return lhs->operator+( rhs );
}

NodeCollection::NodeCollection()
  : fingerprint_( kernel().get_fingerprint() )
{
}

NodeCollectionPTR
NodeCollection::create( const IntVectorDatum& node_ids_datum )
{
  if ( node_ids_datum->empty() )
  {
    return NodeCollection::create_();
  }

  std::vector< size_t > node_ids;
  node_ids.reserve( node_ids_datum->size() );
  for ( const auto& datum : *node_ids_datum )
  {
    node_ids.push_back( static_cast< size_t >( getValue< long >( datum ) ) );
  }

  if ( not std::is_sorted( node_ids.begin(), node_ids.end() ) )
  {
    throw BadProperty( "Node IDs must be sorted in ascending order" );
  }
  return NodeCollection::create_( node_ids );
}

NodeCollectionPTR
NodeCollection::create( const TokenArray& node_ids_array )
{
  if ( node_ids_array.empty() )
  {
    return NodeCollection::create_();
  }

  std::vector< size_t > node_ids;
  node_ids.reserve( node_ids_array.size() );
  for ( const auto& node_id_token : node_ids_array )
  {
    node_ids.push_back( static_cast< size_t >( getValue< long >( node_id_token ) ) );
  }

  if ( not std::is_sorted( node_ids.begin(), node_ids.end() ) )
  {
    throw BadProperty( "Node IDs must be sorted in ascending order" );
  }
  return NodeCollection::create_( node_ids );
}

NodeCollectionPTR
NodeCollection::create( const size_t node_id )
{
  return NodeCollection::create_( { node_id } );
}

NodeCollectionPTR
<<<<<<< HEAD
=======
NodeCollection::create( const Node* node )
{
  if ( node )
  {
    return NodeCollection::create( node->get_node_id() );
  }
  return NodeCollection::create_();
}

NodeCollectionPTR
>>>>>>> 1a5838eb
NodeCollection::create( const std::vector< size_t >& node_ids_vector )
{
  if ( node_ids_vector.empty() )
  {
    return NodeCollection::create_();
  }
  if ( not std::is_sorted( node_ids_vector.begin(), node_ids_vector.end() ) )
  {
    throw BadProperty( "Indices must be sorted in ascending order" );
  }
  return NodeCollection::create_( node_ids_vector );
}

NodeCollectionPTR
NodeCollection::create_()
{
  return std::make_shared< NodeCollectionPrimitive >();
}

NodeCollectionPTR
NodeCollection::create_( const std::vector< size_t >& node_ids )
{
  size_t current_first = node_ids[ 0 ];
  size_t current_last = current_first;
  size_t current_model = kernel().modelrange_manager.get_model_id( node_ids[ 0 ] );

  std::vector< NodeCollectionPrimitive > parts;

  size_t old_node_id = current_first;
  for ( auto node_id = ++( node_ids.begin() ); node_id != node_ids.end(); ++node_id )
  {
    if ( *node_id == old_node_id )
    {
      throw BadProperty( "All node IDs in a NodeCollection have to be unique" );
    }
    old_node_id = *node_id;

    const size_t next_model = kernel().modelrange_manager.get_model_id( *node_id );

    if ( next_model == current_model and *node_id == ( current_last + 1 ) )
    {
      // node goes in Primitive
      ++current_last;
    }
    else
    {
      // store Primitive; node goes in new Primitive
      parts.emplace_back( current_first, current_last, current_model );
      current_first = *node_id;
      current_last = current_first;
      current_model = next_model;
    }
  }

  // now push last section we opened
  parts.emplace_back( current_first, current_last, current_model );

  if ( parts.size() == 1 )
  {
    return std::make_shared< NodeCollectionPrimitive >( parts[ 0 ] );
  }
  else
  {
    return std::make_shared< NodeCollectionComposite >( parts );
  }
}

bool
NodeCollection::valid() const
{
  return fingerprint_ == kernel().get_fingerprint();
}

NodeCollectionPrimitive::NodeCollectionPrimitive( size_t first,
  size_t last,
  size_t model_id,
  NodeCollectionMetadataPTR meta )
  : first_( first )
  , last_( last )
  , model_id_( model_id )
  , metadata_( meta )
  , nodes_have_no_proxies_( not kernel().model_manager.get_node_model( model_id_ )->has_proxies() )
{
  assert_consistent_model_ids_( model_id_ );

  assert( first_ <= last_ );
}

NodeCollectionPrimitive::NodeCollectionPrimitive( size_t first, size_t last, size_t model_id )
  : first_( first )
  , last_( last )
  , model_id_( model_id )
  , metadata_( nullptr )
  , nodes_have_no_proxies_( not kernel().model_manager.get_node_model( model_id_ )->has_proxies() )
{
  assert( first_ <= last_ );
}

NodeCollectionPrimitive::NodeCollectionPrimitive( size_t first, size_t last )
  : first_( first )
  , last_( last )
  , model_id_( invalid_index )
  , metadata_( nullptr )
{
  assert( first_ <= last_ );

  // find the model_id
  const auto first_model_id = kernel().modelrange_manager.get_model_id( first );
  const auto init_index = first + 1;
  for ( size_t node_id = init_index; node_id <= last; ++node_id )
  {
    const auto model_id = kernel().modelrange_manager.get_model_id( node_id );
    if ( model_id != first_model_id )
    {
      throw BadProperty( "model ids does not match" );
    }
  }
  model_id_ = first_model_id;
  nodes_have_no_proxies_ = not kernel().model_manager.get_node_model( model_id_ )->has_proxies();
}

NodeCollectionPrimitive::NodeCollectionPrimitive()
  : first_( 0 )
  , last_( 0 )
  , model_id_( invalid_index )
  , metadata_( nullptr )
  , nodes_have_no_proxies_( false )
{
}

ArrayDatum
NodeCollectionPrimitive::to_array() const
{
  ArrayDatum node_ids;
  node_ids.reserve( size() );
  for ( auto it = begin(); it < end(); ++it )
  {
    node_ids.push_back( ( *it ).node_id );
  }
  return node_ids;
}

NodeCollectionPTR
NodeCollectionPrimitive::operator+( NodeCollectionPTR rhs ) const
{
  if ( not valid() or not rhs->valid() )
  {
    throw KernelException(
      "InvalidNodeCollection: note that ResetKernel invalidates all previously created NodeCollections." );
  }
  if ( rhs->empty() )
  {
    return std::make_shared< NodeCollectionPrimitive >( *this );
  }
  if ( empty() )
  {
    auto const* const rhs_ptr = dynamic_cast< NodeCollectionPrimitive const* >( rhs.get() );
    if ( rhs_ptr )
    {
      // rhs is primitive
      return std::make_shared< NodeCollectionPrimitive >( *rhs_ptr );
    }
    else
    {
      // rhs is composite
      auto const* const rhs_ptr = dynamic_cast< NodeCollectionComposite const* >( rhs.get() );
      assert( rhs_ptr );
      return std::make_shared< NodeCollectionComposite >( *rhs_ptr );
    }
  }
  if ( ( get_metadata().get() or rhs->get_metadata().get() ) and not( get_metadata() == rhs->get_metadata() ) )
  {
    throw BadProperty( "Can only join NodeCollections with same metadata." );
  }

  auto const* const rhs_ptr = dynamic_cast< NodeCollectionPrimitive const* >( rhs.get() );

  if ( rhs_ptr ) // if rhs is Primitive
  {
    if ( overlapping( *rhs_ptr ) )
    {
      throw BadProperty( "Cannot join overlapping NodeCollections." );
    }
    if ( ( last_ + 1 ) == rhs_ptr->first_ and model_id_ == rhs_ptr->model_id_ )
    // if contiguous and homogeneous
    {
      return std::make_shared< NodeCollectionPrimitive >( first_, rhs_ptr->last_, model_id_, metadata_ );
    }
    else if ( ( rhs_ptr->last_ + 1 ) == first_ and model_id_ == rhs_ptr->model_id_ )
    {
      return std::make_shared< NodeCollectionPrimitive >( rhs_ptr->first_, last_, model_id_, metadata_ );
    }
    else // not contiguous and homogeneous
    {
      std::vector< NodeCollectionPrimitive > primitives;
      primitives.reserve( 2 );
      primitives.push_back( *this );
      primitives.push_back( *rhs_ptr );
      return std::make_shared< NodeCollectionComposite >( primitives );
    }
  }
  else // if rhs is not Primitive, i.e. Composite
  {
    auto const* const rhs_ptr = dynamic_cast< NodeCollectionComposite* >( rhs.get() );
    assert( rhs_ptr );
    return rhs_ptr->operator+( *this ); // use Composite operator+
  }
}

NodeCollectionPrimitive::const_iterator
NodeCollectionPrimitive::local_begin( NodeCollectionPTR cp ) const
{
  const size_t num_vps = kernel().vp_manager.get_num_virtual_processes();
  const size_t current_vp = kernel().vp_manager.thread_to_vp( kernel().vp_manager.get_thread_id() );
  const size_t vp_first_node = kernel().vp_manager.node_id_to_vp( first_ );
  const size_t offset = ( current_vp - vp_first_node + num_vps ) % num_vps;

  if ( offset >= size() ) // Too few node IDs to be shared among all vps.
  {
    return const_iterator( cp, *this, size() );
  }
  else
  {
    return const_iterator( cp, *this, offset, num_vps );
  }
}

NodeCollectionPrimitive::const_iterator
NodeCollectionPrimitive::MPI_local_begin( NodeCollectionPTR cp ) const
{
  const size_t num_processes = kernel().mpi_manager.get_num_processes();
  const size_t rank = kernel().mpi_manager.get_rank();
  const size_t rank_first_node =
    kernel().mpi_manager.get_process_id_of_vp( kernel().vp_manager.node_id_to_vp( first_ ) );
  const size_t offset = ( rank - rank_first_node + num_processes ) % num_processes;

  if ( offset > size() ) // Too few node IDs to be shared among all MPI processes.
  {
    return const_iterator( cp, *this, size() );
  }
  else
  {
    return const_iterator( cp, *this, offset, num_processes );
  }
}

NodeCollectionPTR
NodeCollectionPrimitive::slice( size_t start, size_t end, size_t step ) const
{
  if ( not( start < end ) )
  {
    throw BadParameter( "start < stop required." );
  }
  if ( not( end <= size() ) )
  {
    throw BadParameter( "stop <= size() required." );
  }
  if ( not valid() )
  {
    throw KernelException(
      "InvalidNodeCollection: note that ResetKernel invalidates all previously created NodeCollections." );
  }

  NodeCollectionPTR sliced_nc;
  if ( step == 1 and not metadata_ )
  {
    // Create primitive NodeCollection passing node IDs.
    // Subtract 1 because "end" is one past last element to take while constructor expects ID of last node.
    sliced_nc = std::make_shared< NodeCollectionPrimitive >( first_ + start, first_ + end - 1, model_id_ );
  }
  else
  {
    sliced_nc = std::make_shared< NodeCollectionComposite >( *this, start, end, step );
  }

  return sliced_nc;
}

void
NodeCollectionPrimitive::print_me( std::ostream& out ) const
{
  out << "NodeCollection(";
  if ( empty() )
  {
    out << "<empty>";
  }
  else
  {
    std::string metadata = metadata_.get() ? metadata_->get_type() : "None";
    out << "metadata=" << metadata << ", ";
    print_primitive( out );
  }
  out << ")";
}

void
NodeCollectionPrimitive::print_primitive( std::ostream& out ) const
{
  const std::string model =
    model_id_ != invalid_index ? kernel().model_manager.get_node_model( model_id_ )->get_name() : "none";

  out << "model=" << model << ", size=" << size();

  if ( size() == 1 )
  {
    out << ", first=" << first_;
  }
  else
  {
    out << ", first=" << first_ << ", last=" << last_;
  }
}

bool
NodeCollectionPrimitive::is_contiguous_ascending( const NodeCollectionPrimitive& other ) const
{
  return ( ( last_ + 1 ) == other.first_ ) and ( model_id_ == other.model_id_ );
}

bool
NodeCollectionPrimitive::overlapping( const NodeCollectionPrimitive& rhs ) const
{
  return ( ( rhs.first_ <= last_ and rhs.first_ >= first_ ) or ( rhs.last_ <= last_ and rhs.last_ >= first_ ) );
}

void
NodeCollectionPrimitive::assert_consistent_model_ids_( const size_t expected_model_id ) const
{
  for ( size_t node_id = first_; node_id <= last_; ++node_id )
  {
    const auto model_id = kernel().modelrange_manager.get_model_id( node_id );
    if ( model_id != expected_model_id )
    {
      const auto node_model = kernel().modelrange_manager.get_model_of_node_id( model_id )->get_name();
      const auto expected_model = kernel().modelrange_manager.get_model_of_node_id( expected_model_id )->get_name();
      const auto message = "All nodes must have the same model (node with ID " + std::to_string( node_id )
        + " has model " + node_model + ", expected " + expected_model + ")";
      throw BadProperty( message );
    }
  }
}

NodeCollectionComposite::NodeCollectionComposite( const NodeCollectionPrimitive& primitive,
  size_t start,
  size_t end,
  size_t step )
  : parts_()
  , size_( ( end - start - 1 ) / step + 1 )
  , step_( step )
  , start_part_( 0 )
  , start_offset_( start )
  // If end is at the end of the primitive, set the end to the first in the next (nonexistent) part,
  // for consistency with iterator comparisons.
  , end_part_( end == primitive.size() ? 1 : 0 )
  , end_offset_( end == primitive.size() ? 0 : end )
  , is_sliced_( start != 0 or end != primitive.size() or step > 1 )
{
  parts_.push_back( primitive );
}

NodeCollectionComposite::NodeCollectionComposite( const std::vector< NodeCollectionPrimitive >& parts )
  : size_( 0 )
  , step_( 1 )
  , start_part_( 0 )
  , start_offset_( 0 )
  , end_part_( parts.size() )
  , end_offset_( 0 )
  , is_sliced_( false )
{
  if ( parts.size() < 1 )
  {
    throw BadProperty( "Cannot create an empty composite NodeCollection" );
  }

  NodeCollectionMetadataPTR meta = parts[ 0 ].get_metadata();
  parts_.reserve( parts.size() );
  for ( const auto& part : parts )
  {
    if ( meta.get() and not( meta == part.get_metadata() ) )
    {
      throw BadProperty( "all metadata in a NodeCollection must be the same" );
    }
    parts_.push_back( part );
    size_ += part.size();
  }
  std::sort( parts_.begin(), parts_.end(), primitive_sort_op );
}

NodeCollectionComposite::NodeCollectionComposite( const NodeCollectionComposite& composite,
  size_t start,
  size_t end,
  size_t step )
  : parts_( composite.parts_ )
  , size_( ( end - start - 1 ) / step + 1 )
  , step_( step )
  , start_part_( 0 )
  , start_offset_( 0 )
  , end_part_( composite.parts_.size() )
  , end_offset_( 0 )
  , is_sliced_( true )
{
  if ( end - start < 1 )
  {
    throw BadProperty( "Cannot create an empty composite NodeCollection." );
  }
  if ( start > composite.size() or end > composite.size() )
  {
    throw BadProperty( "Index out of range." );
  }

  if ( composite.is_sliced_ )
  {
    assert( composite.step_ > 1 or composite.end_part_ != 0 or composite.end_offset_ != 0 );
    // The NodeCollection is sliced
    if ( size_ > 1 )
    {
      // Creating a sliced NC with more than one node ID from a sliced NC is impossible.
      throw BadProperty( "Cannot slice a sliced composite NodeCollection." );
    }
    // we have a single single node ID, must just find where it is.
    const const_iterator it = composite.begin() + start;
    it.get_current_part_offset( start_part_, start_offset_ );
    end_part_ = start_part_;
    end_offset_ = start_offset_ + 1;
  }
  else
  {
    // The NodeCollection is not sliced
    // Update start and stop positions.
    const const_iterator start_it = composite.begin() + start;
    start_it.get_current_part_offset( start_part_, start_offset_ );

    const const_iterator end_it = composite.begin() + end;
    end_it.get_current_part_offset( end_part_, end_offset_ );
  }
}

NodeCollectionPTR
NodeCollectionComposite::operator+( NodeCollectionPTR rhs ) const
{
  if ( rhs->empty() )
  {
    return std::make_shared< NodeCollectionComposite >( *this );
  }
  if ( get_metadata().get() and not( get_metadata() == rhs->get_metadata() ) )
  {
    throw BadProperty( "can only join NodeCollections with the same metadata" );
  }
  if ( not valid() or not rhs->valid() )
  {
    throw KernelException(
      "InvalidNodeCollection: note that ResetKernel invalidates all previously created NodeCollections." );
  }
  if ( is_sliced_ )
  {
    assert( step_ > 1 or end_part_ != 0 or end_offset_ != 0 );
    throw BadProperty( "Cannot add NodeCollection to a sliced composite." );
  }
  auto const* const rhs_ptr = dynamic_cast< NodeCollectionPrimitive const* >( rhs.get() );
  if ( rhs_ptr ) // if rhs is Primitive
  {
    // check primitives in the composite for overlap
    for ( auto part_it = parts_.begin(); part_it < parts_.end(); ++part_it )
    {
      if ( part_it->overlapping( *rhs_ptr ) )
      {
        throw BadProperty( "Cannot join overlapping NodeCollections." );
      }
    }
    return NodeCollectionPTR( *this + *rhs_ptr );
  }
  else // rhs is Composite
  {
    auto const* const rhs_ptr = dynamic_cast< NodeCollectionComposite const* >( rhs.get() );
    assert( rhs_ptr );
    if ( rhs_ptr->is_sliced_ )
    {
      assert( rhs_ptr->step_ > 1 or rhs_ptr->end_part_ != 0 or rhs_ptr->end_offset_ != 0 );
      throw BadProperty( "Cannot add NodeCollection to a sliced composite." );
    }

    // check overlap between the two composites
    const auto shortest_longest_nc = std::minmax( *this,
      *rhs_ptr,
      []( const NodeCollectionComposite& a, const NodeCollectionComposite& b ) { return a.size() < b.size(); } );
    const auto& shortest = shortest_longest_nc.first;
    const auto& longest = shortest_longest_nc.second;

    for ( auto short_it = shortest.begin(); short_it < shortest.end(); ++short_it )
    {
      if ( longest.contains( ( *short_it ).node_id ) )
      {
        throw BadProperty( "Cannot join overlapping NodeCollections." );
      }
    }

    auto new_parts = parts_;
    new_parts.reserve( new_parts.size() + rhs_ptr->parts_.size() );
    new_parts.insert( new_parts.end(), rhs_ptr->parts_.begin(), rhs_ptr->parts_.end() );
    std::sort( new_parts.begin(), new_parts.end(), primitive_sort_op );
    merge_parts_( new_parts );
    if ( new_parts.size() == 1 )
    {
      // If there is only a single primitive in the composite, we extract it.
      return std::make_shared< NodeCollectionPrimitive >( new_parts[ 0 ] );
    }
    else
    {
      return std::make_shared< NodeCollectionComposite >( new_parts );
    }
  }
}

NodeCollectionPTR
NodeCollectionComposite::operator+( const NodeCollectionPrimitive& rhs ) const
{
  if ( get_metadata().get() and not( get_metadata() == rhs.get_metadata() ) )
  {
    throw BadProperty( "can only join NodeCollections with the same metadata" );
  }

  // check primitives in the composites for overlap
  for ( auto part_it = parts_.begin(); part_it < parts_.end(); ++part_it )
  {
    if ( part_it->overlapping( rhs ) )
    {
      throw BadProperty( "Cannot join overlapping NodeCollections." );
    }
  }

  std::vector< NodeCollectionPrimitive > new_parts = parts_;
  new_parts.push_back( rhs );
  std::sort( new_parts.begin(), new_parts.end(), primitive_sort_op );
  merge_parts_( new_parts );
  if ( new_parts.size() == 1 )
  {
    return std::make_shared< NodeCollectionPrimitive >( new_parts[ 0 ] );
  }
  else
  {
    return std::make_shared< NodeCollectionComposite >( new_parts );
  }
}

size_t
NodeCollectionComposite::operator[]( const size_t i ) const
{
  if ( is_sliced_ )
  {
    assert( step_ > 1 or start_part_ > 0 or start_offset_ > 0 or end_part_ != parts_.size() or end_offset_ > 0 );
    // Composite is sliced, we use iterator arithmetic.
    return ( *( begin() + i ) ).node_id;
  }
  else
  {
    // Composite is unsliced, we can do a more efficient search.
    size_t tot_prev_node_ids = 0;
    for ( const auto& part : parts_ ) // iterate over NodeCollections
    {
      if ( tot_prev_node_ids + part.size() > i ) // is i in current NodeCollection?
      {
        size_t local_i = i - tot_prev_node_ids; // get local i
        return part[ local_i ];
      }
      else // i is not in current NodeCollection
      {
        tot_prev_node_ids += part.size();
      }
    }
    // throw exception if outside of NodeCollection
    throw std::out_of_range( "pos points outside of the NodeCollection" );
  }
}

bool
NodeCollectionComposite::operator==( NodeCollectionPTR rhs ) const
{
  auto const* const rhs_ptr = dynamic_cast< NodeCollectionComposite const* >( rhs.get() );

  // Checking if rhs_ptr is invalid first, to avoid segfaults. If rhs is a NodeCollectionPrimitive,
  // rhs_ptr will be a null pointer.
  if ( not rhs_ptr or size_ != rhs_ptr->size() or parts_.size() != rhs_ptr->parts_.size() )
  {
    return false;
  }
  auto rhs_nc = rhs_ptr->parts_.begin();
  for ( auto lhs_nc = parts_.begin(); lhs_nc != parts_.end(); ++lhs_nc, ++rhs_nc ) // iterate over NodeCollections
  {
    if ( not( ( *lhs_nc ) == ( *rhs_nc ) ) )
    {
      return false;
    }
  }
  return true;
}

NodeCollectionComposite::const_iterator
NodeCollectionComposite::local_begin( NodeCollectionPTR cp ) const
{
  const size_t num_vps = kernel().vp_manager.get_num_virtual_processes();
  const size_t current_vp = kernel().vp_manager.thread_to_vp( kernel().vp_manager.get_thread_id() );
  const size_t vp_first_node = kernel().vp_manager.node_id_to_vp( operator[]( 0 ) );

  return local_begin_( cp, num_vps, current_vp, vp_first_node );
}

NodeCollectionComposite::const_iterator
NodeCollectionComposite::MPI_local_begin( NodeCollectionPTR cp ) const
{
  const size_t num_processes = kernel().mpi_manager.get_num_processes();
  const size_t rank = kernel().mpi_manager.get_rank();
  const size_t rank_first_node =
    kernel().mpi_manager.get_process_id_of_vp( kernel().vp_manager.node_id_to_vp( operator[]( 0 ) ) );

  return local_begin_( cp, num_processes, rank, rank_first_node );
}


NodeCollectionComposite::const_iterator
NodeCollectionComposite::local_begin_( const NodeCollectionPTR cp,
  const size_t num_vp_elements,
  const size_t current_vp_element,
  const size_t vp_element_first_node ) const
{
  const size_t offset = ( current_vp_element - vp_element_first_node ) % num_vp_elements;

  if ( ( current_vp_element - vp_element_first_node ) % step_ != 0 )
  { // There are no local nodes in the NodeCollection.
    return end( cp );
  }

  size_t current_part = start_part_;
  size_t current_offset = start_offset_;
  if ( offset )
  {
    // First create an iterator at the start position.
    auto tmp_it = const_iterator( cp, *this, start_part_, start_offset_, step_ );
    tmp_it += offset; // Go forward to the offset.
    // Get current position.
    tmp_it.get_current_part_offset( current_part, current_offset );
  }

  return const_iterator( cp, *this, current_part, current_offset, num_vp_elements * step_ );
}

ArrayDatum
NodeCollectionComposite::to_array() const
{
  ArrayDatum node_ids;
  node_ids.reserve( size() );
  for ( auto it = begin(); it < end(); ++it )
  {
    node_ids.push_back( ( *it ).node_id );
  }
  return node_ids;
}

NodeCollectionPTR
NodeCollectionComposite::slice( size_t start, size_t end, size_t step ) const
{
  if ( not( start < end ) )
  {
    throw BadParameter( "start < stop required." );
  }
  if ( not( end <= size() ) )
  {
    throw BadParameter( "end <= size() required." );
  }
  if ( not valid() )
  {
    throw KernelException(
      "InvalidNodeCollection: note that ResetKernel invalidates all previously created NodeCollections." );
  }

  const auto new_composite = NodeCollectionComposite( *this, start, end, step );

  if ( step == 1 and new_composite.start_part_ == new_composite.end_part_ )
  {
    // Return only the primitive
    return new_composite.parts_[ new_composite.start_part_ ].slice(
      new_composite.start_offset_, new_composite.end_offset_ );
  }
  return std::make_shared< NodeCollectionComposite >( new_composite );
}

void
NodeCollectionComposite::merge_parts_( std::vector< NodeCollectionPrimitive >& parts ) const
{
  bool did_merge = true; // initialize to enter the while loop
  size_t last_i = 0;
  while ( did_merge ) // if parts is changed, it has to be checked again
  {
    did_merge = false;
    for ( size_t i = last_i; i < parts.size() - 1; ++i )
    {
      if ( parts[ i ].is_contiguous_ascending( parts[ i + 1 ] ) )
      {
        NodeCollectionPTR merged_primitivesPTR =
          parts[ i ] + std::make_shared< NodeCollectionPrimitive >( parts[ i + 1 ] );
        auto const* const merged_primitives =
          dynamic_cast< NodeCollectionPrimitive const* >( merged_primitivesPTR.get() );

        parts[ i ] = *merged_primitives;
        parts.erase( parts.begin() + i + 1 );
        did_merge = true;
        last_i = i;
        break;
      }
    }
  }
}

bool
NodeCollectionComposite::contains( const size_t node_id ) const
{
  return find( node_id ) != -1;
}

long
NodeCollectionComposite::find( const size_t node_id ) const
{
  const auto add_size_op = []( const long a, const NodeCollectionPrimitive& b ) { return a + b.size(); };

  long lower = 0;
  long upper = parts_.size() - 1;
  while ( lower <= upper )
  {
    const size_t middle = ( lower + upper ) / 2;

    if ( parts_[ middle ][ parts_[ middle ].size() - 1 ] < node_id )
    {
      lower = middle + 1;
    }
    else if ( node_id < ( parts_[ middle ][ 0 ] ) )
    {
      upper = middle - 1;
    }
    else
    {
      // At this point we know that node_id is in parts_[middle].
      if ( is_sliced_ )
      {
        assert( start_offset_ != 0 or start_part_ != 0 or end_part_ != 0 or end_offset_ != 0 or step_ > 1 );

        if ( middle < start_part_ or end_part_ < middle )
        {
          // middle is outside of the sliced area
          return -1;
        }
        // Need to find number of nodes in previous parts to know if the the step hits the node_id.
        const auto num_prev_nodes =
          std::accumulate( parts_.begin(), parts_.begin() + middle, static_cast< size_t >( 0 ), add_size_op );
        const auto absolute_pos = num_prev_nodes + parts_[ middle ].find( node_id );

        // The first or the last node can be somewhere in the middle part.
        const auto absolute_part_start = start_part_ == middle ? start_offset_ : 0;
        const auto absolute_part_end = end_part_ == middle ? end_offset_ : parts_[ middle ].size();

        // Is node_id in the sliced NC?
        const auto node_id_before_start = node_id < parts_[ middle ][ absolute_part_start ];
        const auto node_id_after_end = parts_[ middle ][ absolute_part_end - 1 ] < node_id;
        const auto node_id_missed_by_step = ( ( absolute_pos - start_offset_ ) % step_ ) != 0;
        if ( node_id_before_start or node_id_after_end or node_id_missed_by_step )
        {
          return -1;
        }

        // Return the calculated local ID of node_id.
        return ( absolute_pos - start_offset_ ) / step_;
      }
      else
      {
        // Since NC is not sliced, we can just calculate and return the local ID.
        const auto sum_pre =
          std::accumulate( parts_.begin(), parts_.begin() + middle, static_cast< size_t >( 0 ), add_size_op );
        return sum_pre + parts_[ middle ].find( node_id );
      }
    }
  }
  return -1;
}

bool
NodeCollectionComposite::has_proxies() const
{
  return std::all_of(
    parts_.begin(), parts_.end(), []( const NodeCollectionPrimitive& prim ) { return prim.has_proxies(); } );
}

void
NodeCollectionComposite::print_me( std::ostream& out ) const
{
  std::string metadata = parts_[ 0 ].get_metadata().get() ? parts_[ 0 ].get_metadata()->get_type() : "None";
  std::string nc = "NodeCollection(";
  std::string space( nc.size(), ' ' );

  if ( is_sliced_ )
  {
    assert( step_ > 1 or ( end_part_ != 0 or end_offset_ != 0 ) );
    // Sliced composite NodeCollection

    size_t current_part = 0;
    size_t current_offset = 0;
    size_t previous_part = std::numeric_limits< size_t >::infinity();
    size_t primitive_last = 0;

    size_t primitive_size = 0;
    NodeIDTriple first_in_primitive = *begin();

    std::vector< std::string > string_vector;

    out << nc << "metadata=" << metadata << ",";
    for ( const_iterator it = begin(); it < end(); ++it )
    {
      it.get_current_part_offset( current_part, current_offset );
      if ( current_part != previous_part ) // New primitive
      {
        if ( it != begin() )
        {
          // Need to count the primitive, so can't start at begin()
          out << "\n" + space
              << "model=" << kernel().model_manager.get_node_model( first_in_primitive.model_id )->get_name()
              << ", size=" << primitive_size << ", ";
          if ( primitive_size == 1 )
          {
            out << "first=" << first_in_primitive.node_id << ", last=" << first_in_primitive.node_id << ";";
          }
          else
          {
            out << "first=" << first_in_primitive.node_id << ", last=";
            out << primitive_last;
            if ( step_ > 1 )
            {
              out << ", step=" << step_ << ";";
            }
          }
        }
        primitive_size = 1;
        first_in_primitive = *it;
      }
      else
      {
        ++primitive_size;
      }
      primitive_last = ( *it ).node_id;
      previous_part = current_part;
    }

    // Need to also print the last primitive
    out << "\n" + space << "model=" << kernel().model_manager.get_node_model( first_in_primitive.model_id )->get_name()
        << ", size=" << primitive_size << ", ";
    if ( primitive_size == 1 )
    {
      out << "first=" << first_in_primitive.node_id << ", last=" << first_in_primitive.node_id;
    }
    else
    {
      out << "first=" << first_in_primitive.node_id << ", last=";
      out << primitive_last;
      if ( step_ > 1 )
      {
        out << ", step=" << step_;
      }
    }
  }
  else
  {
    // None-sliced Composite NodeCollection
    out << nc << "metadata=" << metadata << ",";
    for ( auto it = parts_.begin(); it != parts_.end(); ++it )
    {
      if ( it == parts_.end() - 1 )
      {
        out << "\n" + space;
        it->print_primitive( out );
      }
      else
      {
        out << "\n" + space;
        it->print_primitive( out );
        out << ";";
      }
    }
  }
  out << ")";
}

} // namespace nest<|MERGE_RESOLUTION|>--- conflicted
+++ resolved
@@ -256,8 +256,6 @@
 }
 
 NodeCollectionPTR
-<<<<<<< HEAD
-=======
 NodeCollection::create( const Node* node )
 {
   if ( node )
@@ -268,7 +266,6 @@
 }
 
 NodeCollectionPTR
->>>>>>> 1a5838eb
 NodeCollection::create( const std::vector< size_t >& node_ids_vector )
 {
   if ( node_ids_vector.empty() )
