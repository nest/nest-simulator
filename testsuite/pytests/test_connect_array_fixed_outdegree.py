--- conflicted
+++ resolved
@@ -29,14 +29,10 @@
 import numpy
 
 
-<<<<<<< HEAD
-=======
-HAVE_OPENMP = nest.ll_api.sli_func("is_threaded")
+HAVE_OPENMP = nest.build_info["threading"] == "openmp"
 
 
-@unittest.skipIf(not HAVE_OPENMP, 'NEST was compiled without multi-threading')
-@nest.ll_api.check_stack
->>>>>>> b905eb91
+@unittest.skipIf(not HAVE_OPENMP, "NEST was compiled without multi-threading")
 class ConnectArrayFixedOutdegreeTestCase(unittest.TestCase):
     """Tests of connections with fixed outdegree and parameter arrays"""
 
@@ -44,58 +40,55 @@
         """Tests of connections with fixed outdegree and parameter arrays"""
 
         N = 20  # number of neurons in each population
-        K = 5   # number of connections per neuron
+        K = 5  # number of connections per neuron
 
         ############################################
         # test with connection rule fixed_outdegree
         ############################################
         nest.ResetKernel()
 
-        net1 = nest.Create('iaf_psc_alpha', N)  # creates source population
-        net2 = nest.Create('iaf_psc_alpha', N)  # creates target population
+        net1 = nest.Create("iaf_psc_alpha", N)  # creates source population
+        net2 = nest.Create("iaf_psc_alpha", N)  # creates target population
 
-        Warr = [[y*K+x for x in range(K)] for y in range(N)]  # weight array
-        Darr = [[y*K+x + 1 for x in range(K)] for y in range(N)]  # delay array
+        Warr = [[y * K + x for x in range(K)] for y in range(N)]  # weight array
+        Darr = [[y * K + x + 1 for x in range(K)] for y in range(N)]  # delay array
 
         # synapses and connection dictionaries
-        syn_dict = {'synapse_model': 'static_synapse',
-                    'weight': Warr, 'delay': Darr}
-        conn_dict = {'rule': 'fixed_outdegree', 'outdegree': K}
+        syn_dict = {"synapse_model": "static_synapse", "weight": Warr, "delay": Darr}
+        conn_dict = {"rule": "fixed_outdegree", "outdegree": K}
 
         # connects source to target
         nest.Connect(net1, net2, conn_spec=conn_dict, syn_spec=syn_dict)
 
         for i in range(N):  # loop on all source neurons
-
             # gets all connections from the source neuron
-            conns = nest.GetConnections(source=net1[i:i+1])
-            weight = conns.get('weight')
-            delay = conns.get('delay')
+            conns = nest.GetConnections(source=net1[i : i + 1])
+            weight = conns.get("weight")
+            delay = conns.get("delay")
 
             Warr1 = []  # creates empty weight array
 
             # loop on synapses that connect from source neuron
             for j in range(len(conns)):
                 w = weight[j]  # gets synaptic weight
-                d = delay[j]   # gets synaptic delay
+                d = delay[j]  # gets synaptic delay
 
                 self.assertTrue(d - w == 1)  # checks that delay = weight + 1
 
                 Warr1.append(w)  # appends w to Warr1
 
             self.assertTrue(len(Warr1) == K)  # checks the size of Warr1
-            Warr1.sort()                      # sorts the elements of Warr1
+            Warr1.sort()  # sorts the elements of Warr1
 
             # get row of original weight array, sort it
             # and compare it with Warr1
             Warr2 = sorted(Warr[i])
             for k in range(K):
-                self.assertTrue(Warr1[k]-Warr2[k] == 0.0)
+                self.assertTrue(Warr1[k] - Warr2[k] == 0.0)
 
 
 def suite():
-
-    suite = unittest.makeSuite(ConnectArrayFixedOutdegreeTestCase, 'test')
+    suite = unittest.makeSuite(ConnectArrayFixedOutdegreeTestCase, "test")
     return suite
 
 
