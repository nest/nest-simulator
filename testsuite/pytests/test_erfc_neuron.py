# -*- coding: utf-8 -*-
#
# test_erfc_neuron.py
#
# This file is part of NEST.
#
# Copyright (C) 2004 The NEST Initiative
#
# NEST is free software: you can redistribute it and/or modify
# it under the terms of the GNU General Public License as published by
# the Free Software Foundation, either version 2 of the License, or
# (at your option) any later version.
#
# NEST is distributed in the hope that it will be useful,
# but WITHOUT ANY WARRANTY; without even the implied warranty of
# MERCHANTABILITY or FITNESS FOR A PARTICULAR PURPOSE.  See the
# GNU General Public License for more details.
#
# You should have received a copy of the GNU General Public License
# along with NEST.  If not, see <http://www.gnu.org/licenses/>.

"""
Test implementation of erfc-neuron.
"""

import unittest
import nest
import numpy as np
from scipy.special import erfc


def get_mean_activity(detector, T):
    """
    returns the mean activity of a single binary neuron connected to a spin
    detector.
    """
    states = detector.events['state']
<<<<<<< HEAD
=======
    states = [states] if isinstance(states, int) else states
>>>>>>> 07a8ba9c
    times = detector.events['times']
    # add total duration at the end, since we need to take into account
    # the time between the last state change and end of simulation
    times = np.hstack((times, T))
    if len(times) > 1:
        assert(states[0] == 1)
        # since neuron is starting in 0 state, summing every second period
        # will give us the total time in the up state
        activity = np.sum(np.diff(times)[::2]) / (T - times[0])
        # if we have more than one update, we calculate a more accurate value
        # for the mean activity, taking into account that our measurements are
        # biased (we only record /given/ that a state change happened)
        if len(times) > 2:
            # biased average starting at down state, p(m(t)=1|m(t-1)=0)
            M0 = 1. - (np.sum(np.diff(times)[1::2]) / (T - times[1]))
            # biased average starting at up state, p(m(t)=1|m(t-1)=1)
            M1 = activity
            # unbiased estimate,
            # p(m(t)=1)=\sum_{s \in {0,1}} p(m(t)=1|m(t-1)=s)p(m(t-1)=s),
            # assuming stationary state: p(m(t)) = p(m(t-1)), solved for p(m=1)
            activity = M0 / (1. + M0 - M1)
        return activity
    else:
        return 0.


def activation_function_theory(sigma, theta):
    """
    returns the probability for a binary neuron to be in the up state, given
    the parameters sigma and theta.
    """
    return 0.5 * erfc(theta / (np.sqrt(2.) * sigma))


class ErfcNeuronTheoryTestCase(unittest.TestCase):

    """Compare results to theoretical predictions"""

    def setUp(self):
        """defines parameters of simulation"""
        self.sigma = np.logspace(-1, 1.1, 4)
        self.theta = np.linspace(-6, 6, 15)
        self.neuron = None
        self.detector = None
        self.T = 50000.

    def build_and_connect_nodes(self, sigma, theta):
        """ sets up an erfc neuron and spin detector. """
        nest.set_verbosity(nest.verbosity.M_WARNING)
        nest.ResetKernel()
        nest.rng_seed = 1

        self.neuron = nest.Create('erfc_neuron', 1,
                                  {'sigma': sigma, 'theta': theta})
        self.detector = nest.Create('spin_detector', 1)
        nest.Connect(self.neuron, self.detector)

    def test_activation_function(self):
        """
        simulates erfc neuron for different parameter sets and compares
        activity to theoretical value.
        """
        for sigma in self.sigma:
            for theta in self.theta:
                self.build_and_connect_nodes(sigma, theta)
                nest.Simulate(self.T)
                mean_activity = get_mean_activity(self.detector, self.T)
                mean_activity_theory = activation_function_theory(sigma, theta)
                delta = np.max([2e-1 * mean_activity_theory *
                                (1. -
                                 mean_activity_theory),
                                1e-2])
                self.assertAlmostEqual(
                    mean_activity,
                    mean_activity_theory,
                    delta=delta)


def suite():
    suite1 = unittest.TestLoader().loadTestsFromTestCase(
        ErfcNeuronTheoryTestCase)
    return unittest.TestSuite([suite1])


def run():
    runner = unittest.TextTestRunner(verbosity=2)
    runner.run(suite())


if __name__ == "__main__":
    run()<|MERGE_RESOLUTION|>--- conflicted
+++ resolved
@@ -35,10 +35,7 @@
     detector.
     """
     states = detector.events['state']
-<<<<<<< HEAD
-=======
     states = [states] if isinstance(states, int) else states
->>>>>>> 07a8ba9c
     times = detector.events['times']
     # add total duration at the end, since we need to take into account
     # the time between the last state change and end of simulation
