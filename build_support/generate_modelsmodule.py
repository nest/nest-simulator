# -*- coding: utf-8 -*-
#
# generate_modelsmodule.py
#
# This file is part of NEST.
#
# Copyright (C) 2004 The NEST Initiative
#
# NEST is free software: you can redistribute it and/or modify
# it under the terms of the GNU General Public License as published by
# the Free Software Foundation, either version 2 of the License, or
# (at your option) any later version.
#
# NEST is distributed in the hope that it will be useful,
# but WITHOUT ANY WARRANTY; without even the implied warranty of
# MERCHANTABILITY or FITNESS FOR A PARTICULAR PURPOSE.  See the
# GNU General Public License for more details.
#
# You should have received a copy of the GNU General Public License
# along with NEST.  If not, see <http://www.gnu.org/licenses/>.

"""Script to generate the modelsmodule implementation file.

This script is called during the run of CMake and generates the file
models/modelsmodule.cpp as well as the list of source files to be
compiled by CMake.
"""

import argparse
import os
import sys
from pathlib import Path
from textwrap import dedent


def parse_commandline():
    """Parse the commandline arguments and put them into variables.

    There are three arguments to this script that can be given either as
    positional arguments or by their name.

    1. srcdir: the path to the top-level NEST source directory
    2. blddir: the path to the NEST build directory (-DCMAKE_INSTALL_PREFIX)
    3. models: the semicolon-separated list of models to be built in

    This function does not return anything, but instead it checks the
    commandline arguments and makes them available as global variables
    of the script. ``srcdir`` and ``blddir`` are set as they were
    given. The model list is split and commented models (i.e. ones
    that start with '#') are filtered out. The list is then made
    available under the name model_names.
    """

    global srcdir, blddir, model_names

    description = "Generate the implementation and header files for modelsmodule."
    parser = argparse.ArgumentParser(description=description)
    parser.add_argument("srcdir", type=str, help="the source directory of NEST")
    parser.add_argument("blddir", type=str, help="the build directory of NEST")
    parser.add_argument("models", type=str, help="the models to build into NEST")
    args = parser.parse_args()

    srcdir = args.srcdir
    blddir = args.blddir

    model_names = [model_file.strip() for model_file in args.models.split(";")]
    model_names = [model for model in model_names if model and not model.startswith("#")]


def get_models_from_file(model_file):
    """Extract model information from a given model file.

    This function applies a series of simple heuristics to find the
    preprocessor guards and the list of models in the file. Guards are
    expected to be in the form "#ifdef HAVE_<LIB>" with one guard per
    line. For the models, a list of unique pattern is used to infer
    the correct model type from the line in the file.

    The majority of neuron, device, and connection models are classes
    derived from a specific base class (like Node, ArchivingNode, or
    Connection) or from another model. The latter can only be detected
    if the base model has the same name as the file.

    The rate and binary neurons are typedefs for specialized template
    classes and multiple of such typedefs may be present in a file.

    Parameters
    ----------
    model_file: str
        The base file name (i.e. without extension) of the model file
        to get the information from.

    Returns
    -------
    tuple with two components:
        0: HAVE_* preprocessor guards required for the models in the file
        1: a zip of model types and model names found in the file and
           that need registering

    """

    model_patterns = {
        "neuron": "public ArchivingNode",
        "stimulator": "public StimulationDevice",
        "recorder": "public RecordingDevice",
        "devicelike": "public DeviceNode",
        "connection": "public Connection",
        "axonal_delay_connection": "public AxonalDelayConnection",
        "node": "public Node",
        "clopath": "public ClopathArchivingNode",
        "urbanczik": "public UrbanczikArchivingNode",
        "binary": "typedef binary_neuron",
        "rate": "typedef rate_",
    }

    fname = Path(srcdir) / "models" / f"{model_file}.h"
    if not os.path.exists(fname):
        print(f"ERROR: Model with name {model_file}.h does not exist", file=sys.stderr)
        sys.exit(128)

    guards = []
    names = []
    types = []
    with open(fname, "r") as file:
        for line in file:
            if line.startswith("#ifdef HAVE_"):
                guards.append(line.strip().split()[1])
            if line.startswith(f"class {model_file} : "):
                for mtype, pattern in model_patterns.items():
                    if pattern in line:
                        names.append(model_file)
                        types.append(mtype)
            if line.startswith("class") and line.strip().endswith(f" : public {model_file}"):
                names.append(line.split(" ", 2)[1])
                # try to infer the type of the derived model from the base model,
                # assuming that that was defined earlier in the file
                try:
                    types.append(types[names.index(model_file)])
                except (ValueError, KeyError) as e:
                    types.append("node")
            if line.startswith("typedef "):
                for mtype, pattern in model_patterns.items():
                    if pattern in line:
                        names.append(line.rsplit(" ", 1)[-1].strip()[:-1])
                        types.append(mtype)

    return tuple(guards), zip(types, names)


def get_include_and_model_data():
    """Create data dictionaries for include files and models.

    This function creates two nested dictionaries.

    The first (`includes`) contains the a mapping from model_type ->
    guards -> model_includes and is used in the code generation
    function to print all include lines. This basically corresponds to
    the list handed to the script as the `models` command line
    argument, but is enriched by model type information and the
    preprocessor guards needed for the individual include files.

    The second (`models`) is a mapping from model_type -> guards ->
    model_names and is used to generate the actual model registration
    lines.  model_names here is a list of models that is potentially
    larger than the ones coming in throught the `models` command line
    argument, as each file could contain multiple model definitions.

    This function does not return anything, but instead sets the
    global variables `includes` and `models` to be used by the code
    generation function.

    """

    global includes, models

    includes = {}
    models = {}

    for model_file in model_names:
        guards, model_types_names = get_models_from_file(model_file)
        for tp, nm in model_types_names:
            # Assemble a nested dictionary for the includes:
            fname = model_file + ".h"
            if tp in includes:
                if guards in includes[tp]:
                    includes[tp][guards].add(fname)
                else:
                    includes[tp][guards] = set([fname])
            else:
                includes[tp] = {guards: set([fname])}

            if (Path(srcdir) / "models" / f"{model_file}_impl.h").is_file():
                includes[tp][guards].add(f"{model_file}_impl.h")

            # Assemble a nested dictionary for the models:
            if tp in models:
                if guards in models[tp]:
                    models[tp][guards].append(nm)
                else:
                    models[tp][guards] = [nm]
            else:
                models[tp] = {guards: [nm]}


def start_guard(guards):
    """Print an #ifdef line with preprocessor guards if needed."""

    if guards:
        guard_str = " && ".join([f"defined( {guard} )" for guard in guards])
        return f"#if {guard_str}\n"
    else:
        return ""


def end_guard(guards):
    """Print an #endif line for the preprocessor guards if needed."""
    return "#endif\n" if guards else ""


def generate_modelsmodule():
    """Write the modelsmodule implementation out to file.

    This is a very straightforward function that prints several blocks
    of C++ code to the file modelsmodule.cpp in the `blddir` handed as
    a commandline argument to the script. The blocks in particular are

    1. the copyright header.
    2. a list of generic NEST includes
    3. the list of includes for the models to build into NEST
    4. some boilerplate function implementations needed to fulfill the
       Module interface
    5. the list of model registration lines for the models to build
       into NEST

    The code is enriched by structured C++ comments as to make
    debugging of the code generation process easier in case of errors.

    """

    fname = Path(srcdir) / "doc" / "copyright_header.cpp"
    with open(fname, "r") as file:
        copyright_header = file.read()

    fname = "modelsmodule.cpp"
    modeldir = Path(blddir) / "models"
    modeldir.mkdir(parents=True, exist_ok=True)
    with open(modeldir / fname, "w") as file:
        file.write(copyright_header.replace("{{file_name}}", fname))
        file.write(
            dedent(
                """
            #include "modelsmodule.h"

            // Generated includes
            #include "config.h"
        """
            )
        )

        for model_type, guards_fnames in includes.items():
            file.write(f"\n// {model_type.capitalize()} models\n")
            for guards, fnames in guards_fnames.items():
                file.write(start_guard(guards))
                for fname in fnames:
                    file.write(f'#include "{fname}"\n')
                file.write(end_guard(guards))

        file.write(
            dedent(
                """
            nest::ModelsModule::ModelsModule()
            {
            }

            nest::ModelsModule::~ModelsModule()
            {
            }

            const std::string
            nest::ModelsModule::name() const
            {
              return std::string( "NEST standard models module" );
            }

            void
            nest::ModelsModule::init( SLIInterpreter* )
            {"""
            )
        )

        for model_type, guards_mnames in models.items():
            file.write(f"\n  // {model_type.capitalize()} models\n")
            for guards, mnames in guards_mnames.items():
                file.write(start_guard(guards))
                for mname in mnames:
<<<<<<< HEAD
                    if model_type == "connection" or model_type == "axonal_delay_connection":
                        file.write(conn_reg.format(model=mname))
                    else:
                        file.write(node_reg.format(model=mname))
=======
                    file.write(f'  register_{mname}( "{mname}" );\n')
>>>>>>> d70928ec
                file.write(end_guard(guards))

        file.write("}")


def print_model_sources():
    """Hand back the list of model source files to CMake.

    In addition to the header file names handed to the script in the
    form of the `models` commandline argument, this function searches
    for corresponding implementation files with the extensions `.cpp`
    and `_impl.h`. The list of models is printed as a CMake list,
    i.e. as a semicolon separated string.

    """

    model_sources = []
    source_files = os.listdir(Path(srcdir) / "models")
    for model_name in model_names:
        source_candidates = [model_name + suffix for suffix in (".cpp", ".h", "_impl.h")]
        model_sources.extend([f for f in source_files if f in source_candidates])
    print(";".join(model_sources), end="")


if __name__ == "__main__":
    parse_commandline()
    get_include_and_model_data()
    generate_modelsmodule()
    print_model_sources()<|MERGE_RESOLUTION|>--- conflicted
+++ resolved
@@ -293,14 +293,7 @@
             for guards, mnames in guards_mnames.items():
                 file.write(start_guard(guards))
                 for mname in mnames:
-<<<<<<< HEAD
-                    if model_type == "connection" or model_type == "axonal_delay_connection":
-                        file.write(conn_reg.format(model=mname))
-                    else:
-                        file.write(node_reg.format(model=mname))
-=======
                     file.write(f'  register_{mname}( "{mname}" );\n')
->>>>>>> d70928ec
                 file.write(end_guard(guards))
 
         file.write("}")
