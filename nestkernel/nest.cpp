/*
 *  nest.cpp
 *
 *  This file is part of NEST.
 *
 *  Copyright (C) 2004 The NEST Initiative
 *
 *  NEST is free software: you can redistribute it and/or modify
 *  it under the terms of the GNU General Public License as published by
 *  the Free Software Foundation, either version 2 of the License, or
 *  (at your option) any later version.
 *
 *  NEST is distributed in the hope that it will be useful,
 *  but WITHOUT ANY WARRANTY; without even the implied warranty of
 *  MERCHANTABILITY or FITNESS FOR A PARTICULAR PURPOSE.  See the
 *  GNU General Public License for more details.
 *
 *  You should have received a copy of the GNU General Public License
 *  along with NEST.  If not, see <http://www.gnu.org/licenses/>.
 *
 */

#include "nest.h"

// C++ includes:
#include <cassert>

// Includes from nestkernel:
#include "exceptions.h"
#include "kernel_manager.h"
#include "mpi_manager_impl.h"
#include "parameter.h"

<<<<<<< HEAD
=======
#include "sp_manager.h"
#include "sp_manager_impl.h"

>>>>>>> 07a8ba9c
#include "connector_model_impl.h"

#include "ac_generator.h"
#include "aeif_cond_alpha.h"
#include "aeif_cond_alpha_multisynapse.h"
#include "aeif_cond_beta_multisynapse.h"
#include "aeif_psc_delta_clopath.h"
#include "cm_default.h"
#include "dc_generator.h"
#include "erfc_neuron.h"
#include "glif_cond.h"
#include "glif_psc.h"
#include "hh_psc_alpha_gap.h"
#include "ht_neuron.h"
#include "iaf_cond_alpha.h"
#include "iaf_cond_alpha_mc.h"
#include "lin_rate.h"
#include "multimeter.h"
#include "noise_generator.h"
#include "poisson_generator.h"
#include "poisson_generator_ps.h"
#include "pp_psc_delta.h"
#include "spike_generator.h"
#include "spike_recorder.h"
#include "tanh_rate.h"

#include "aeif_cond_exp.h"
#include "hh_psc_alpha_clopath.h"
#include "iaf_cond_exp.h"
#include "parrot_neuron_ps.h"
<<<<<<< HEAD
=======
#include "siegert_neuron.h"
#include "sigmoid_rate_gg_1998.h"
>>>>>>> 07a8ba9c
#include "step_current_generator.h"
#include "step_rate_generator.h"

#include "aeif_psc_alpha.h"
#include "aeif_psc_delta.h"
#include "aeif_psc_exp.h"
#include "threshold_lin_rate.h"

#include "iaf_psc_alpha.h"
#include "iaf_psc_delta.h"
#include "iaf_psc_exp.h"
#include "iaf_psc_exp_multisynapse.h"

#include "pp_cond_exp_mc_urbanczik.h"
#include "spin_detector.h"

#include "parrot_neuron.h"

#include "bernoulli_synapse.h"
#include "clopath_synapse.h"
#include "common_synapse_properties.h"
#include "cont_delay_synapse.h"
#include "cont_delay_synapse_impl.h"
#include "diffusion_connection.h"
#include "gap_junction.h"
#include "ht_synapse.h"
#include "jonke_synapse.h"
#include "quantal_stp_synapse.h"
#include "quantal_stp_synapse_impl.h"
#include "rate_connection_delayed.h"
#include "rate_connection_instantaneous.h"
#include "static_synapse.h"
#include "static_synapse_hom_w.h"
#include "stdp_dopamine_synapse.h"
#include "stdp_nn_pre_centered_synapse.h"
#include "stdp_nn_restr_synapse.h"
#include "stdp_nn_symm_synapse.h"
#include "stdp_pl_synapse_hom.h"
#include "stdp_synapse.h"
#include "stdp_synapse_facetshw_hom.h"
#include "stdp_synapse_facetshw_hom_impl.h"
#include "stdp_synapse_hom.h"
#include "stdp_triplet_synapse.h"
#include "tsodyks2_synapse.h"
#include "tsodyks_synapse.h"
#include "tsodyks_synapse_hom.h"
#include "urbanczik_synapse.h"
#include "vogels_sprekeler_synapse.h"

#include "volume_transmitter.h"
#include "weight_recorder.h"

#include "grid_mask.h"
#include "spatial.h"

#include "connection_manager_impl.h"

#include "genericmodel_impl.h"
#include "model_manager.h"
#include "model_manager_impl.h"

#include "config.h"
#include "dictionary.h"

namespace nest
{


AbstractMask* create_doughnut( const dictionary& d );

void
init_nest( int* argc, char** argv[] )
{
  KernelManager::create_kernel_manager();
  kernel().mpi_manager.init_mpi( argc, argv );
  kernel().initialize();


  kernel().model_manager.register_node_model< ac_generator >( "ac_generator" );
  kernel().model_manager.register_node_model< dc_generator >( "dc_generator" );
  kernel().model_manager.register_node_model< spike_generator >( "spike_generator" );
  kernel().model_manager.register_node_model< spike_recorder >( "spike_recorder" );
  kernel().model_manager.register_node_model< poisson_generator >( "poisson_generator" );
  kernel().model_manager.register_node_model< poisson_generator_ps >( "poisson_generator_ps" );
  kernel().model_manager.register_node_model< voltmeter >( "voltmeter" );
  kernel().model_manager.register_node_model< multimeter >( "multimeter" );
  kernel().model_manager.register_node_model< noise_generator >( "noise_generator" );
  kernel().model_manager.register_node_model< aeif_cond_alpha >( "aeif_cond_alpha" );
  kernel().model_manager.register_node_model< aeif_cond_alpha_multisynapse >( "aeif_cond_alpha_multisynapse" );
  kernel().model_manager.register_node_model< aeif_cond_beta_multisynapse >( "aeif_cond_beta_multisynapse" );
  kernel().model_manager.register_node_model< aeif_psc_delta_clopath >( "aeif_psc_delta_clopath" );
  kernel().model_manager.register_node_model< cm_default >( "cm_default" );
  kernel().model_manager.register_node_model< erfc_neuron >( "erfc_neuron" );
  kernel().model_manager.register_node_model< glif_cond >( "glif_cond" );
  kernel().model_manager.register_node_model< glif_psc >( "glif_psc" );
  kernel().model_manager.register_node_model< hh_psc_alpha_gap >( "hh_psc_alpha_gap" );
  kernel().model_manager.register_node_model< ht_neuron >( "ht_neuron" );
  kernel().model_manager.register_node_model< iaf_cond_alpha_mc >( "iaf_cond_alpha_mc" );
  kernel().model_manager.register_node_model< pp_psc_delta >( "pp_psc_delta" );
  kernel().model_manager.register_node_model< lin_rate_ipn >( "lin_rate_ipn" );
  kernel().model_manager.register_node_model< iaf_cond_alpha >( "iaf_cond_alpha" );
<<<<<<< HEAD
=======
  kernel().model_manager.register_node_model< rate_transformer_sigmoid_gg_1998 >( "rate_transformer_sigmoid_gg_1998" );
>>>>>>> 07a8ba9c

  kernel().model_manager.register_node_model< tanh_rate_ipn >( "tanh_rate_ipn" );
  kernel().model_manager.register_node_model< lin_rate_opn >( "lin_rate_opn" );
  kernel().model_manager.register_node_model< parrot_neuron_ps >( "parrot_neuron_ps" );
  kernel().model_manager.register_node_model< step_rate_generator >( "step_rate_generator" );
  kernel().model_manager.register_node_model< step_current_generator >( "step_current_generator" );
  kernel().model_manager.register_node_model< hh_psc_alpha_clopath >( "hh_psc_alpha_clopath" );
  kernel().model_manager.register_node_model< iaf_cond_exp >( "iaf_cond_exp" );
  kernel().model_manager.register_node_model< aeif_cond_exp >( "aeif_cond_exp" );
<<<<<<< HEAD
=======
  kernel().model_manager.register_node_model< siegert_neuron >( "siegert_neuron" );
>>>>>>> 07a8ba9c

  kernel().model_manager.register_node_model< aeif_psc_alpha >( "aeif_psc_alpha" );
  kernel().model_manager.register_node_model< aeif_psc_delta >( "aeif_psc_delta" );
  kernel().model_manager.register_node_model< aeif_psc_exp >( "aeif_psc_exp" );
  kernel().model_manager.register_node_model< threshold_lin_rate_ipn >( "threshold_lin_rate_ipn" );

  kernel().model_manager.register_node_model< iaf_psc_alpha >( "iaf_psc_alpha" );
  kernel().model_manager.register_node_model< iaf_psc_delta >( "iaf_psc_delta" );
  kernel().model_manager.register_node_model< iaf_psc_exp >( "iaf_psc_exp" );
  kernel().model_manager.register_node_model< iaf_psc_exp_multisynapse >( "iaf_psc_exp_multisynapse" );
  kernel().model_manager.register_node_model< parrot_neuron >( "parrot_neuron" );

  kernel().model_manager.register_node_model< spin_detector >( "spin_detector" );
  kernel().model_manager.register_node_model< pp_cond_exp_mc_urbanczik >( "pp_cond_exp_mc_urbanczik" );

  kernel().model_manager.register_node_model< weight_recorder >( "weight_recorder" );
  kernel().model_manager.register_node_model< volume_transmitter >( "volume_transmitter" );

  kernel().model_manager.register_connection_model< bernoulli_synapse >( "bernoulli_synapse" );
  kernel().model_manager.register_connection_model< clopath_synapse >(
    "clopath_synapse", default_connection_model_flags | RegisterConnectionModelFlags::REQUIRES_CLOPATH_ARCHIVING );
  kernel().model_manager.register_connection_model< cont_delay_synapse >( "cont_delay_synapse" );
  kernel().model_manager.register_connection_model< ht_synapse >( "ht_synapse" );
  kernel().model_manager.register_connection_model< jonke_synapse >( "jonke_synapse" );
  kernel().model_manager.register_connection_model< quantal_stp_synapse >( "quantal_stp_synapse" );
  kernel().model_manager.register_connection_model< static_synapse >( "static_synapse" );
  kernel().model_manager.register_connection_model< static_synapse_hom_w >( "static_synapse_hom_w" );
  kernel().model_manager.register_connection_model< stdp_synapse >( "stdp_synapse" );
  kernel().model_manager.register_connection_model< stdp_synapse_hom >( "stdp_synapse_hom" );
  kernel().model_manager.register_connection_model< stdp_dopamine_synapse >( "stdp_dopamine_synapse" );
  kernel().model_manager.register_connection_model< stdp_facetshw_synapse_hom >( "stdp_facetshw_synapse_hom" );
  kernel().model_manager.register_connection_model< stdp_nn_restr_synapse >( "stdp_nn_restr_synapse" );
  kernel().model_manager.register_connection_model< stdp_nn_symm_synapse >( "stdp_nn_symm_synapse" );
  kernel().model_manager.register_connection_model< stdp_nn_pre_centered_synapse >( "stdp_nn_pre_centered_synapse" );
  kernel().model_manager.register_connection_model< stdp_pl_synapse_hom >( "stdp_pl_synapse_hom" );
  kernel().model_manager.register_connection_model< stdp_triplet_synapse >( "stdp_triplet_synapse" );
  kernel().model_manager.register_connection_model< tsodyks_synapse >( "tsodyks_synapse" );
  kernel().model_manager.register_connection_model< tsodyks_synapse_hom >( "tsodyks_synapse_hom" );
  kernel().model_manager.register_connection_model< tsodyks2_synapse >( "tsodyks2_synapse" );
  kernel().model_manager.register_connection_model< urbanczik_synapse >(
    "urbanczik_synapse", default_connection_model_flags | RegisterConnectionModelFlags::REQUIRES_URBANCZIK_ARCHIVING );
  kernel().model_manager.register_connection_model< vogels_sprekeler_synapse >( "vogels_sprekeler_synapse" );

<<<<<<< HEAD
=======
  // register secondary connection models
  kernel().model_manager.register_secondary_connection_model< GapJunction >(
    "gap_junction", RegisterConnectionModelFlags::REQUIRES_SYMMETRIC | RegisterConnectionModelFlags::SUPPORTS_WFR );
  kernel().model_manager.register_secondary_connection_model< RateConnectionInstantaneous >(
    "rate_connection_instantaneous", RegisterConnectionModelFlags::SUPPORTS_WFR );
  kernel().model_manager.register_secondary_connection_model< RateConnectionDelayed >(
    "rate_connection_delayed", RegisterConnectionModelFlags::HAS_DELAY );
  kernel().model_manager.register_secondary_connection_model< DiffusionConnection >(
    "diffusion_connection", RegisterConnectionModelFlags::SUPPORTS_WFR );

>>>>>>> 07a8ba9c

  // Add connection rules
  kernel().connection_manager.register_conn_builder< OneToOneBuilder >( "one_to_one" );
  kernel().connection_manager.register_conn_builder< AllToAllBuilder >( "all_to_all" );
  kernel().connection_manager.register_conn_builder< FixedInDegreeBuilder >( "fixed_indegree" );
  kernel().connection_manager.register_conn_builder< FixedOutDegreeBuilder >( "fixed_outdegree" );
  kernel().connection_manager.register_conn_builder< BernoulliBuilder >( "pairwise_bernoulli" );
  kernel().connection_manager.register_conn_builder< SymmetricBernoulliBuilder >( "symmetric_pairwise_bernoulli" );
  kernel().connection_manager.register_conn_builder< FixedTotalNumberBuilder >( "fixed_total_number" );
#ifdef HAVE_LIBNEUROSIM
  kernel().connection_manager.register_conn_builder< ConnectionGeneratorBuilder >( "conngen" );
#endif

  register_parameter< ConstantParameter >( "constant" );
  register_parameter< UniformParameter >( "uniform" );
  register_parameter< UniformIntParameter >( "uniform_int" );
  register_parameter< NormalParameter >( "normal" );
  register_parameter< LognormalParameter >( "lognormal" );
  register_parameter< ExponentialParameter >( "exponential" );
  register_parameter< NodePosParameter >( "position" );
  register_parameter< SpatialDistanceParameter >( "distance" );
  register_parameter< GaussianParameter >( "gaussian" );
  register_parameter< Gaussian2DParameter >( "gaussian2d" );
  register_parameter< GammaParameter >( "gamma" );
  register_parameter< ExpDistParameter >( "exp_distribution" );

  register_mask< BallMask< 2 > >();
  register_mask< BallMask< 3 > >();
  register_mask< EllipseMask< 2 > >();
  register_mask< EllipseMask< 3 > >();
  register_mask< BoxMask< 2 > >();
  register_mask< BoxMask< 3 > >();
  register_mask( "doughnut", create_doughnut );
  register_mask< GridMask< 2 > >();
<<<<<<< HEAD
=======

  kernel().sp_manager.register_growth_curve< GrowthCurveSigmoid >( "sigmoid" );
  kernel().sp_manager.register_growth_curve< GrowthCurveGaussian >( "gaussian" );
  kernel().sp_manager.register_growth_curve< GrowthCurveLinear >( "linear" );
>>>>>>> 07a8ba9c
}

void
fail_exit( int )
{
}

void
install_module( const std::string& )
{
}

void
reset_kernel()
{
  kernel().reset();
}

severity_t
get_verbosity()
{
  return kernel().logging_manager.get_logging_level();
}

void
set_verbosity( severity_t s )
{
  kernel().logging_manager.set_logging_level( s );
}

void
enable_dryrun_mode( const index n_procs )
{
  kernel().mpi_manager.set_num_processes( n_procs );
}

void
enable_structural_plasticity()
{
  kernel().sp_manager.enable_structural_plasticity();
}


void
disable_structural_plasticity()
{
  kernel().sp_manager.disable_structural_plasticity();
}

void
register_logger_client( const deliver_logging_event_ptr client_callback )
{
  kernel().logging_manager.register_logging_client( client_callback );
}

int
get_rank()
{
  return kernel().mpi_manager.get_rank();
}

int
get_num_mpi_processes()
{
  return kernel().mpi_manager.get_num_processes();
}

std::string
print_nodes_to_string()
{
  std::stringstream string_stream;
  kernel().node_manager.print( string_stream );
  return string_stream.str();
<<<<<<< HEAD
}

std::string
pprint_to_string( NodeCollectionPTR nc )
{
  if ( nc )
  {
    std::stringstream stream;
    nc->print_me( stream );
    return stream.str();
  }
  else
  {
    // PYNEST-ng: added this, not sure why this can happen now, but could not previously
    std::cout << "pprint_to_string: nc is not assigned" << std::endl;
    return "";
  }
}

size_t
nc_size( NodeCollectionPTR nc )
{
=======
}

std::string
pprint_to_string( NodeCollectionPTR nc )
{
  if ( nc )
  {
    std::stringstream stream;
    nc->print_me( stream );
    return stream.str();
  }
  else
  {
    // PYNEST-ng: added this, not sure why this can happen now, but could not previously
    std::cout << "pprint_to_string: nc is not assigned" << std::endl;
    return "";
  }
}

size_t
nc_size( NodeCollectionPTR nc )
{
>>>>>>> 07a8ba9c
  assert( nc && "NodeCollectionPTR must be initialized." );
  return nc->size();
}

void
set_kernel_status( const dictionary& dict )
{
  dict.init_access_flags();
  kernel().set_status( dict );
  dict.all_entries_accessed( "SetKernelStatus", "params" );
}

dictionary
get_kernel_status()
{
  assert( kernel().is_initialized() );

  dictionary d;
  kernel().get_status( d );

  return d;
}

dictionary
get_nc_status( NodeCollectionPTR nc )
{
  dictionary result;
  size_t node_index = 0;
  for ( NodeCollection::const_iterator it = nc->begin(); it < nc->end(); ++it, ++node_index )
  {
    const auto node_status = get_node_status( ( *it ).node_id );
    for ( auto& kv_pair : node_status )
    {
      auto p = result.find( kv_pair.first );
      if ( p != result.end() )
      {
        // key exists
        auto& v = boost::any_cast< std::vector< boost::any >& >( p->second );
        v[ node_index ] = kv_pair.second;
      }
      else
      {
        // key does not exist yet
        auto new_entry = std::vector< boost::any >( nc->size(), nullptr );
        new_entry[ node_index ] = kv_pair.second;
        result[ kv_pair.first ] = new_entry;
      }
    }
  }
  return result;
}

void
set_nc_status( NodeCollectionPTR nc, std::vector< dictionary >& params )
{
  if ( params.size() == 1 )
  {
    params[ 0 ].init_access_flags();
    for ( auto it = nc->begin(); it < nc->end(); ++it )
    {
      kernel().node_manager.set_status( ( *it ).node_id, params[ 0 ] );
    }
    params[ 0 ].all_entries_accessed( "NodeCollection.set()", "params" );
  }
  else if ( nc->size() == params.size() )
  {
    for ( auto it = nc->begin(); it < nc->end(); ++it )
    {
      size_t i = ( *it ).lid;
      params[ i ].init_access_flags();
      kernel().node_manager.set_status( ( *it ).node_id, params[ i ] );
      params[ i ].all_entries_accessed( "NodeCollection.set()", "params" );
    }
  }
  else
  {
    std::string msg = String::compose(
      "List of dictionaries must be the same size as the NodeCollection (%1), %2 given.", nc->size(), params.size() );
    throw BadParameter( msg );
  }
}

void
set_connection_status( const std::deque< ConnectionID >& conns, const dictionary& dict )
{
  dict.init_access_flags();
  for ( auto& conn : conns )
  {
    kernel().connection_manager.set_synapse_status( conn.get_source_node_id(),
      conn.get_target_node_id(),
      conn.get_target_thread(),
      conn.get_synapse_model_id(),
      conn.get_port(),
      dict );
  }
  dict.all_entries_accessed( "connection.set()", "params" );
}

//// void
//// set_connection_status( const std::deque< ConnectionID >& conn, const dictionary& dict )
//// {
////   // TODO_PYNEST-NG: Get ConnectionDatum dict
////   // dictionary conn_dict = conn.get_dict();
////   dictionary conn_dict;
////   const index source_node_id = conn_dict.get< long >( nest::names::source );
////   const index target_node_id = conn_dict.get< long >( nest::names::target );
////   const thread tid = conn_dict.get< long >( nest::names::target_thread );
////   const synindex syn_id = conn_dict.get< long >( nest::names::synapse_modelid );
////   const port p = conn_dict.get< long >( nest::names::port );
////
////   // TODO_PYNEST-NG: Access flags
////   // dict->clear_access_flags();
////
////   kernel().connection_manager.set_synapse_status( source_node_id, target_node_id, tid, syn_id, p, dict );
////
////   // ALL_ENTRIES_ACCESSED2( *dict,
////   //   "SetStatus",
////   //   "Unread dictionary entries: ",
////   //   "Maybe you tried to set common synapse properties through an individual "
////   //   "synapse?" );
//// }


void
set_connection_status( const std::deque< ConnectionID >& conns, const std::vector< dictionary >& dicts )
{
  if ( conns.size() != dicts.size() )
  {
    throw BadParameter( "List of dictionaries must contain one dictionary per connection" );
  }
<<<<<<< HEAD

  for ( size_t i = 0; i < conns.size(); ++i )
  {
    const auto conn = conns[ i ];
    const auto dict = dicts[ i ];
    kernel().connection_manager.set_synapse_status( conn.get_source_node_id(),
      conn.get_target_node_id(),
      conn.get_target_thread(),
      conn.get_synapse_model_id(),
      conn.get_port(),
      dict );
  }
}

std::vector< dictionary >
get_connection_status( const std::deque< ConnectionID >& conns )
{
  std::vector< dictionary > result;
  result.reserve( conns.size() );

  for ( auto& conn : conns )
  {
    const auto d = kernel().connection_manager.get_synapse_status( conn.get_source_node_id(),
      conn.get_target_node_id(),
      conn.get_target_thread(),
      conn.get_synapse_model_id(),
      conn.get_port() );
    result.push_back( d );
  }
  return result;
}

void
set_node_status( const index node_id, const dictionary& dict )
{
  kernel().node_manager.set_status( node_id, dict );
}

dictionary
get_node_status( const index node_id )
{
  return kernel().node_manager.get_status( node_id );
}

=======

  for ( size_t i = 0; i < conns.size(); ++i )
  {
    const auto conn = conns[ i ];
    const auto dict = dicts[ i ];
    kernel().connection_manager.set_synapse_status( conn.get_source_node_id(),
      conn.get_target_node_id(),
      conn.get_target_thread(),
      conn.get_synapse_model_id(),
      conn.get_port(),
      dict );
  }
}

std::vector< dictionary >
get_connection_status( const std::deque< ConnectionID >& conns )
{
  std::vector< dictionary > result;
  result.reserve( conns.size() );

  for ( auto& conn : conns )
  {
    const auto d = kernel().connection_manager.get_synapse_status( conn.get_source_node_id(),
      conn.get_target_node_id(),
      conn.get_target_thread(),
      conn.get_synapse_model_id(),
      conn.get_port() );
    result.push_back( d );
  }
  return result;
}

void
set_node_status( const index node_id, const dictionary& dict )
{
  kernel().node_manager.set_status( node_id, dict );
}

dictionary
get_node_status( const index node_id )
{
  return kernel().node_manager.get_status( node_id );
}

>>>>>>> 07a8ba9c
dictionary
get_connection_status( const ConnectionID& conn )
{
  return kernel().connection_manager.get_synapse_status( conn.get_source_node_id(),
    conn.get_target_node_id(),
    conn.get_target_thread(),
    conn.get_synapse_model_id(),
    conn.get_port() );
}

NodeCollectionPTR
slice_nc( const NodeCollectionPTR nc, long start, long stop, long step )
{
  const size_t g_size = nc->size();

  // TODO-PYNEST-NG: Zero-based indexing?
  if ( step < 1 )
  {
    throw BadParameter( "Slicing step must be strictly positive." );
  }

  if ( start >= 0 )
  {
    start -= 1; // adjust from 1-based to 0-based indexing
  }
  else
  {
    start += g_size; // automatically correct for 0-based indexing
  }

  if ( stop >= 0 )
  {
    // no adjustment necessary: adjustment from 1- to 0- based indexing
    // and adjustment from last- to stop-based logic cancel
  }
  else
  {
    stop += g_size + 1; // adjust from 0- to 1- based indexin
  }

  return nc->slice( start, stop, step );
}

NodeCollectionPTR
create( const std::string model_name, const index n_nodes )
{
  if ( n_nodes == 0 )
  {
    throw RangeCheck();
  }

  const index model_id = kernel().model_manager.get_node_model_id( model_name );
  return kernel().node_manager.add_node( model_id, n_nodes );
}

NodeCollectionPTR
create_spatial( const dictionary& layer_dict )
{
  return create_layer( layer_dict );
}

// std::vector< std::vector< double > >
// get_position( NodeCollectionPTR layer_nc )
//{
//   return get_position( layer );  // PYNEST-NG: is this call creating a copy?
// }


NodeCollectionPTR
make_nodecollection( const std::vector< index > node_ids )
{
  return NodeCollection::create( node_ids );
}

NodeCollectionPTR
get_nodes( const dictionary& params, const bool local_only )
{
  return kernel().node_manager.get_nodes( params, local_only );
}

bool
equal( const NodeCollectionPTR lhs, const NodeCollectionPTR rhs )
{
  return lhs->operator==( rhs );
}

bool
contains( const NodeCollectionPTR nc, const size_t node_id )
{
  return nc->contains( node_id );
}

long
find( const NodeCollectionPTR nc, size_t node_id )
{
  return nc->find( node_id );
}

dictionary
get_metadata( const NodeCollectionPTR nc )
{
  dictionary status_dict;
  const auto meta = nc->get_metadata();
  // Fill the status dictionary only if the NodeCollection has valid metadata.
  if ( meta.get() )
  {
    meta->get_status( status_dict );
    slice_positions_if_sliced_nc( status_dict, nc );
    status_dict[ names::network_size ] = nc->size();
  }
  return status_dict;
}

void
connect( NodeCollectionPTR sources,
  NodeCollectionPTR targets,
  const dictionary& connectivity,
  const std::vector< dictionary >& synapse_params )
{
  kernel().connection_manager.connect( sources, targets, connectivity, synapse_params );
}

void
disconnect( NodeCollectionPTR sources,
  NodeCollectionPTR targets,
  const dictionary& connectivity,
  const dictionary& synapse_params )
{
  kernel().sp_manager.disconnect( sources, targets, connectivity, synapse_params );
}


void
connect_arrays( long* sources,
  long* targets,
  double* weights,
  double* delays,
  std::vector< std::string >& p_keys,
  double* p_values,
  size_t n,
  std::string syn_model )
{
  kernel().connection_manager.connect_arrays( sources, targets, weights, delays, p_keys, p_values, n, syn_model );
}

std::deque< ConnectionID >
get_connections( const dictionary& dict )
{
  dict.init_access_flags();

  const auto& connectome = kernel().connection_manager.get_connections( dict );

  dict.all_entries_accessed( "GetConnections", "params" );

  return connectome;
}

void
disconnect( const std::deque< ConnectionID >& conns )
{
  for ( auto& conn : conns )
  {
    const auto target_node = kernel().node_manager.get_node_or_proxy( conn.get_target_node_id() );
    kernel().sp_manager.disconnect(
      conn.get_source_node_id(), target_node, conn.get_target_thread(), conn.get_synapse_model_id() );
  }
}

void
simulate( const double& t )
{
  prepare();
  run( t );
  cleanup();
}

void
run( const double& time )
{
  const Time t_sim = Time::ms( time );

  if ( time < 0 )
  {
    throw BadParameter( "The simulation time cannot be negative." );
  }
  if ( not t_sim.is_finite() )
  {
    throw BadParameter( "The simulation time must be finite." );
  }
  if ( not t_sim.is_grid_time() )
  {
    throw BadParameter(
      "The simulation time must be a multiple "
      "of the simulation resolution." );
  }

  kernel().simulation_manager.run( t_sim );
}

void
prepare()
{
  kernel().prepare();
}

void
cleanup()
{
  kernel().cleanup();
}

void
copy_model( const std::string& oldmodname, const std::string& newmodname, const dictionary& dict )
{
  kernel().model_manager.copy_model( oldmodname, newmodname, dict );
}

void
set_model_defaults( const std::string& component, const dictionary& dict )
{
  if ( kernel().model_manager.set_model_defaults( component, dict ) )
  {
    return;
  }

  if ( kernel().io_manager.is_valid_recording_backend( component ) )
  {
    kernel().io_manager.set_recording_backend_status( component, dict );
    return;
  }

  throw UnknownComponent( component );
}

dictionary
get_model_defaults( const std::string& component )
{
  try
  {
    const index model_id = kernel().model_manager.get_node_model_id( component );
    return kernel().model_manager.get_node_model( model_id )->get_status();
  }
  catch ( UnknownModelName& )
  {
    // ignore errors; throw at the end of the function if that's reached
  }

  try
  {
    const index synapse_model_id = kernel().model_manager.get_synapse_model_id( component );
    const auto ret = kernel().model_manager.get_connector_defaults( synapse_model_id );
    return ret;
  }
  catch ( UnknownSynapseType& )
  {
    // ignore errors; throw at the end of the function if that's reached
  }

  if ( kernel().io_manager.is_valid_recording_backend( component ) )
  {
    return kernel().io_manager.get_recording_backend_status( component );
  }

  throw UnknownComponent( component );
  return dictionary(); // supress missing return value warning; never reached
<<<<<<< HEAD
}

ParameterPTR
create_parameter( const boost::any& value )
{
  if ( is_type< double >( value ) )
  {
    return create_parameter( boost::any_cast< double >( value ) );
  }
  else if ( is_type< int >( value ) )
  {
    return create_parameter( boost::any_cast< int >( value ) );
  }
  else if ( is_type< dictionary >( value ) )
  {
    return create_parameter( boost::any_cast< dictionary >( value ) );
  }
  else if ( is_type< ParameterPTR >( value ) )
  {
    return create_parameter( boost::any_cast< ParameterPTR >( value ) );
  }
  throw BadProperty( "Parameter must be parametertype, constant or dictionary." );
}

ParameterPTR
create_parameter( const ParameterPTR param )
{
  // TODO-PYNEST-NG: do we need this function?
  return param;
}

ParameterPTR
create_parameter( const double value )
{
=======
}

ParameterPTR
create_parameter( const boost::any& value )
{
  if ( is_type< double >( value ) )
  {
    return create_parameter( boost::any_cast< double >( value ) );
  }
  else if ( is_type< int >( value ) )
  {
    return create_parameter( boost::any_cast< int >( value ) );
  }
  else if ( is_type< long >( value ) )
  {
    return create_parameter( static_cast< int >( boost::any_cast< long >( value ) ) );
  }
  else if ( is_type< dictionary >( value ) )
  {
    return create_parameter( boost::any_cast< dictionary >( value ) );
  }
  else if ( is_type< ParameterPTR >( value ) )
  {
    return create_parameter( boost::any_cast< ParameterPTR >( value ) );
  }
  throw BadProperty(
    std::string( "Parameter must be parametertype, constant or dictionary, got " ) + debug_type( value ) );
}

ParameterPTR
create_parameter( const ParameterPTR param )
{
  // TODO-PYNEST-NG: do we need this function?
  return param;
}

ParameterPTR
create_parameter( const double value )
{
>>>>>>> 07a8ba9c
  const auto param = new ConstantParameter( value );
  return ParameterPTR( param );
}

ParameterPTR
create_parameter( const int value )
{
  const auto param = new ConstantParameter( value );
  return ParameterPTR( param );
}

ParameterPTR
create_parameter( const dictionary& param_dict )
{
  // The dictionary should only have a single key, which is the name of
  // the parameter type to create.
  if ( param_dict.size() != 1 )
  {
    throw BadProperty( "Parameter definition dictionary must contain one single key only." );
  }
<<<<<<< HEAD

  const auto n = param_dict.begin()->first;
  const auto pdict = param_dict.get< dictionary >( n );
  pdict.init_access_flags();
  auto parameter = create_parameter( n, pdict );
  pdict.all_entries_accessed( "create_parameter", "param" );
  return parameter;
}

ParameterPTR
create_parameter( const std::string& name, const dictionary& d )
{
  // The parameter factory will create the parameter
  return ParameterPTR( parameter_factory_().create( name, d ) );
}

ParameterFactory&
parameter_factory_( void )
{
  static ParameterFactory factory;
  return factory;
}

=======

  const auto n = param_dict.begin()->first;
  const auto pdict = param_dict.get< dictionary >( n );
  pdict.init_access_flags();
  auto parameter = create_parameter( n, pdict );
  pdict.all_entries_accessed( "create_parameter", "param" );
  return parameter;
}

ParameterPTR
create_parameter( const std::string& name, const dictionary& d )
{
  // The parameter factory will create the parameter
  return ParameterPTR( parameter_factory_().create( name, d ) );
}

ParameterFactory&
parameter_factory_( void )
{
  static ParameterFactory factory;
  return factory;
}

>>>>>>> 07a8ba9c
MaskFactory&
mask_factory_( void )
{
  static MaskFactory factory;
  return factory;
}

double
get_value( const ParameterPTR param )
{
  RngPtr rng = get_rank_synced_rng();
  return param->value( rng, nullptr );
}

bool
is_spatial( const ParameterPTR param )
{
  return param->is_spatial();
}

std::vector< double >
apply( const ParameterPTR param, const NodeCollectionPTR nc )
{
  std::vector< double > result;
  result.reserve( nc->size() );
  RngPtr rng = get_rank_synced_rng();
  for ( auto it = nc->begin(); it < nc->end(); ++it )
  {
    auto node = kernel().node_manager.get_node_or_proxy( ( *it ).node_id );
    result.push_back( param->value( rng, node ) );
  }
  return result;
}

std::vector< double >
apply( const ParameterPTR param, const dictionary& positions )
{
  auto source_nc = positions.get< NodeCollectionPTR >( names::source );
  auto targets = positions.get< std::vector< std::vector< double > > >( names::targets );
  return param->apply( source_nc, targets );
}

NodeCollectionPTR
node_collection_array_index( NodeCollectionPTR nc, const long* array, unsigned long n )
{
  assert( nc->size() >= n );
  std::vector< index > node_ids;
  node_ids.reserve( n );

  for ( auto node_ptr = array; node_ptr != array + n; ++node_ptr )
  {
    node_ids.push_back( nc->operator[]( *node_ptr ) );
  }
  return NodeCollection::create( node_ids );
}

NodeCollectionPTR
node_collection_array_index( NodeCollectionPTR nc, const bool* array, unsigned long n )
{
  assert( nc->size() == n );
  std::vector< index > node_ids;
  node_ids.reserve( n );

  auto nc_it = nc->begin();
  for ( auto node_ptr = array; node_ptr != array + n; ++node_ptr, ++nc_it )
  {
    if ( *node_ptr )
    {
      node_ids.push_back( ( *nc_it ).node_id );
    }
  }
  return NodeCollection::create( node_ids );
}

void
slice_positions_if_sliced_nc( dictionary& dict, const NodeCollectionPTR nc )
{
  // If metadata contains node positions and the NodeCollection is sliced, get only positions of the sliced nodes.
  if ( dict.known( names::positions ) )
  {
    // PyNEST-NG: Check if TokenArray is the correct type here
    const auto positions = dict.get< std::vector< std::vector< double > > >( names::positions );
    if ( nc->size() != positions.size() )
    {
      std::vector< std::vector< double > > sliced_points;
      // Iterate only local nodes
      NodeCollection::const_iterator nc_begin = nc->has_proxies() ? nc->MPI_local_begin() : nc->begin();
      NodeCollection::const_iterator nc_end = nc->end();
      for ( auto node = nc_begin; node < nc_end; ++node )
      {
        // Because the local ID also includes non-local nodes, it must be adapted to represent
        // the index for the local node position.
        const auto index =
          static_cast< size_t >( std::floor( ( *node ).lid / kernel().mpi_manager.get_num_processes() ) );
        sliced_points.push_back( positions[ index ] );
      }
      dict[ names::positions ] = sliced_points;
    }
  }
}

AbstractMask*
create_doughnut( const dictionary& d )
{
  // The doughnut (actually an annulus) is created using a DifferenceMask
  Position< 2 > center( 0, 0 );
  if ( d.known( names::anchor ) )
  {
    center = d.get< std::vector< double > >( names::anchor );
  }

  const double outer = d.get< double >( names::outer_radius );
  const double inner = d.get< double >( names::inner_radius );
  if ( inner >= outer )
  {
    throw BadProperty(
      "nest::create_doughnut: "
      "inner_radius < outer_radius required." );
  }

  BallMask< 2 > outer_circle( center, outer );
  BallMask< 2 > inner_circle( center, inner );

  return new DifferenceMask< 2 >( outer_circle, inner_circle );
}


} // namespace nest<|MERGE_RESOLUTION|>--- conflicted
+++ resolved
@@ -31,12 +31,9 @@
 #include "mpi_manager_impl.h"
 #include "parameter.h"
 
-<<<<<<< HEAD
-=======
 #include "sp_manager.h"
 #include "sp_manager_impl.h"
 
->>>>>>> 07a8ba9c
 #include "connector_model_impl.h"
 
 #include "ac_generator.h"
@@ -67,11 +64,8 @@
 #include "hh_psc_alpha_clopath.h"
 #include "iaf_cond_exp.h"
 #include "parrot_neuron_ps.h"
-<<<<<<< HEAD
-=======
 #include "siegert_neuron.h"
 #include "sigmoid_rate_gg_1998.h"
->>>>>>> 07a8ba9c
 #include "step_current_generator.h"
 #include "step_rate_generator.h"
 
@@ -173,10 +167,7 @@
   kernel().model_manager.register_node_model< pp_psc_delta >( "pp_psc_delta" );
   kernel().model_manager.register_node_model< lin_rate_ipn >( "lin_rate_ipn" );
   kernel().model_manager.register_node_model< iaf_cond_alpha >( "iaf_cond_alpha" );
-<<<<<<< HEAD
-=======
   kernel().model_manager.register_node_model< rate_transformer_sigmoid_gg_1998 >( "rate_transformer_sigmoid_gg_1998" );
->>>>>>> 07a8ba9c
 
   kernel().model_manager.register_node_model< tanh_rate_ipn >( "tanh_rate_ipn" );
   kernel().model_manager.register_node_model< lin_rate_opn >( "lin_rate_opn" );
@@ -186,10 +177,7 @@
   kernel().model_manager.register_node_model< hh_psc_alpha_clopath >( "hh_psc_alpha_clopath" );
   kernel().model_manager.register_node_model< iaf_cond_exp >( "iaf_cond_exp" );
   kernel().model_manager.register_node_model< aeif_cond_exp >( "aeif_cond_exp" );
-<<<<<<< HEAD
-=======
   kernel().model_manager.register_node_model< siegert_neuron >( "siegert_neuron" );
->>>>>>> 07a8ba9c
 
   kernel().model_manager.register_node_model< aeif_psc_alpha >( "aeif_psc_alpha" );
   kernel().model_manager.register_node_model< aeif_psc_delta >( "aeif_psc_delta" );
@@ -233,8 +221,6 @@
     "urbanczik_synapse", default_connection_model_flags | RegisterConnectionModelFlags::REQUIRES_URBANCZIK_ARCHIVING );
   kernel().model_manager.register_connection_model< vogels_sprekeler_synapse >( "vogels_sprekeler_synapse" );
 
-<<<<<<< HEAD
-=======
   // register secondary connection models
   kernel().model_manager.register_secondary_connection_model< GapJunction >(
     "gap_junction", RegisterConnectionModelFlags::REQUIRES_SYMMETRIC | RegisterConnectionModelFlags::SUPPORTS_WFR );
@@ -245,7 +231,6 @@
   kernel().model_manager.register_secondary_connection_model< DiffusionConnection >(
     "diffusion_connection", RegisterConnectionModelFlags::SUPPORTS_WFR );
 
->>>>>>> 07a8ba9c
 
   // Add connection rules
   kernel().connection_manager.register_conn_builder< OneToOneBuilder >( "one_to_one" );
@@ -280,13 +265,10 @@
   register_mask< BoxMask< 3 > >();
   register_mask( "doughnut", create_doughnut );
   register_mask< GridMask< 2 > >();
-<<<<<<< HEAD
-=======
 
   kernel().sp_manager.register_growth_curve< GrowthCurveSigmoid >( "sigmoid" );
   kernel().sp_manager.register_growth_curve< GrowthCurveGaussian >( "gaussian" );
   kernel().sp_manager.register_growth_curve< GrowthCurveLinear >( "linear" );
->>>>>>> 07a8ba9c
 }
 
 void
@@ -360,7 +342,6 @@
   std::stringstream string_stream;
   kernel().node_manager.print( string_stream );
   return string_stream.str();
-<<<<<<< HEAD
 }
 
 std::string
@@ -383,30 +364,6 @@
 size_t
 nc_size( NodeCollectionPTR nc )
 {
-=======
-}
-
-std::string
-pprint_to_string( NodeCollectionPTR nc )
-{
-  if ( nc )
-  {
-    std::stringstream stream;
-    nc->print_me( stream );
-    return stream.str();
-  }
-  else
-  {
-    // PYNEST-ng: added this, not sure why this can happen now, but could not previously
-    std::cout << "pprint_to_string: nc is not assigned" << std::endl;
-    return "";
-  }
-}
-
-size_t
-nc_size( NodeCollectionPTR nc )
-{
->>>>>>> 07a8ba9c
   assert( nc && "NodeCollectionPTR must be initialized." );
   return nc->size();
 }
@@ -537,7 +494,6 @@
   {
     throw BadParameter( "List of dictionaries must contain one dictionary per connection" );
   }
-<<<<<<< HEAD
 
   for ( size_t i = 0; i < conns.size(); ++i )
   {
@@ -582,52 +538,6 @@
   return kernel().node_manager.get_status( node_id );
 }
 
-=======
-
-  for ( size_t i = 0; i < conns.size(); ++i )
-  {
-    const auto conn = conns[ i ];
-    const auto dict = dicts[ i ];
-    kernel().connection_manager.set_synapse_status( conn.get_source_node_id(),
-      conn.get_target_node_id(),
-      conn.get_target_thread(),
-      conn.get_synapse_model_id(),
-      conn.get_port(),
-      dict );
-  }
-}
-
-std::vector< dictionary >
-get_connection_status( const std::deque< ConnectionID >& conns )
-{
-  std::vector< dictionary > result;
-  result.reserve( conns.size() );
-
-  for ( auto& conn : conns )
-  {
-    const auto d = kernel().connection_manager.get_synapse_status( conn.get_source_node_id(),
-      conn.get_target_node_id(),
-      conn.get_target_thread(),
-      conn.get_synapse_model_id(),
-      conn.get_port() );
-    result.push_back( d );
-  }
-  return result;
-}
-
-void
-set_node_status( const index node_id, const dictionary& dict )
-{
-  kernel().node_manager.set_status( node_id, dict );
-}
-
-dictionary
-get_node_status( const index node_id )
-{
-  return kernel().node_manager.get_status( node_id );
-}
-
->>>>>>> 07a8ba9c
 dictionary
 get_connection_status( const ConnectionID& conn )
 {
@@ -893,7 +803,6 @@
 
   throw UnknownComponent( component );
   return dictionary(); // supress missing return value warning; never reached
-<<<<<<< HEAD
 }
 
 ParameterPTR
@@ -907,6 +816,10 @@
   {
     return create_parameter( boost::any_cast< int >( value ) );
   }
+  else if ( is_type< long >( value ) )
+  {
+    return create_parameter( static_cast< int >( boost::any_cast< long >( value ) ) );
+  }
   else if ( is_type< dictionary >( value ) )
   {
     return create_parameter( boost::any_cast< dictionary >( value ) );
@@ -915,7 +828,8 @@
   {
     return create_parameter( boost::any_cast< ParameterPTR >( value ) );
   }
-  throw BadProperty( "Parameter must be parametertype, constant or dictionary." );
+  throw BadProperty(
+    std::string( "Parameter must be parametertype, constant or dictionary, got " ) + debug_type( value ) );
 }
 
 ParameterPTR
@@ -928,47 +842,6 @@
 ParameterPTR
 create_parameter( const double value )
 {
-=======
-}
-
-ParameterPTR
-create_parameter( const boost::any& value )
-{
-  if ( is_type< double >( value ) )
-  {
-    return create_parameter( boost::any_cast< double >( value ) );
-  }
-  else if ( is_type< int >( value ) )
-  {
-    return create_parameter( boost::any_cast< int >( value ) );
-  }
-  else if ( is_type< long >( value ) )
-  {
-    return create_parameter( static_cast< int >( boost::any_cast< long >( value ) ) );
-  }
-  else if ( is_type< dictionary >( value ) )
-  {
-    return create_parameter( boost::any_cast< dictionary >( value ) );
-  }
-  else if ( is_type< ParameterPTR >( value ) )
-  {
-    return create_parameter( boost::any_cast< ParameterPTR >( value ) );
-  }
-  throw BadProperty(
-    std::string( "Parameter must be parametertype, constant or dictionary, got " ) + debug_type( value ) );
-}
-
-ParameterPTR
-create_parameter( const ParameterPTR param )
-{
-  // TODO-PYNEST-NG: do we need this function?
-  return param;
-}
-
-ParameterPTR
-create_parameter( const double value )
-{
->>>>>>> 07a8ba9c
   const auto param = new ConstantParameter( value );
   return ParameterPTR( param );
 }
@@ -989,7 +862,6 @@
   {
     throw BadProperty( "Parameter definition dictionary must contain one single key only." );
   }
-<<<<<<< HEAD
 
   const auto n = param_dict.begin()->first;
   const auto pdict = param_dict.get< dictionary >( n );
@@ -1013,31 +885,6 @@
   return factory;
 }
 
-=======
-
-  const auto n = param_dict.begin()->first;
-  const auto pdict = param_dict.get< dictionary >( n );
-  pdict.init_access_flags();
-  auto parameter = create_parameter( n, pdict );
-  pdict.all_entries_accessed( "create_parameter", "param" );
-  return parameter;
-}
-
-ParameterPTR
-create_parameter( const std::string& name, const dictionary& d )
-{
-  // The parameter factory will create the parameter
-  return ParameterPTR( parameter_factory_().create( name, d ) );
-}
-
-ParameterFactory&
-parameter_factory_( void )
-{
-  static ParameterFactory factory;
-  return factory;
-}
-
->>>>>>> 07a8ba9c
 MaskFactory&
 mask_factory_( void )
 {
