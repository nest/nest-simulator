/*
 *  cm_compartmentcurrents.h
 *
 *  This file is part of NEST.
 *
 *  Copyright (C) 2004 The NEST Initiative
 *
 *  NEST is free software: you can redistribute it and/or modify
 *  it under the terms of the GNU General Public License as published by
 *  the Free Software Foundation, either version 2 of the License, or
 *  (at your option) any later version.
 *
 *  NEST is distributed in the hope that it will be useful,
 *  but WITHOUT ANY WARRANTY; without even the implied warranty of
 *  MERCHANTABILITY or FITNESS FOR A PARTICULAR PURPOSE.  See the
 *  GNU General Public License for more details.
 *
 *  You should have received a copy of the GNU General Public License
 *  along with NEST.  If not, see <http://www.gnu.org/licenses/>.
 *
 */
#ifndef CM_COMPARTMENTCURRENTS_H
#define CM_COMPARTMENTCURRENTS_H

#include <stdlib.h>

#include "ring_buffer.h"

namespace nest
{


/**
 * Channel taken from the following .mod file:
 * https://senselab.med.yale.edu/ModelDB/ShowModel?model=140828&file=/Branco_2010/mod.files/na.mod#tabs-2
 *
 * Info in .mod file:
 * > Sodium channel, Hodgkin-Huxley style kinetics.
 * >
 * > Kinetics were fit to data from Huguenard et al. (1988) and Hamill et
 * > al. (1991)
 * >
 * > ...
 * >
 * > Author: Zach Mainen, Salk Institute, 1994, zach@salk.edu
 */
class Na
{
private:
  //! state variables sodium channel
  double m_Na_;
  double h_Na_;

  //! user-defined parameters sodium channel (maximal conductance, reversal potential)
  double gbar_Na_; // uS
  double e_Na_;    // mV

  //! temperature factor for reaction rates
  double q10_;

public:
<<<<<<< HEAD
  Na();
  explicit Na( const dictionary& channel_params );
=======
  Na( double v_comp );
  explicit Na( double v_comp, const DictionaryDatum& channel_params );
>>>>>>> c201d671
  ~Na() {};

  void init_statevars( double v_init );
  void pre_run_hook() {};
<<<<<<< HEAD
  void append_recordables( std::map< std::string, double* >* recordables, const long compartment_idx );
=======

  //! make the state variables of this channel accessible
  void append_recordables( std::map< Name, double* >* recordables, const long compartment_idx );
>>>>>>> c201d671

  //! compute state variable time scale and asymptotic values
  std::pair< double, double > compute_statevar_m( double v_comp );
  std::pair< double, double > compute_statevar_h( double v_comp );

  //! advance channel by one numerical integration step
  std::pair< double, double > f_numstep( const double v_comp );
};


/**
 * Channel taken from the following .mod file:
 * https://senselab.med.yale.edu/ModelDB/ShowModel?model=140828&file=/Branco_2010/mod.files/kv.mod#tabs-2
 *
 * Info in .mod file:
 * > Potassium channel, Hodgkin-Huxley style kinetics
 * > Kinetic rates based roughly on Sah et al. and Hamill et al. (1991)
 * >
 * > Author: Zach Mainen, Salk Institute, 1995, zach@salk.edu
 */
class K
{
private:
  //! state variables potassium channel
  double n_K_ = 0.0;

  //! user-defined parameters potassium channel (maximal conductance, reversal potential)
  double gbar_K_; // uS
  double e_K_;    // mV

  //! temperature factor for reaction rates
  double q10_;

public:
<<<<<<< HEAD
  K();
  explicit K( const dictionary& channel_params );
=======
  K( double v_comp );
  explicit K( double v_comp, const DictionaryDatum& channel_params );
>>>>>>> c201d671
  ~K() {};

  void init_statevars( double v_init );
  void pre_run_hook() {};
<<<<<<< HEAD
  void append_recordables( std::map< std::string, double* >* recordables, const long compartment_idx );
=======

  //! make the state variables of this channel accessible
  void append_recordables( std::map< Name, double* >* recordables, const long compartment_idx );
>>>>>>> c201d671

  //! compute state variable time scale and asymptotic values
  std::pair< double, double > compute_statevar_n( double v_comp );

  //! advance channel by one numerical integration step
  std::pair< double, double > f_numstep( const double v_comp );
};


class AMPA
{
private:
  //!  global synapse index
  long syn_idx = 0;

  //!  state variables
  double g_r_AMPA_;
  double g_d_AMPA_;

  //!  user defined parameters
  double e_rev_; // mV
  double tau_r_; // ms
  double tau_d_; // ms

  //!  assigned variables
  double g_norm_;

  //!  propagators
  double prop_r_;
  double prop_d_;

  //!  spike buffer
  RingBuffer* b_spikes_;

public:
  explicit AMPA( const long syn_index );
  AMPA( const long syn_index, const dictionary& receptor_params );
  ~AMPA() {};

  long
  get_syn_idx()
  {
    return syn_idx;
  };

  //! initialization of the state variables
  void
  pre_run_hook()
  {
    const double dt = Time::get_resolution().get_ms();
    // construct propagators
    prop_r_ = std::exp( -dt / tau_r_ );
    prop_d_ = std::exp( -dt / tau_d_ );

    b_spikes_->clear();
  };
<<<<<<< HEAD
  void append_recordables( std::map< std::string, double* >* recordables );
=======

  //! make the state variables of this receptor accessible
  void append_recordables( std::map< Name, double* >* recordables );

  //! associate the receptor with a spike buffer
>>>>>>> c201d671
  void
  set_buffer_ptr( std::vector< RingBuffer >& syn_buffers )
  {
    b_spikes_ = &syn_buffers[ syn_idx ];
  };

  //! advance receptor by one numerical integration step
  std::pair< double, double > f_numstep( const double v_comp, const long lag );
};


class GABA
{
private:
  //! global synapse index
  long syn_idx = 0;

  //! state variables
  double g_r_GABA_;
  double g_d_GABA_;

  //! user defined parameters
  double e_rev_; // mV
  double tau_r_; // ms
  double tau_d_; // ms

  //! assigned variables
  double g_norm_;

  //! propagators
  double prop_r_;
  double prop_d_;

  //! spike buffer
  RingBuffer* b_spikes_;

public:
  explicit GABA( const long syn_index );
  GABA( const long syn_index, const dictionary& receptor_params );
  ~GABA() {};

  long
  get_syn_idx()
  {
    return syn_idx;
  };

  //! initialization of the state variables
  void
  pre_run_hook()
  {
    const double dt = Time::get_resolution().get_ms();
    // construct propagators
    prop_r_ = std::exp( -dt / tau_r_ );
    prop_d_ = std::exp( -dt / tau_d_ );

    b_spikes_->clear();
  };
<<<<<<< HEAD
  void append_recordables( std::map< std::string, double* >* recordables );
=======

  //! make the state variables of this receptor accessible
  void append_recordables( std::map< Name, double* >* recordables );

  //! associate the receptor with a spike buffer
>>>>>>> c201d671
  void
  set_buffer_ptr( std::vector< RingBuffer >& syn_buffers )
  {
    b_spikes_ = &syn_buffers[ syn_idx ];
  };

  //! advance receptor by one numerical integration step
  std::pair< double, double > f_numstep( const double v_comp, const long lag );
};


class NMDA
{
private:
  //! global synapse index
  long syn_idx = 0;

  //! state variables
  double g_r_NMDA_;
  double g_d_NMDA_;

  //! user defined parameters
  double e_rev_; // mV
  double tau_r_; // ms
  double tau_d_; // ms

  //! assigned variables
  double g_norm_;

  //! propagators
  double prop_r_;
  double prop_d_;

  //! spike buffer
  RingBuffer* b_spikes_;

public:
  explicit NMDA( const long syn_index );
  NMDA( const long syn_index, const dictionary& receptor_params );
  ~NMDA() {};

  long
  get_syn_idx()
  {
    return syn_idx;
  };

  //! initialization of the state variables
  void
  pre_run_hook()
  {
    const double dt = Time::get_resolution().get_ms();
    // construct propagators
    prop_r_ = std::exp( -dt / tau_r_ );
    prop_d_ = std::exp( -dt / tau_d_ );

    b_spikes_->clear();
  };
<<<<<<< HEAD
  void append_recordables( std::map< std::string, double* >* recordables );
=======

  //! make the state variables of this receptor accessible
  void append_recordables( std::map< Name, double* >* recordables );

  //! associate the receptor with a spike buffer
>>>>>>> c201d671
  void
  set_buffer_ptr( std::vector< RingBuffer >& syn_buffers )
  {
    b_spikes_ = &syn_buffers[ syn_idx ];
  };

  //! advance receptor by one numerical integration step
  std::pair< double, double > f_numstep( const double v_comp, const long lag );

  //! synapse specific function (NMDA nonlinearity)
  inline std::pair< double, double >
  NMDA_sigmoid__and__d_NMDAsigmoid_dv( double v_comp )
  {
    double exp__v_comp = std::exp( -.1 * v_comp );
    double denom = 1. + 0.3 * exp__v_comp;

    return std::make_pair( 1. / denom, 0.03 * exp__v_comp / std::pow( denom, 2 ) );
  }
};


class AMPA_NMDA
{
private:
  //! global synapse index
  long syn_idx = 0;

  //! state variables
  double g_r_AN_AMPA_;
  double g_d_AN_AMPA_;
  double g_r_AN_NMDA_;
  double g_d_AN_NMDA_;

  //! user defined parameters
  double e_rev_;      // mV
  double tau_r_AMPA_; // ms
  double tau_d_AMPA_; // ms
  double tau_r_NMDA_; // ms
  double tau_d_NMDA_; // ms
  double NMDA_ratio_;

  //! assigned variables
  double g_norm_AMPA_;
  double g_norm_NMDA_;

  //! propagators
  double prop_r_AMPA_;
  double prop_d_AMPA_;
  double prop_r_NMDA_;
  double prop_d_NMDA_;

  //! spike buffer
  RingBuffer* b_spikes_;

public:
  // constructor, destructor
  explicit AMPA_NMDA( const long syn_index );
  AMPA_NMDA( const long syn_index, const dictionary& receptor_params );
  ~AMPA_NMDA() {};

  long
  get_syn_idx()
  {
    return syn_idx;
  };

  //! initialization of the state variables
  void
  pre_run_hook()
  {
    const double dt = Time::get_resolution().get_ms();
    prop_r_AMPA_ = std::exp( -dt / tau_r_AMPA_ );
    prop_d_AMPA_ = std::exp( -dt / tau_d_AMPA_ );
    prop_r_NMDA_ = std::exp( -dt / tau_r_NMDA_ );
    prop_d_NMDA_ = std::exp( -dt / tau_d_NMDA_ );

    b_spikes_->clear();
  };
<<<<<<< HEAD
  void append_recordables( std::map< std::string, double* >* recordables );
=======

  //! make the state variables of this receptor accessible
  void append_recordables( std::map< Name, double* >* recordables );

  //! associate the receptor with a spike buffer
>>>>>>> c201d671
  void
  set_buffer_ptr( std::vector< RingBuffer >& syn_buffers )
  {
    b_spikes_ = &syn_buffers[ syn_idx ];
  };

  //! advance receptor by one numerical integration step
  std::pair< double, double > f_numstep( const double v_comp, const long lag );

  //! synapse specific function (NMDA nonlinearity)
  inline std::pair< double, double >
  NMDA_sigmoid__and__d_NMDAsigmoid_dv( double v_comp )
  {
    double exp__v_comp = std::exp( -.1 * v_comp );
    double denom = 1. + 0.3 * exp__v_comp;

    return std::make_pair( 1. / denom, 0.03 * exp__v_comp / std::pow( denom, 2 ) );
  }
};


class CompartmentCurrents
{
private:
  // ion channels
  Na Na_chan_;
  K K_chan_;
  // synapses
  std::vector< AMPA > AMPA_syns_;
  std::vector< GABA > GABA_syns_;
  std::vector< NMDA > NMDA_syns_;
  std::vector< AMPA_NMDA > AMPA_NMDA_syns_;

public:
<<<<<<< HEAD
  CompartmentCurrents()
    : Na_chan_()
    , K_chan_() {};
  explicit CompartmentCurrents( const dictionary& channel_params )
    : Na_chan_( channel_params )
    , K_chan_( channel_params ) {};
=======
  CompartmentCurrents( double v_comp );
  CompartmentCurrents( double v_comp, const DictionaryDatum& channel_params );
>>>>>>> c201d671
  ~CompartmentCurrents() {};

  void
  pre_run_hook()
  {
    // calibrate ion channels
    Na_chan_.pre_run_hook();
    K_chan_.pre_run_hook();

    // calibrate AMPA synapses
    for ( auto syn_it = AMPA_syns_.begin(); syn_it != AMPA_syns_.end(); ++syn_it )
    {
      syn_it->pre_run_hook();
    }
    // calibrate GABA synapses
    for ( auto syn_it = GABA_syns_.begin(); syn_it != GABA_syns_.end(); ++syn_it )
    {
      syn_it->pre_run_hook();
    }
    // calibrate NMDA synapses
    for ( auto syn_it = NMDA_syns_.begin(); syn_it != NMDA_syns_.end(); ++syn_it )
    {
      syn_it->pre_run_hook();
    }
    // calibrateialization of AMPA_NMDA synapses
    for ( auto syn_it = AMPA_NMDA_syns_.begin(); syn_it != AMPA_NMDA_syns_.end(); ++syn_it )
    {
      syn_it->pre_run_hook();
    }
  }

  void
  add_synapse( const std::string& type, const long syn_idx )
  {
    if ( type == "AMPA" )
    {
      AMPA syn( syn_idx );
      AMPA_syns_.push_back( syn );
    }
    else if ( type == "GABA" )
    {
      GABA syn( syn_idx );
      GABA_syns_.push_back( syn );
    }
    else if ( type == "NMDA" )
    {
      NMDA syn( syn_idx );
      NMDA_syns_.push_back( syn );
    }
    else if ( type == "AMPA_NMDA" )
    {
      AMPA_NMDA syn( syn_idx );
      AMPA_NMDA_syns_.push_back( syn );
    }
    else
    {
      assert( false );
    }
  };
  void
  add_synapse( const std::string& type, const long syn_idx, const dictionary& receptor_params )
  {
    receptor_params->clear_access_flags();

    if ( type == "AMPA" )
    {
      AMPA syn( syn_idx, receptor_params );
      AMPA_syns_.push_back( syn );
    }
    else if ( type == "GABA" )
    {
      GABA syn( syn_idx, receptor_params );
      GABA_syns_.push_back( syn );
    }
    else if ( type == "NMDA" )
    {
      NMDA syn( syn_idx, receptor_params );
      NMDA_syns_.push_back( syn );
    }
    else if ( type == "AMPA_NMDA" )
    {
      AMPA_NMDA syn( syn_idx, receptor_params );
      AMPA_NMDA_syns_.push_back( syn );
    }
    else
    {
      assert( false );
    }

    ALL_ENTRIES_ACCESSED( *receptor_params, "receptor_params", "Unread dictionary entries: " );
  };

  void
  add_receptor_info( std::vector< dictionary >& info, const long compartment_index )
  {
    // receptor info for AMPA synapses
    for ( auto syn_it = AMPA_syns_.begin(); syn_it != AMPA_syns_.end(); ++syn_it )
    {
      dictionary dd;
      dd[ names::receptor_idx ] = syn_it->get_syn_idx();
      dd[ names::comp_idx ] = compartment_index;
      dd[ names::receptor_type ] = std::string( "AMPA" );
      info.push_back( dd );
    }
    // receptor info for GABA synapses
    for ( auto syn_it = GABA_syns_.begin(); syn_it != GABA_syns_.end(); ++syn_it )
    {
      dictionary dd;
      dd[ names::receptor_idx ] = syn_it->get_syn_idx();
      dd[ names::comp_idx ] = compartment_index;
      dd[ names::receptor_type ] = std::string( "GABA" );
      info.push_back( dd );
    }
    // receptor info for NMDA synapses
    for ( auto syn_it = NMDA_syns_.begin(); syn_it != NMDA_syns_.end(); ++syn_it )
    {
      dictionary dd;
      dd[ names::receptor_idx ] = syn_it->get_syn_idx();
      dd[ names::comp_idx ] = compartment_index;
      dd[ names::receptor_type ] = std::string( "NMDA" );
      info.push_back( dd );
    }
    // receptor info for AMPA_NMDA synapses
    for ( auto syn_it = AMPA_NMDA_syns_.begin(); syn_it != AMPA_NMDA_syns_.end(); ++syn_it )
    {
      dictionary dd;
      dd[ names::receptor_idx ] = syn_it->get_syn_idx();
      dd[ names::comp_idx ] = compartment_index;
      dd[ names::receptor_type ] = std::string( "AMPA_NMDA" );
      info.push_back( dd );
    }
  };

  void
  set_syn_buffers( std::vector< RingBuffer >& syn_buffers )
  {
    // syn_buffers for AMPA synapses
    for ( auto syn_it = AMPA_syns_.begin(); syn_it != AMPA_syns_.end(); ++syn_it )
    {
      syn_it->set_buffer_ptr( syn_buffers );
    }
    // syn_buffers for GABA synapses
    for ( auto syn_it = GABA_syns_.begin(); syn_it != GABA_syns_.end(); ++syn_it )
    {
      syn_it->set_buffer_ptr( syn_buffers );
    }
    // syn_buffers for NMDA synapses
    for ( auto syn_it = NMDA_syns_.begin(); syn_it != NMDA_syns_.end(); ++syn_it )
    {
      syn_it->set_buffer_ptr( syn_buffers );
    }
    // syn_buffers for AMPA_NMDA synapses
    for ( auto syn_it = AMPA_NMDA_syns_.begin(); syn_it != AMPA_NMDA_syns_.end(); ++syn_it )
    {
      syn_it->set_buffer_ptr( syn_buffers );
    }
  }

  std::map< std::string, double* >
  get_recordables( const long compartment_idx )
  {

    std::map< std::string, double* > recordables;

    // recordables sodium channel
    Na_chan_.append_recordables( &recordables, compartment_idx );
    // recordables potassium channel
    K_chan_.append_recordables( &recordables, compartment_idx );

    // recordables AMPA synapses
    for ( auto syn_it = AMPA_syns_.begin(); syn_it != AMPA_syns_.end(); syn_it++ )
    {
      syn_it->append_recordables( &recordables );
    }
    // recordables GABA synapses
    for ( auto syn_it = GABA_syns_.begin(); syn_it != GABA_syns_.end(); syn_it++ )
    {
      syn_it->append_recordables( &recordables );
    }
    // recordables NMDA synapses
    for ( auto syn_it = NMDA_syns_.begin(); syn_it != NMDA_syns_.end(); syn_it++ )
    {
      syn_it->append_recordables( &recordables );
    }
    // recordables AMPA_NMDA synapses
    for ( auto syn_it = AMPA_NMDA_syns_.begin(); syn_it != AMPA_NMDA_syns_.end(); syn_it++ )
    {
      syn_it->append_recordables( &recordables );
    }

    return recordables;
  };

  std::pair< double, double >
  f_numstep( const double v_comp, const long lag )
  {
    std::pair< double, double > gi( 0., 0. );
    double g_val = 0.;
    double i_val = 0.;

    // contribution of Na channel
    gi = Na_chan_.f_numstep( v_comp );

    g_val += gi.first;
    i_val += gi.second;

    // contribution of K channel
    gi = K_chan_.f_numstep( v_comp );

    g_val += gi.first;
    i_val += gi.second;

    // contribution of AMPA synapses
    for ( auto syn_it = AMPA_syns_.begin(); syn_it != AMPA_syns_.end(); ++syn_it )
    {
      gi = syn_it->f_numstep( v_comp, lag );

      g_val += gi.first;
      i_val += gi.second;
    }
    // contribution of GABA synapses
    for ( auto syn_it = GABA_syns_.begin(); syn_it != GABA_syns_.end(); ++syn_it )
    {
      gi = syn_it->f_numstep( v_comp, lag );

      g_val += gi.first;
      i_val += gi.second;
    }
    // contribution of NMDA synapses
    for ( auto syn_it = NMDA_syns_.begin(); syn_it != NMDA_syns_.end(); ++syn_it )
    {
      gi = syn_it->f_numstep( v_comp, lag );

      g_val += gi.first;
      i_val += gi.second;
    }
    // contribution of AMPA_NMDA synapses
    for ( auto syn_it = AMPA_NMDA_syns_.begin(); syn_it != AMPA_NMDA_syns_.end(); ++syn_it )
    {
      gi = syn_it->f_numstep( v_comp, lag );

      g_val += gi.first;
      i_val += gi.second;
    }

    return std::make_pair( g_val, i_val );
  };
};

} // namespace

#endif /* #ifndef CM_COMPARTMENTCURRENTS_H */<|MERGE_RESOLUTION|>--- conflicted
+++ resolved
@@ -59,24 +59,14 @@
   double q10_;
 
 public:
-<<<<<<< HEAD
-  Na();
-  explicit Na( const dictionary& channel_params );
-=======
   Na( double v_comp );
-  explicit Na( double v_comp, const DictionaryDatum& channel_params );
->>>>>>> c201d671
+  explicit Na( double v_comp, const dictionary& channel_params );
   ~Na() {};
 
   void init_statevars( double v_init );
   void pre_run_hook() {};
-<<<<<<< HEAD
+  //! make the state variables of this channel accessible
   void append_recordables( std::map< std::string, double* >* recordables, const long compartment_idx );
-=======
-
-  //! make the state variables of this channel accessible
-  void append_recordables( std::map< Name, double* >* recordables, const long compartment_idx );
->>>>>>> c201d671
 
   //! compute state variable time scale and asymptotic values
   std::pair< double, double > compute_statevar_m( double v_comp );
@@ -111,24 +101,14 @@
   double q10_;
 
 public:
-<<<<<<< HEAD
-  K();
-  explicit K( const dictionary& channel_params );
-=======
   K( double v_comp );
-  explicit K( double v_comp, const DictionaryDatum& channel_params );
->>>>>>> c201d671
+  explicit K( double v_comp, const dictionary& channel_params );
   ~K() {};
 
   void init_statevars( double v_init );
   void pre_run_hook() {};
-<<<<<<< HEAD
+  //! make the state variables of this channel accessible
   void append_recordables( std::map< std::string, double* >* recordables, const long compartment_idx );
-=======
-
-  //! make the state variables of this channel accessible
-  void append_recordables( std::map< Name, double* >* recordables, const long compartment_idx );
->>>>>>> c201d671
 
   //! compute state variable time scale and asymptotic values
   std::pair< double, double > compute_statevar_n( double v_comp );
@@ -185,15 +165,11 @@
 
     b_spikes_->clear();
   };
-<<<<<<< HEAD
+
+  //! make the state variables of this receptor accessible
   void append_recordables( std::map< std::string, double* >* recordables );
-=======
-
-  //! make the state variables of this receptor accessible
-  void append_recordables( std::map< Name, double* >* recordables );
 
   //! associate the receptor with a spike buffer
->>>>>>> c201d671
   void
   set_buffer_ptr( std::vector< RingBuffer >& syn_buffers )
   {
@@ -252,15 +228,11 @@
 
     b_spikes_->clear();
   };
-<<<<<<< HEAD
+
+  //! make the state variables of this receptor accessible
   void append_recordables( std::map< std::string, double* >* recordables );
-=======
-
-  //! make the state variables of this receptor accessible
-  void append_recordables( std::map< Name, double* >* recordables );
 
   //! associate the receptor with a spike buffer
->>>>>>> c201d671
   void
   set_buffer_ptr( std::vector< RingBuffer >& syn_buffers )
   {
@@ -319,15 +291,11 @@
 
     b_spikes_->clear();
   };
-<<<<<<< HEAD
+
+  //! make the state variables of this receptor accessible
   void append_recordables( std::map< std::string, double* >* recordables );
-=======
-
-  //! make the state variables of this receptor accessible
-  void append_recordables( std::map< Name, double* >* recordables );
 
   //! associate the receptor with a spike buffer
->>>>>>> c201d671
   void
   set_buffer_ptr( std::vector< RingBuffer >& syn_buffers )
   {
@@ -406,15 +374,11 @@
 
     b_spikes_->clear();
   };
-<<<<<<< HEAD
+
+  //! make the state variables of this receptor accessible
   void append_recordables( std::map< std::string, double* >* recordables );
-=======
-
-  //! make the state variables of this receptor accessible
-  void append_recordables( std::map< Name, double* >* recordables );
 
   //! associate the receptor with a spike buffer
->>>>>>> c201d671
   void
   set_buffer_ptr( std::vector< RingBuffer >& syn_buffers )
   {
@@ -449,17 +413,8 @@
   std::vector< AMPA_NMDA > AMPA_NMDA_syns_;
 
 public:
-<<<<<<< HEAD
-  CompartmentCurrents()
-    : Na_chan_()
-    , K_chan_() {};
-  explicit CompartmentCurrents( const dictionary& channel_params )
-    : Na_chan_( channel_params )
-    , K_chan_( channel_params ) {};
-=======
   CompartmentCurrents( double v_comp );
   CompartmentCurrents( double v_comp, const DictionaryDatum& channel_params );
->>>>>>> c201d671
   ~CompartmentCurrents() {};
 
   void
