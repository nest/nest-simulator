/*
 *  model_manager.h
 *
 *  This file is part of NEST.
 *
 *  Copyright (C) 2004 The NEST Initiative
 *
 *  NEST is free software: you can redistribute it and/or modify
 *  it under the terms of the GNU General Public License as published by
 *  the Free Software Foundation, either version 2 of the License, or
 *  (at your option) any later version.
 *
 *  NEST is distributed in the hope that it will be useful,
 *  but WITHOUT ANY WARRANTY; without even the implied warranty of
 *  MERCHANTABILITY or FITNESS FOR A PARTICULAR PURPOSE.  See the
 *  GNU General Public License for more details.
 *
 *  You should have received a copy of the GNU General Public License
 *  along with NEST.  If not, see <http://www.gnu.org/licenses/>.
 *
 */

#ifndef MODEL_MANAGER_H
#define MODEL_MANAGER_H

// C++ includes:
#include <string>

// Includes from nestkernel:
#include "connector_model.h"
#include "genericmodel.h"
#include "manager_interface.h"
#include "model.h"
#include "nest.h"
#include "nest_time.h"
#include "nest_timeconverter.h"
#include "nest_types.h"
#include "node.h"

// Includes from sli:
#include "dictutils.h"

namespace nest
{
class ModelManager : public ManagerInterface
{
public:
  ModelManager();
  ~ModelManager();

  virtual void initialize() override;
  virtual void finalize() override;
  virtual void change_number_of_threads() override;
  virtual void set_status( const DictionaryDatum& ) override;
  virtual void get_status( DictionaryDatum& ) override;

  /**
   * Resize the structures for the Connector objects if necessary.
   * This function should be called after number of threads, min_delay,
   * max_delay, and time representation have been changed in the scheduler.
   * The TimeConverter is used to convert times from the old to the new
   * representation. It is also forwarding the calibration
   * request to all ConnectorModel objects.
   */
  void calibrate( const TimeConverter& );


  /**
   * Return a proxynode configured for thread tid and the given
   * node_id.
   */
  Node* get_proxy_node( thread tid, index node_id );

  /**
   * Return pointer to protoype for given synapse id.
   * @throws UnknownSynapseType
   *
   * @todo: make the return type const, after the increment of
   *        num_connections and the min_ and max_delay setting in
   *        ConnectorBase was moved out to the ConnectionManager
   */
  ConnectorModel& get_connection_model( synindex syn_id, thread t = 0 );

  const std::vector< ConnectorModel* >& get_connection_models( thread tid );

  /**
   * Register a node-model prototype.
   * This function must be called exactly once for each model class to make
   * it known in the simulator. The natural place for a call to this function
   * is in a *module.cpp file.
   * @param name of the new node model.
<<<<<<< HEAD
   * @param private_model if true, don't add model to modeldict.
   * @param deprecation_info  If non-empty string, deprecation warning will
   *                          be issued for model with this info to user.
   * @return ID of the new model object.
   * @see register_private_prototype_model, register_preconf_node_model,
   * register_prototype_connection
   */
  template < class ModelT >
  index register_node_model( const Name& name,
    bool private_model = false,
    std::string deprecation_info = std::string());

  template < class ModelT >
  index register_node_model_vectorized( const Name& name,
    bool private_model = false,
    std::string deprecation_info = std::string());

  /**
   * Register a pre-configured model prototype with the network.
   * This function must be called exactly once for each model class to make
   * it known to the network. The natural place for a call to this function
   * is in a *module.cpp file.
   *
   * Pre-configured models are models based on the same class, as
   * another model, but have different parameter settings; e.g.,
   * voltmeter is a pre-configured multimeter.
   *
   * @param name of the new node model.
   * @param private_model if true, don't add model to modeldict.
   * @param dictionary to use to pre-configure model
=======
>>>>>>> 01f6e5a7
   * @param deprecation_info  If non-empty string, deprecation warning will
   *                          be issued for model with this info to user.
   * @return ID of the new model object.
   * @see register_prototype_connection
   */
  template < class ModelT >
  index register_node_model( const Name& name, std::string deprecation_info = std::string() );

  /**
   * Copy an existing model and register it as a new model.
   * This function allows users to create their own, cloned models.
   * @param old_name name of existing model.
   * @param new_name name of new model.
   * @param params default parameters of new model.
   * @return model ID of new Model object.
   * @see copy_node_model_, copy_connection_model_
   */
  index copy_model( Name old_name, Name new_name, DictionaryDatum params );

  /**
   * Set the default parameters of a model.
   * @param name of model.
   * @param params default parameters to be set.
   * @return true if the operation succeeded, else false
   * @see set_node_defaults_, set_synapse_defaults_
   */
  bool set_model_defaults( Name name, DictionaryDatum params );

  /**
   * Register a synape model with a custom Connector model and without any
   * common properties.
   *
   * "hpc synapses" use `TargetIdentifierIndex` for `ConnectionT` and store
   * the target neuron in form of a 2 Byte index instead of an 8 Byte pointer.
   * This limits the number of thread local neurons to 65,536. No support for
   * different receptor types. Otherwise identical to non-hpc version.
   *
   * When called, this function should be specialised by a class template,
   * e.g. `bernoulli_synapse< targetidentifierT >`
   *
   * @param name The name under which the ConnectorModel will be registered.
   */
  template < template < typename targetidentifierT > class ConnectionT >
  void register_connection_model( const std::string& name,
    const RegisterConnectionModelFlags flags = default_connection_model_flags );

  template < template < typename targetidentifierT > class ConnectionT >
  void register_secondary_connection_model( const std::string& name,
    const RegisterConnectionModelFlags flags = default_secondary_connection_model_flags );

  /**
   * @return The model ID for a Model with a given name
   * @throws UnknownModelName if the model is not available
   */
  index get_node_model_id( const Name ) const;

  /**
   * @return The Model registered with the given model ID
   */
  Model* get_node_model( index ) const;

  /**
   * @return The numeric ID of a given synapse model
   * @throws UnknownSynapseType if the model is not available
   */
  index get_synapse_model_id( std::string model_name );

  DictionaryDatum get_connector_defaults( synindex syn_id ) const;

  /**
   * Checks, whether synapse type requires symmetric connections
   */
  bool connector_requires_symmetric( const synindex syn_id ) const;

  /**
   * Checks, whether synapse type requires Clopath archiving
   */
  bool connector_requires_clopath_archiving( const synindex syn_id ) const;

  /**
   * Checks, whether synapse type requires Urbanczik archiving
   */
  bool connector_requires_urbanczik_archiving( const synindex syn_id ) const;

  void set_connector_defaults( synindex syn_id, const DictionaryDatum& d );

  /**
   * Asserts validity of synapse index, otherwise throws exception.
   * @throws UnknownSynapseType
   */
  void assert_valid_syn_id( synindex syn_id, thread t = 0 ) const;

  bool are_model_defaults_modified() const;

  size_t get_num_connection_models() const;

  /**
   * Print out the memory information for each node model.
   */
  void memory_info() const;

  void create_secondary_events_prototypes();

  void delete_secondary_events_prototypes();

  SecondaryEvent& get_secondary_event_prototype( const synindex syn_id, const thread tid ) const;

private:
  void clear_node_models_();

  void clear_connection_models_();

<<<<<<< HEAD
  /**  */
  index register_node_model_( Model* model, bool private_model );

=======
  index register_node_model_( Model* model );
>>>>>>> 01f6e5a7

  synindex register_connection_model_( ConnectorModel* );

  /**
   * Copy an existing node model and register it as a new model.
   * @param old_id ID of existing model.
   * @param new_name name of new model.
   * @return model ID of new Model object.
   * @see copy_model(), copy_connection_model_()
   */
  index copy_node_model_( index old_id, Name new_name );

  /**
   * Copy an existing synapse model and register it as a new model.
   * @param old_id ID of existing model.
   * @param new_name name of new model.
   * @return model ID of new Model object.
   * @see copy_model(), copy_node_model_()
   */
  index copy_connection_model_( index old_id, Name new_name );

  /**
   * Set the default parameters of a model.
   * @param model_id of model.
   * @param params default parameters to be set.
   * @see set_model_defaults, set_synapse_defaults_
   */
  void set_node_defaults_( index model_id, const DictionaryDatum& params );

  /**
   * Set the default parameters of a model.
   * @param name of model.
   * @param params default parameters to be set.
   * @see set_model_defaults, set_node_defaults_
   */
  void set_synapse_defaults_( index model_id, const DictionaryDatum& params );

  //! Compares model ids for sorting in memory_info
  static bool compare_model_by_id_( const int a, const int b );

  /**
   * List of clean built-in node models.
   */
  std::vector< Model* > builtin_node_models_;

  /**
   * List of usable node models. This list is cleared and repopulated
   * upon application startup and calls to ResetKernel. It contains
   * copies of the built-in models, models registered from extension
   * modules, and models created by calls to CopyModel(). The elements
   * of this list also keep the user-modified defaults.
   */
  std::vector< Model* > node_models_;

  /**
   * List of built-in clean connection models.
   */
  std::vector< ConnectorModel* > builtin_connection_models_;

  /**
   * The list of usable connection models. The first dimension keeps
   * one entry per thread, the second dimension has the actual models.
   * This list is cleared and repopulated upon application startup and
   * calls to ResetKernel. The inner list contains copies of the
   * built-in models, models registered from extension modules, and
   * models created by calls to CopyModel(). The elements of the list
   * also keep the user-modified defaults.
   */
  std::vector< std::vector< ConnectorModel* > > connection_models_;

  std::vector< ConnectorModel* > secondary_connector_models_;
  std::vector< std::map< synindex, SecondaryEvent* > > secondary_events_prototypes_;

  DictionaryDatum modeldict_;   //!< Dictionary of all node models
  DictionaryDatum synapsedict_; //!< Dictionary of all synapse models

  Model* proxynode_model_;

  Node* create_proxynode_( thread t, int model_id );

  //! Placeholders for remote nodes, one per thread
  std::vector< std::vector< Node* > > proxy_nodes_;
  //! True if any model defaults have been modified
  bool model_defaults_modified_;
};


inline Model*
ModelManager::get_node_model( index m ) const
{
  assert( m < node_models_.size() );
  return node_models_[ m ];
}

inline bool
ModelManager::are_model_defaults_modified() const
{
  return model_defaults_modified_;
}

inline ConnectorModel&
ModelManager::get_connection_model( synindex syn_id, thread t )
{
  assert_valid_syn_id( syn_id );
  return *( connection_models_[ t ][ syn_id ] );
}

inline const std::vector< ConnectorModel* >&
ModelManager::get_connection_models( thread tid )
{
  return connection_models_[ tid ];
}

inline size_t
ModelManager::get_num_connection_models() const
{
  assert( connection_models_[ 0 ].size() <= invalid_synindex );
  return connection_models_[ 0 ].size();
}

inline void
ModelManager::assert_valid_syn_id( synindex syn_id, thread t ) const
{
  if ( syn_id >= connection_models_[ t ].size() or connection_models_[ t ][ syn_id ] == 0 )
  {
    throw UnknownSynapseType( syn_id );
  }
}

inline void
ModelManager::delete_secondary_events_prototypes()
{
  for ( auto it = secondary_events_prototypes_.begin(); it != secondary_events_prototypes_.end(); ++it )
  {
    for ( std::map< synindex, SecondaryEvent* >::iterator iit = it->begin(); iit != it->end(); ++iit )
    {
      ( *iit->second ).reset_supported_syn_ids();
      delete iit->second;
    }
  }
  secondary_events_prototypes_.clear();
}

inline SecondaryEvent&
ModelManager::get_secondary_event_prototype( const synindex syn_id, const thread tid ) const
{
  assert_valid_syn_id( syn_id );
  // Using .at() because operator[] does not guarantee constness.
  return *( secondary_events_prototypes_[ tid ].at( syn_id ) );
}

} // namespace nest

#endif /* MODEL_MANAGER_H */<|MERGE_RESOLUTION|>--- conflicted
+++ resolved
@@ -83,29 +83,9 @@
 
   const std::vector< ConnectorModel* >& get_connection_models( thread tid );
 
-  /**
-   * Register a node-model prototype.
-   * This function must be called exactly once for each model class to make
-   * it known in the simulator. The natural place for a call to this function
-   * is in a *module.cpp file.
-   * @param name of the new node model.
-<<<<<<< HEAD
-   * @param private_model if true, don't add model to modeldict.
-   * @param deprecation_info  If non-empty string, deprecation warning will
-   *                          be issued for model with this info to user.
-   * @return ID of the new model object.
-   * @see register_private_prototype_model, register_preconf_node_model,
-   * register_prototype_connection
-   */
+
   template < class ModelT >
-  index register_node_model( const Name& name,
-    bool private_model = false,
-    std::string deprecation_info = std::string());
-
-  template < class ModelT >
-  index register_node_model_vectorized( const Name& name,
-    bool private_model = false,
-    std::string deprecation_info = std::string());
+  index register_node_model_vectorized( const Name& name, std::string deprecation_info = std::string() );
 
   /**
    * Register a pre-configured model prototype with the network.
@@ -120,8 +100,6 @@
    * @param name of the new node model.
    * @param private_model if true, don't add model to modeldict.
    * @param dictionary to use to pre-configure model
-=======
->>>>>>> 01f6e5a7
    * @param deprecation_info  If non-empty string, deprecation warning will
    *                          be issued for model with this info to user.
    * @return ID of the new model object.
@@ -234,13 +212,7 @@
 
   void clear_connection_models_();
 
-<<<<<<< HEAD
-  /**  */
-  index register_node_model_( Model* model, bool private_model );
-
-=======
   index register_node_model_( Model* model );
->>>>>>> 01f6e5a7
 
   synindex register_connection_model_( ConnectorModel* );
 
