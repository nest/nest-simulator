--- conflicted
+++ resolved
@@ -286,7 +286,6 @@
     double t_trig,
     const std::vector< ConnectorModel* >& cm ) override;
 
-<<<<<<< HEAD
   void sort_connections( BlockVector< Source >& sources ) override;
   void set_source_has_more_targets( size_t lcid, bool has_more_targets ) override;
 
@@ -297,64 +296,6 @@
 
   void disable_connection( size_t lcid ) override;
   void remove_disabled_connections( size_t first_disabled_index ) override;
-=======
-  size_t
-  find_first_target( const size_t tid, const size_t start_lcid, const size_t target_node_id ) const override
-  {
-    // TODO: Once #3544 is merged, activate this assertion. It is currently
-    //       commented out to avoid circular inclusions.
-    // assert( kernel().connection_manager.use_compressed_spikes() );
-
-    size_t lcid = start_lcid;
-    while ( true )
-    {
-      if ( C_[ lcid ].get_target( tid )->get_node_id() == target_node_id and not C_[ lcid ].is_disabled() )
-      {
-        return lcid;
-      }
-
-      if ( not C_[ lcid ].source_has_more_targets() )
-      {
-        return invalid_index;
-      }
-
-      ++lcid;
-    }
-  }
-
-  size_t
-  find_enabled_connection( const size_t tid,
-    const size_t syn_id,
-    const size_t source_node_id,
-    const size_t target_node_id,
-    const SourceTable& source_table ) const override
-  {
-    for ( size_t lcid = 0; lcid < C_.size(); ++lcid )
-    {
-      if ( source_table.get_node_id( tid, syn_id, lcid ) == source_node_id
-        and C_[ lcid ].get_target( tid )->get_node_id() == target_node_id and not C_[ lcid ].is_disabled() )
-      {
-        return lcid;
-      }
-    }
-
-    return invalid_index;
-  }
-
-  void
-  disable_connection( const size_t lcid ) override
-  {
-    assert( not C_[ lcid ].is_disabled() );
-    C_[ lcid ].disable();
-  }
-
-  void
-  remove_disabled_connections( const size_t first_disabled_index ) override
-  {
-    assert( C_[ first_disabled_index ].is_disabled() );
-    C_.erase( C_.begin() + first_disabled_index, C_.end() );
-  }
->>>>>>> ddf11906
 };
 
 } // of namespace nest
